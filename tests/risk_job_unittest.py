# -*- coding: utf-8 -*-
# vim: tabstop=4 shiftwidth=4 softtabstop=4

# Copyright (c) 2010-2011, GEM Foundation.
#
# OpenQuake is free software: you can redistribute it and/or modify
# it under the terms of the GNU Lesser General Public License version 3
# only, as published by the Free Software Foundation.
#
# OpenQuake is distributed in the hope that it will be useful,
# but WITHOUT ANY WARRANTY; without even the implied warranty of
# MERCHANTABILITY or FITNESS FOR A PARTICULAR PURPOSE.  See the
# GNU Lesser General Public License version 3 for more details
# (a copy is included in the LICENSE file that accompanied this code).
#
# You should have received a copy of the GNU Lesser General Public License
# version 3 along with OpenQuake.  If not, see
# <http://www.gnu.org/licenses/lgpl-3.0.txt> for a copy of the LGPLv3 License.

import mock
import os
import redis
import unittest

from openquake import job
from openquake import kvs
from openquake import shapes
from openquake.job import config
from openquake.job.mixins import Mixin
from openquake.parser import exposure
from openquake.risk.job import general

from tests.utils import helpers

TEST_FILE = "exposure-portfolio.xml"
EXPOSURE_TEST_FILE = "exposure-portfolio.xml"


class EpsilonTestCase(unittest.TestCase):
    """Tests the `epsilon` method in class `ProbabilisticEventMixin`"""

    def setUp(self):
        self.exposure_parser = exposure.ExposurePortfolioFile(
            os.path.join(helpers.SCHEMA_EXAMPLES_DIR, TEST_FILE))
        self.epsilon_provider = general.EpsilonProvider(dict())

    def test_uncorrelated(self):
        """For uncorrelated jobs we sample epsilon values per asset.

        A new sample should be drawn for each asset irrespective of any
        building typology similarities.
        """
        samples = []
        for _, asset in self.exposure_parser:
            sample = self.epsilon_provider.epsilon(asset)
            self.assertTrue(
                sample not in samples,
                "%s is already in %s" % (sample, samples))
            self.assertTrue(
                isinstance(sample, float), "Invalid sample (%s)" % sample)
            samples.append(sample)

    def test_correlated(self):
        """For correlated jobs we sample epsilon values per building typology.

        A sample should be drawn whenever an asset with a new building typology
        is encountered. Assets of the same typology should share sample values.
        Please not that building typologies and structure categories are
        roughly equivalent.
        """
        samples = dict()
        self.epsilon_provider.__dict__["ASSET_CORRELATION"] = "perfect"
        for _, asset in self.exposure_parser:
            sample = self.epsilon_provider.epsilon(asset)
            category = asset["structureCategory"]
            # This is either the first time we see this structure category or
            # the sample is identical to the one originally drawn for this
            # structure category.
            if category not in samples:
                samples[category] = sample
            else:
                self.assertTrue(sample == samples[category])
        # Make sure we used at least two structure categories in this helpers.
        self.assertTrue(len(samples.keys()) > 1)
        # Are all samples valid values?
        for category, sample in samples.iteritems():
            self.assertTrue(
                isinstance(sample, float),
                "Invalid sample (%s) for category %s" % (sample, category))

    def test_incorrect_configuration_setting(self):
        """The correctness of the asset correlation configuration is enforced.

        If the `ASSET_CORRELATION` parameter is set in the job configuration
        file it should have a correct value ("perfect").
        """
        self.epsilon_provider.__dict__["ASSET_CORRELATION"] = "this-is-wrong"
        for _, asset in self.exposure_parser:
            self.assertRaises(ValueError, self.epsilon_provider.epsilon, asset)
            break

    def test_correlated_with_no_structure_category(self):
        """For correlated jobs assets require a structure category property."""
        self.epsilon_provider.__dict__["ASSET_CORRELATION"] = "perfect"
        for _, asset in self.exposure_parser:
            del asset["structureCategory"]
            self.assertRaises(ValueError, self.epsilon_provider.epsilon, asset)
            break


class BlockTestCase(unittest.TestCase):

    def setUp(self):
        self.site = shapes.Site(1.0, 1.0)

    def test_can_serialize_a_block_into_kvs(self):
        block = general.Block((self.site, self.site), 'test_block_id')
        block.to_kvs()

        self.assertEqual(block, general.Block.from_kvs(block.id))


class BlockSplitterTestCase(unittest.TestCase):

    def setUp(self):
        self.site_1 = shapes.Site(1.0, 1.0)
        self.site_2 = shapes.Site(2.0, 1.0)
        self.site_3 = shapes.Site(3.0, 1.0)

    def test_an_empty_set_produces_no_blocks(self):
        self._assert_number_of_blocks_is((), expected=0, block_size=1)

    def test_splits_the_set_into_a_single_block(self):
        self._assert_number_of_blocks_is(
            (self.site_1, ), expected=1, block_size=3)

        self._assert_number_of_blocks_is(
            (self.site_1, self.site_1), expected=1, block_size=3)

        self._assert_number_of_blocks_is(
            (self.site_1, self.site_1, self.site_1), expected=1, block_size=3)

    def test_splits_the_set_into_multiple_blocks(self):
        self._assert_number_of_blocks_is(
            (self.site_1, self.site_1), expected=2, block_size=1)

        self._assert_number_of_blocks_is(
            (self.site_1, self.site_1, self.site_1), expected=2, block_size=2)

    def test_generates_the_correct_blocks(self):
        expected = (
            general.Block((self.site_1, self.site_2, self.site_3), None), )

        self._assert_blocks_are(
            expected, (self.site_1, self.site_2, self.site_3), block_size=3)

        expected = (
            general.Block((self.site_1, self.site_2), None),
            general.Block((self.site_3, ), None))

        self._assert_blocks_are(
            expected, (self.site_1, self.site_2, self.site_3), block_size=2)

    def _check_block_key(self, job_id, block):
        self.assertTrue(kvs.tokens.generate_job_key(job_id) in block.id,
                        "Job id %s contained in key %s" % (
                job_id, block.id))

    def _assert_blocks_are(self, expected, sites, block_size):
        for idx, block in enumerate(
            general.split_into_blocks(123, sites, block_size)):

            self._check_block_key(123, block)
            self.assertEqual(expected[idx], block)

    def _assert_number_of_blocks_is(self, sites, expected, block_size):
        counter = 0

        for block in general.split_into_blocks(123, sites, block_size):
            counter += 1
            self._check_block_key(123, block)

        self.assertEqual(expected, counter)


class RiskJobMixinTestCase(unittest.TestCase):

    def test_prepares_blocks_using_the_exposure(self):
        """The base risk mixin is able to read the exposure file,
        split the sites into blocks and store them in KVS."""

        params = {
            config.EXPOSURE: os.path.join(helpers.SCHEMA_EXAMPLES_DIR,
                                          EXPOSURE_TEST_FILE),
        }
        a_job = helpers.create_job(params)

        calculator = general.RiskJobMixin(a_job)

        a_job.base_path = "."
        calculator.partition()

        expected = general.Block(
            (shapes.Site(9.15000, 45.16667), shapes.Site(9.15333, 45.12200),
             shapes.Site(9.14777, 45.17999)), None)

        self.assertEqual(1, len(a_job.blocks_keys))

        self.assertEqual(
            expected, general.Block.from_kvs(a_job.blocks_keys[0]))

    def test_prepares_blocks_using_the_exposure_and_filtering(self):
        """When reading the exposure file, the mixin also provides filtering
        on the region specified in the REGION_VERTEX and REGION_GRID_SPACING
        paramaters."""

        region_vertex = \
            "46.0, 9.14, 46.0, 9.15, 45.0, 9.15, 45.0, 9.14"

        params = {config.EXPOSURE: os.path.join(
                helpers.SCHEMA_EXAMPLES_DIR, EXPOSURE_TEST_FILE),
                config.INPUT_REGION: region_vertex,
                config.REGION_GRID_SPACING: 0.1,
                # the calculation mode is filled to let the mixin runs
                config.CALCULATION_MODE: "Event Based"}

        a_job = helpers.create_job(params)

        expected_block = general.Block(
            (shapes.Site(9.15, 45.16667), shapes.Site(9.14777, 45.17999)),
            None)

        calculator = general.RiskJobMixin(a_job)

        calculator.partition()

        self.assertEqual(1, len(a_job.blocks_keys))

        self.assertEqual(
            expected_block, general.Block.from_kvs(a_job.blocks_keys[0]))


GRID_ASSETS = {
    (0, 0): {'assetID': 'asset_at_0_0', 'lat': 10.0, 'lon': 10.0},
    (0, 1): {'assetID': 'asset_at_0_1', 'lat': 10.0, 'lon': 10.1},
    (1, 0): {'assetID': 'asset_at_1_0', 'lat': 10.1, 'lon': 10.0},
    (1, 1): {'assetID': 'asset_at_1_1', 'lat': 10.1, 'lon': 10.1}}


class RiskMixinTestCase(unittest.TestCase):

    def setUp(self):
        self.job = helpers.job_from_file(os.path.join(helpers.DATA_DIR,
                                         'config.gem'))

        self.grid = shapes.Grid(shapes.Region.from_coordinates(
            [(1.0, 3.0), (1.0, 4.0), (2.0, 4.0), (2.0, 3.0)]),
            1.0)

        # this is the expected output of grid_assets_iterator and an input of
        # asset_losses_per_site
        self.grid_assets = [
            (shapes.GridPoint(self.grid, 0, 0), GRID_ASSETS[(0, 0)]),
            (shapes.GridPoint(self.grid, 1, 0), GRID_ASSETS[(0, 1)]),
            (shapes.GridPoint(self.grid, 0, 1), GRID_ASSETS[(1, 0)]),
            (shapes.GridPoint(self.grid, 1, 1), GRID_ASSETS[(1, 1)])]

    def test_grid_assets_iterator(self):
        with helpers.patch('openquake.kvs.get_list_json_decoded') as get_mock:

            def get_list_json_decoded(key):
                row, col = kvs.tokens.asset_row_col_from_kvs_key(key)

                return [GRID_ASSETS[(row, col)]]

            get_mock.side_effect = get_list_json_decoded

            def row_col(item):
                return item[0].row, item[0].column

            calculator = general.RiskJobMixin(self.job)
<<<<<<< HEAD

            got = sorted(calculator.grid_assets_iterator(self.grid),
                         key=row_col)

=======

            got = sorted(calculator.grid_assets_iterator(self.grid),
                         key=row_col)

>>>>>>> 5764c5dd
            self.assertEqual(sorted(self.grid_assets, key=row_col), got)

    def test_that_conditional_loss_is_in_kvs(self):
        asset = {"assetID": 1}
        loss_poe = 0.1
        job_id = "1"
        col = 1
        row = 2
        loss_curve = shapes.Curve([(0.21, 0.131), (0.24, 0.108),
                (0.27, 0.089), (0.30, 0.066)])

        # should set in kvs the conditional loss
        general.compute_conditional_loss(job_id, col, row, loss_curve, asset,
                loss_poe)
        loss_key = kvs.tokens.loss_key(job_id, row, col,
                asset["assetID"], loss_poe)

        self.assertTrue(kvs.get_client().get(loss_key))

    def test_asset_losses_per_site(self):
        mm = mock.MagicMock(spec=redis.Redis)
        mm.get.return_value = 0.123
        with helpers.patch('openquake.kvs.get_client') as mgc:
            mgc.return_value = mm

            def coords(item):
                return item[0].coords

            expected = [
                (shapes.Site(10.0, 10.0),
                    [({'value': 0.123}, GRID_ASSETS[(0, 0)])]),
                (shapes.Site(10.1, 10.0),
                    [({'value': 0.123}, GRID_ASSETS[(0, 1)])]),
                (shapes.Site(10.0, 10.1),
                    [({'value': 0.123}, GRID_ASSETS[(1, 0)])]),
                (shapes.Site(10.1, 10.1),
                    [({'value': 0.123}, GRID_ASSETS[(1, 1)])])]

<<<<<<< HEAD
<<<<<<< HEAD
            with job.mixins.Mixin(self.job, general.RiskJobMixin):
                self.assertEqual(
                    sorted(expected, key=coords),
                    sorted(
                        self.job.asset_losses_per_site(0.5, self.grid_assets),
                        key=coords))
=======
=======
>>>>>>> 5764c5dd
            calculator = general.RiskJobMixin(self.job)

            self.assertEqual(
                sorted(expected, key=coords),
<<<<<<< HEAD
                sorted(
                    calculator.asset_losses_per_site(
                        0.5, self.grid_assets),
                    key=coords))
>>>>>>> Ginormous refactoring job here. Job objects are now fully decoupled from the mixin/calculators
=======
                sorted(calculator.asset_losses_per_site(0.5, self.grid_assets),
                       key=coords))
>>>>>>> 5764c5dd
<|MERGE_RESOLUTION|>--- conflicted
+++ resolved
@@ -279,17 +279,10 @@
                 return item[0].row, item[0].column
 
             calculator = general.RiskJobMixin(self.job)
-<<<<<<< HEAD
 
             got = sorted(calculator.grid_assets_iterator(self.grid),
                          key=row_col)
 
-=======
-
-            got = sorted(calculator.grid_assets_iterator(self.grid),
-                         key=row_col)
-
->>>>>>> 5764c5dd
             self.assertEqual(sorted(self.grid_assets, key=row_col), got)
 
     def test_that_conditional_loss_is_in_kvs(self):
@@ -328,28 +321,11 @@
                 (shapes.Site(10.1, 10.1),
                     [({'value': 0.123}, GRID_ASSETS[(1, 1)])])]
 
-<<<<<<< HEAD
-<<<<<<< HEAD
-            with job.mixins.Mixin(self.job, general.RiskJobMixin):
-                self.assertEqual(
-                    sorted(expected, key=coords),
-                    sorted(
-                        self.job.asset_losses_per_site(0.5, self.grid_assets),
-                        key=coords))
-=======
-=======
->>>>>>> 5764c5dd
             calculator = general.RiskJobMixin(self.job)
 
             self.assertEqual(
                 sorted(expected, key=coords),
-<<<<<<< HEAD
                 sorted(
                     calculator.asset_losses_per_site(
                         0.5, self.grid_assets),
-                    key=coords))
->>>>>>> Ginormous refactoring job here. Job objects are now fully decoupled from the mixin/calculators
-=======
-                sorted(calculator.asset_losses_per_site(0.5, self.grid_assets),
-                       key=coords))
->>>>>>> 5764c5dd
+                    key=coords))