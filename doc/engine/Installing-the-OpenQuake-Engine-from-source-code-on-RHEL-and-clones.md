--- conflicted
+++ resolved
@@ -59,14 +59,4 @@
 ```bash
 export PYTHONPATH=$HOME/oq-engine:$HOME/oq-hazardlib:$HOME/oq-risklib
 export PATH=$HOME/oq-engine/bin:$PATH
-<<<<<<< HEAD
-```
-
-## Configure the Engine and bootstrap the DB
-```bash
-$ sudo -u postgres oq-engine/bin/oq_create_db
-$ oq-engine/bin/oq engine --upgrade-db
-```
-=======
-```
->>>>>>> 3dc83099
+```