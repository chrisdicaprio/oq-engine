import os, sys, re, random
from fabric.api import env, run, sudo, local, cd
from fabric.state import output as fabric_output

CELLAR_PATH = "/usr/local/Cellar"
PYTHON_PATH = "%s/python/2.6.5" % CELLAR_PATH

"""
This fab file assists with setting up a developer's environment.

There are two primary functions implemented currently:
    boostrap - installs required libs and sets up the opengem virtual
environment
    virtualenv - only sets up the opengem virtual environment (useful if a
developer already has dependencies installed)
"""


def bootstrap():
    def _detect_os():
        platforms = {'Darwin': _bootstrap_osx, 'Linux': _bootstrap_linux}
        return platforms.get(run('uname'), _bootstrap_other)

    bootstrap_fn = _detect_os()      # bootstrap_fn = _bootstrap_linux
    bootstrap_fn()                   # _bootstrap_linux()


def virtualenv():
    """This method installs virtualenv, virtualenvwrapper, and pre-built
virtual environment tar ball specific to the platform.
    """
    def _detect_os():
        platforms = {'Darwin': _virtual_env_osx, 'Linux': _virtual_env_linux}
        return platforms.get(run('uname'), _virtual_env_other)

    venv_fn = _detect_os()
    venv_fn()


def _virtual_env_osx():
    _setup_venv("http://opengem.cloudfed.com/\
documents/10156/11140/virtualenvs_osx.tar.gz")


def _virtual_env_linux():
    def _detect_distro():
        if _distro_is_ubuntu():
            return _virtual_env_ubuntu
        else:
            return _virtual_env_other

    venv_fn = _detect_distro()
    venv_fn() 


def _setup_venv(venv_tar_url):
    """The process of downloading and extracting the virtual env tarball is the
same for Ubuntu and OSX (just a different tarball).
    """ 
    if not _pip_is_installed():
        print "You need to install pip to continue with virtualenv setup."
        print "Visit http://pip.openplans.org/ for more information."
        sys.exit()
    # check the user's home dir for an existing virtualenv config
    # if one already exists, abort.
    if os.path.exists(os.path.join(os.environ['HOME'], ".virtualenvs/")):
        print "Virtual environment configuration already",
        print "exists in: ~/.virtualenvs"
        sys.exit()
    _pip_install("virtualenv")
    _pip_install("virtualenvwrapper")
    
    # grab the virtualenv tar from Liferay:
    venv_file_name = "virtualenvs.tar.gz"
    print "Downloading virtualenv package from:\n %s" % venv_tar_url
    print "This may take a few minutes."
    
    # curl the virtualenv tar to the user's home dir
    run("curl -s --create-dirs %s -o ~/%s" % (venv_tar_url, venv_file_name))

    # local virtual env dir 
    local_venv_path = "~/.virtualenvs/"

    # extract the tar (creating a ~/.virtualenv dir)
    with cd('~'):
        run("tar -xzf %s" % venv_file_name)

    # chown and chgrp the virtual env files
    # to the current user and group, respectively
    run("chown -R `id -un` %s" % local_venv_path)
    run("chgrp -R `id -g` %s" % local_venv_path)
    sys.exit()


def _virtual_env_ubuntu():
    _setup_venv("http://opengem.cloudfed.com/\
documents/10156/11140/virtualenvs_ubuntu.tar.gz")
    

def _virtual_env_other():
    print "Platform not currently supported."
    sys.exit()

def _bootstrap_other():
    pass

def _distro_is_ubuntu():
    distro = run("lsb_release -is")
    return distro == "Ubuntu"


def _bootstrap_linux():
    def _detect_distro():
        if _distro_is_ubuntu():
            version = run("lsb_release -a | grep Release | sed -e 's/Release: *//'")

            if not float(version) >= 9.04:
                raise "Included python is too old. Upgrade your distro, dude."

            return _bootstrap_ubuntu
        #elif distro == "Fedora":
        #    return _bootstrap_fedora
        else:
            raise "I don't know this distro."

    def _bootstrap_ubuntu():
        apt_packages = ["build-essential", "python2.6", "python2.6-dev", 
                        "python-setuptools", "python-pip", "gfortran", 
                        "rabbitmq-server", "memcached", "libmemcache-dev", 
                        "libmemcached-dev", "postgresql", "postgis",
                        "libxml2-dev", "libxslt-dev", "libblas-dev",
                        "liblapack-dev", "pylint", "unzip"] 
        gdal_packages = ["gdal-bin", "libgdal1-dev", "python-gdal"]
        pip_packages = ["virtualenv", "virtualenvwrapper"]
        virtualenv_packages = ["lxml", "pyyaml", "sphinx", "shapely", 
                               "eventlet", "python-gflags", "guppy", 
                               "libLAS", "numpy", "scipy", "celery",
                               "nose", "django", "ordereddict"] 

        _apt_install(" ".join(apt_packages)) 
        _pip_install(" ".join(pip_packages))
        sudo("rm -rf ~/build/")

        _configure_postgresql(pgsql_path="/usr/lib/postgresql/8.4/bin/")
        _start_postgresql(initd="/etc/init.d/postgresql-8.4")
        _adduser_posgresql()
        _createdb_postgresql()

        # Build the environment
        with cd("~"):
            if not ls(".virtualenvs"):
                run("mkdir -p .virtualenvs")
                run("%s mkvirtualenv opengem" % _ubuntu_virtualenv_source())   


        for venv_package in virtualenv_packages:
            _pip_install(venv_package, virtualenv="opengem")

        _pip_install("pylibmc", version="0.9.2", virtualenv="opengem")

        # GDAL.
        _apt_install(" ".join(gdal_packages))
        # GDAL installs to /usr/lib/python2.6/
        # copy it to the virtualenv
        if not ls("/usr/lib/python2.6/dist-packages/osgeo"):
            run("cp -R /usr/lib/python2.6/dist-packages/osgeo/\
~/.virtualenvs/opengem/lib/python2.6/site-packages/")
        else:
            print "Couldn't find osgeo module; something is wrong with GDAL."
            sys.exit()
        #download and install geohash
        geohash_url = "http://python-geohash.googlecode.com/files/python-geohash-0.6.tar.gz"
        geohash_file = "python-geohash-0.6.tar.gz"
        with cd("/tmp"):
            if not ls(geohash_file):
                _curl(geohash_url, geohash_file)
                run("tar xzf %s" % geohash_file)
                with cd("python-geohash-0.6"):
                    run("python setup.py install --prefix=~/.virtualenvs/opengem")

        # Install jpype from source
        
        # larsbutler: We'll try to look for the jvm in two places.
        # /usr/lib/jvm/java-6-sun-1.6.0.15/ was the default previously,
        # although I don't really like that because it's a very specific
        # version number.
        # However, on a fresh Ubuntu slice apt-get does not install java
        # to this directory. Try both. Yes, I know it's kind of ugly;
        # I'm going for minimal impact here.
        jvm_locs = ["/usr/lib/jvm/java-6-sun-1.6.0.15/",\
"/usr/lib/jvm/default-java/"]
        jvm = ''
        # look for an existing jvm dir
        for loc in jvm_locs:
            if not ls(loc):
                # if the jvm dir exists, use it
                jvm = loc
                break
        _install_jpype_from_source(java_home=jvm)
        # Add virtualenv source to .profile
        if "virtualenvwrapper.sh" not in _warn_only_run("cat ~/.profile"):
            run("echo %s >> ~/.profile" % _ubuntu_virtualenv_source())

    def _bootstrap_fedora():
        pass

    bootstrap_fn = _detect_distro()
    bootstrap_fn()


def _bootstrap_osx():
    """
    Bootstrap development environment in MacOSX. Requires HomeBrew.
    
    Installs:
        python2.6.x
        pip
    """

    # We really don't care about warnings.
    fabric_output.warnings = False

    if not _homebrew_is_installed():
        print "You need to install Homebrew to bootstrap_osx"
        print 
        print 'ruby -e "$(curl -fsS https://gist.github.com/raw/323731/install_homebrew.rb)"'
        sys.exit()

    # Install python2.6
    _install_python()

    _homebrew_install("pip")

    # Install rabbitmq
    _homebrew_install("rabbitmq")
    _start_rabbitmq()
    _configure_rabbitmq_auth()

    # Install memcached
    _homebrew_install("memcached")
    with cd("/tmp"):
        libmcd_url = "http://download.tangent.org/libmemcached-0.38.tar.gz"
        libmcd_file = "libmemcached-0.38.tar.gz"
        if not ls(libmcd_file):
            _curl(libmcd_url, libmcd_file)
            run("tar xzf %s" % libmcd_file)
            with cd("libmemcached-0.38"):
                run("./configure `brew diy`")
                sudo("make && make install && brew ln libmemcached")

    # Install virtualenv
    _pip_install("virtualenv")

    # Install virtualenvwrapper via pip and homebrew
    # We want homebrew because it puts the stuff in a
    # nice path
    _pip_install("virtualenvwrapper")

    url = "https://gist.github.com/raw/635189/9f483e4969149a1fe1ed81f7ae33f19dfbc328bf/gistfile1.txt"

    with cd("/usr/local/Library/Formula"):
        if not ls("virtualenvwrapper.rb"): 
            sudo("curl %s > virtualenvwrapper.rb" % url)

    _homebrew_install("virtualenvwrapper")

    # Build the environment
    with cd("~"):
        if not ls(".virtualenvs"):
            run("mkdir -p .virtualenvs")
            run("%s mkvirtualenv opengem" % _osx_virtualenv_source())

    virtualenv_packages = ["lxml", "pyyaml", "sphinx", "shapely", "eventlet",
                           "python-gflags", "guppy", "celery", "nose", "django",
                           "ordereddict", "pylint"]

    _pip_install(" ".join(virtualenv_packages), virtualenv="opengem")
    _pip_install("pylibmc", version="0.9.2", virtualenv="opengem")


    #download and install geohash
    geohash_url = "http://python-geohash.googlecode.com/files/python-geohash-0.6.tar.gz"
    geohash_file = "python-geohash-0.6.tar.gz"
    with cd("/tmp"):
        if not ls(geohash_file):
            _curl(geohash_url, geohash_file)
            run("tar xzf %s" % geohash_file)
            with cd("python-geohash-0.6"):
                run("python setup.py install --prefix=~/.virtualenvs/opengem")

    # download and install gfortran
    gfortran_url = "http://r.research.att.com/gfortran-4.2.3.dmg"
    gfortran_dmg = "gfortran-4.1.2.dmg"
    with cd("/tmp"):
        if not _warn_only_run("which gfortran"):
            if not ls(gfortran_dmg):
                _curl(gfortran_url, gfortran_dmg)

            _attach_and_install(gfortran_dmg, "GNU\ Fortran\ 4.2.3", "gfortran.pkg")

    # We install numpy from source because we have to remove the ppc64 line.
    _install_numpy_from_source()
    _pip_install("scipy", virtualenv="opengem")

    # Install gdal
    _homebrew_install("gdal")
    _install_gdal_from_dmg()
    with cd("/tmp"):
        if not ls("/usr/local/lib/swq.h"):
            _curl("http://svn.osgeo.org/gdal/branches/1.7/gdal/ogr/swq.h", "swq.h")
<<<<<<< HEAD
            sudo("mv {,/usr/local/include/}swq.h")
=======
            sudo("mv swq.h /usr/local/lib/swq.h")
>>>>>>> a1d9ff08

    _pip_install("gdal", virtualenv="opengem")

    # Install jpype from source
    _install_jpype_from_source()

    # Add virtualenv source to .profile
    if "virtualenvwrapper.sh" not in _warn_only_run("cat ~/.profile"):
        f = open("%s/.profile" % os.environ['HOME'], 'a')
        f.write(_osx_virtualenv_source())
        f.close()


def teardown_osx():
    """
    Destroy the virtualenv
    """


#
# Helper methods
#

def _attach_and_install(dmg, volume, package):
    run("hdiutil attach %s" % dmg )
    sudo("installer -pkg /Volumes/%s/%s -target /" % (volume, package))
    run("hdiutil detach %s" % volume)

def _curl(url, filename):
    run("curl %s > %s" % (url, filename))

def _start_celery():
    if not run("ps aux | grep celeryd"):
        run("celeryd &")

def _start_rabbitmq():
    sudo("nohup /usr/local/sbin/rabbitmq-server &")


def _start_postgresql(initd=None):
    if not _warn_only_run("ps aux | grep [p]ostgres"):
        if not initd:
            run("postgres -D /tmp/pgsql &")
        else:
            sudo("%s start" % initd)

def _configure_rabbitmq_auth():
    env.warn_only = True
    sudo('/usr/local/sbin/rabbitmqctl add_user celeryuser celery')
    sudo('/usr/local/sbin/rabbitmqctl add_vhost celeryvhost')
    sudo('/usr/local/sbin/rabbitmqctl set_permissions -p celeryvhost celeryuser ".*" ".*" ".*"')
    env.warn_only = False


def _configure_postgresql(pgsql_path=""):
    if not ls("/tmp/pgsql"):
        run("%sinitdb -U `whoami` /tmp/pgsql" % pgsql_path)

def _adduser_posgresql():
    username=run("whoami")
    env.warn_only = True
    sudo("su - postgres -c \"createuser -s %s\"" % username)
    env.warn_only = False

def _createdb_postgresql():
    if not _warn_only_run("psql -l | grep opengem"):
        run("createdb opengem")
    

def _install_gdal_from_dmg():
    with cd("/tmp"):
        gdal_url = "http://www.kyngchaos.com/files/software/frameworks/GDAL_Complete-1.7.dmg"
        gdal_file = "GDAL_Complete-1.7.dmg"
        if not ls(gdal_file):
            _curl(gdal_url, gdal_file)
            _attach_and_install(gdal_file, "GDAL\ Complete", "GDAL\ Complete.pkg")

def _install_jpype_from_source(java_home=None):
    jpype_url="http://softlayer.dl.sourceforge.net/project/jpype/JPype/0.5.4/JPype-0.5.4.1.zip"
    jpype_file = "JPype-0.5.4.1.zip"

    if java_home:
        java_home = "JAVA_HOME=%s" % java_home
    else:
        java_home = ""

    with cd("/tmp"):
        if not ls(jpype_file):
            _curl(jpype_url, jpype_file) 
            run("unzip %s" % jpype_file)
            with cd("JPype-0.5.4.1"):
                run("%s python setup.py install --prefix=~/.virtualenvs/opengem" % java_home)

def _install_numpy_from_source():
    with cd("/tmp"):
        diffurl = ("https://gist.github.com/raw/636065/"

                   "b1302efeeea6bdd716cfdbb0ba351f2d4cc758f4/numpy_ppc.diff")

        if not ls("numpy"):
            run("svn co http://svn.scipy.org/svn/numpy/trunk numpy")
            with cd("numpy"):
                run("curl %s | patch -p0" % diffurl)
                run("python setup.py install --prefix=~/.virtualenvs/opengem")
            # Remove the svn directory
            run("rm -rf numpy")

def _warn_only_run(command):
    env.warn_only = True
    output = run(command)
    env.warn_only = False
    return output

def _homebrew_is_installed():
    return _warn_only_run("which brew")

def _pip_is_installed():
    return _warn_only_run("which pip")

def _homebrew_exists(package):
    output = _warn_only_run("brew info %s" % package)

    if re.search("not installed", output, re.IGNORECASE):
        return False

    return True

def _apt_install(package):
    return sudo("apt-get -y install %s" % package, pty=True)

def _homebrew_install(package):
    if not _homebrew_exists(package):
        return sudo("brew install %s" % package, pty=True)

def _homebrew_uninstall(package):
    output = run("brew list %s" % package)
    if output:
        return sudo("brew uninstall %s" % package)


def _ubuntu_virtualenv_source():
    return "\nsource /usr/local/bin/virtualenvwrapper.sh"

def _osx_virtualenv_source():
    # todo(chris) THIS IS SUPER UGLY. 
    return """
export VIRTUALENVWRAPPER_PYTHON=%s/bin/python
export PATH=$PATH:%s/bin/
source %s/virtualenvwrapper/2.1.1/bin/virtualenvwrapper.sh
    """ % (PYTHON_PATH, PYTHON_PATH, CELLAR_PATH)

def _pip_installed(python_package, virtualenv=None):
    python_site_dir="/usr/local/lib/python2.6/site-packages/"
    if virtualenv:
        python_site_dir="~/.virtualenvs/opengem/lib/python2.6/site-packages/"

    with cd(python_site_dir):
        env.warn_only = True
        res = ls("%s*" % python_package)
        env.warn_only = False
        return res


def _pip_install(python_package, virtualenv=None, version=None):
    if not _pip_installed(python_package, virtualenv):
        if version:
            install_package="pip install %s==%s" % (python_package, version)
        else:
            install_package = "pip install %s" % python_package
        if virtualenv: 
            install_package = "%s -E ~/.virtualenvs/%s" % (install_package, 
                                                           virtualenv)

        if not virtualenv:
            return sudo(install_package)
        else:
            return run(install_package)

def ls(file):
    return _warn_only_run("ls %s" % file)

def _install_python():
    with cd("/usr/local/Library/Formula"):
        if not ls("python2.6.rb"): 
            # Install Python
            print """
                While we're installing python via brew, we'll be modifying your python
                Formula so we can install python2.6. We'll move it back after. This means
                that to uninstall python2.6 with brew, you'll need to manually move it 
                back.
            """


            sudo('curl "https://gist.github.com/raw/635038/a3d24cbe"'
                 '> python2.6.rb')

            if ls("python.rb"):
                sudo("mv python.rb{,-bootstrap_osx}")
                sudo("cp python{2.6,}.rb")

    _homebrew_install("python")
<|MERGE_RESOLUTION|>--- conflicted
+++ resolved
@@ -308,11 +308,7 @@
     with cd("/tmp"):
         if not ls("/usr/local/lib/swq.h"):
             _curl("http://svn.osgeo.org/gdal/branches/1.7/gdal/ogr/swq.h", "swq.h")
-<<<<<<< HEAD
-            sudo("mv {,/usr/local/include/}swq.h")
-=======
             sudo("mv swq.h /usr/local/lib/swq.h")
->>>>>>> a1d9ff08
 
     _pip_install("gdal", virtualenv="opengem")
 
