--- conflicted
+++ resolved
@@ -1,9 +1,5 @@
   [Michele Simionato]
-<<<<<<< HEAD
-  * Fixed the check for zero covs for the beta distribution
-=======
   * Weighted the heavy sources in parallel in event based calculations
->>>>>>> 36867c93
   * Suppported zero coefficient of variations with the beta distribution
   * Fixed a bug in the agg_curves exporter with aggregate_by=id
   * Internal: changed how the agg_loss_table is stored
