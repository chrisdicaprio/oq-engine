--- conflicted
+++ resolved
@@ -1,14 +1,10 @@
   [Michele Simionato]
-<<<<<<< HEAD
   * Added an event_loss calculator which is able to compute the event loss
     table and also event losses per asset directly from the ruptures
-  * Added an `oq-lite pick_rlzs` command to plot the distance of the
-=======
   * Extended the `oq-lite info` command to plot some useful informations
     about the source model
   * Ported the classical_risk calculator to oq-lite
   * Added an `oq-lite pick_rlzs` command to display the distance of the
->>>>>>> 1f35dd94
     hazard curves from the mean, by using the RMSEP distance
   * Ported the scenario_risk calculator to oq-lite
   * Added a check to forbid exposures with an asset number=0
