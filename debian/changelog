--- conflicted
+++ resolved
@@ -1,10 +1,7 @@
   [Michele Simionato]
-<<<<<<< HEAD
   * Introduced a CmdLoop thread per each calculation; saved the performance
-    info in the database 
-=======
+    info in the database
   * Removed openquake/engine/settings.py
->>>>>>> 5371804d
   * Made the dependency on celery required only in cluster installations
   * Integrated the authentication database in the engine server database
   * Fixed the description in the Web UI (before it was temporarily set to
