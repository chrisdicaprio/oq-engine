  [Michele Simionato]
  * Fully ported the event_based calculator to oq-lite
<<<<<<< HEAD
  * Added an event_based calculator which is able to compute the event loss
=======
  * Introduced a DataStore class to save either generic pickled objects or
    numpy arrays; if installed, it can use the h5py library
>>>>>>> e16c3504
  * Added defaults to the parameters in job.ini
  * Extended the `oq-lite info` command to plot some useful informations
    about the source model
  * Ported the classical_risk calculator to oq-lite
  * Added an `oq-lite pick_rlzs` command to display the distance of the
    hazard curves from the mean, by using the RMSEP distance
  * Ported the scenario_risk calculator to oq-lite
  * Added a check to forbid exposures with an asset number=0
  * In the tests you can compare for equality files containing numbers, possibly
    ignoring the last digits
  * Increased the number of SES generated by the demo
    ProbabilisticEventBased from 10 to 200
  * For the event based calculator, print the site index where the discrepancy
    with the classical hazard curves is greater
  * Now the engine is able to gunzip transparently the logic tree files too
  * Added a convergency test for the hazard curves generated by the event
    based calculator when the number of samples is high
  * Added a script to reduce large source models and large exposure models
  * Fixed a bug in the NRML writer for nodes with value=0
  * Added a `plot` command to oq-lite

python-oq-risklib (0.6.0-1) precise; urgency=low

  [Matteo Nastasi]
  * Wrong oq-hazardlib version dependency fixed

 -- Matteo Nastasi (GEM Foundation) <nastasi@openquake.org>  Fri, 27 Feb 2015 11:54:22 +0100

python-oq-risklib (0.6.0-0) precise; urgency=low

  [Michele Simionato]
  * Changed the event based risk demo to use fully the specific assets feature
  * Implemented export of SESCollections
  * Classical tiling calculator in oq-lite
  * Raise an error if there are assets missing the number attribute
  * Added a prefilter flag
  * Moved the management of zipfiles into oq-lite
  * Export lon and lat in the hazard curves
  * Simplified the management of GMPE logic tree realizations
  * Towards supporting Ubuntu 14.04
  * Fixed error when minIML|maxIML are missing in the fragility model
  * Ported the generation of UHS curves into risklib
  * Better error message for duplicated IMLs
  * Implemented hazard map export in oq-lite
  * Create the export_dir if possible
  * Moved the demos inside oq-risklib
  * Now sites can be extracted from the site_model.xml file
  * Fixed the oversampling bug
  * Added a warning in case of oversampling
  * Provided a user-friendly string representation of the class RlzsAssoc
  * Added classical damage QA tests
  * Add a test case for sampling two source models of different weight
  * Implemented classical damage calculator
  * Moved hazard maps and mean and quantile functions from the engine into risklib
  * Added a check for duplicated branchset IDs
  * If export_dir is not given, save on $HOME

 -- Matteo Nastasi (GEM Foundation) <nastasi@openquake.org>  Wed, 25 Feb 2015 17:04:04 +0100

python-oq-risklib (0.5.1-0) precise; urgency=low

  * consistency in version management between debian/ubuntu package and
    library from git sources

 -- Matteo Nastasi (GEM Foundation) <nastasi@openquake.org>  Thu, 18 Dec 2014 15:42:53 +0100

python-oq-risklib (0.5.0-1) precise; urgency=low

  * Fixed version in the documentation
  * Removed an incorrect warning
  * Scenario damage tests
  * Added a DamageWriter class and the expected outputs for the ScenarioDamage
    QA tests
  * Improve the error message when the user sets the wrong calculation_mode
  * Moved get_realizations from the engine into commonlib
  * Added more validation to dictionaries
  * Added a new parameter complex_fault_mesh_spacing
  * Ported the scenario tests to oq-lite
  * Added a get_params utility
  * Simplified the monitoring
  * Add the QA tests data removed from the engine
  * Added a forgotten .rst file
  * Use shallow-clone to improve CI builds speed
  * Fix documentation
  * Merged commonlib inside risklib
  * Move the calculation of input/output weights into commonlib
  * The export_dir is now always given
  * Small fixes to commonlib
  * Better error message for regions that cannot be discretized
  * Fixed precision
  * Add a facility to read source models in commonlib
  * Add an hard limit to check_mem_usage()
  * Fixed test_different_levels_ok
  * Removed an excessive validation
  * Added a validation is_valid_hazard_curves
  * Reverted the check on duplicated vulnerabilitySetID
  * Improved the validation of vulnerability models
  * Examples, tests and notebook for the feature of oq-lite
  * Some refactoring of the classes RiskModel and RiskInput
  * Basic support for risk calculators in commonlib
  * Building the documentation of risklib and some refactoring
  * Build the documentation of commonlib
  * Support of the oq-lite command-line tool
  * Converting the region_constraint into a WKT polygon in commonlib, not in
    the engine
  * Fixed a subtle ImportError
  * Added a forgotten file
  * Support for the simplification of the risk calculators
  * Rewritten the RiskModel class and refactored the Workflow classes
  * Loss per event per asset
  * Dependency check
  * Updated version of risklib
  * Merged nrmllib inside commonlib
  * Added get_exposure and some refactoring
  * Changed the RiskModel API
  * The investigationTime attribute is optional
  * Use the new validation mechanism for vulnerability/fragility functions
  * Reflected the change in risklib
  * Fixed typo in an error message
  * reversed edges to make complex surface comply with Aki & Richards conven...
  * Moved the node context manager to the node library
  * Better debugging representation of a node
  * The maximum_distance must be mandatory in all hazard calculators
  * Restored the NrmlHazardlibConverter
  * Used PlanarSurface.from_corner_points
  * Improved the validation on PMF
  * Added a generic SourceConverter class for all sources, including the
    NonParametric ones
  * Added a lazy function read_nodes
  * Added a "node_factory" validation facility to the node library
  * Rewritten the openquake validation mechanism; now it is done in commonlib
  * Support validation code for the engine
  * Added a few validation functions
  * Added a validation on the GSIM name
  * Added MeanLossTestCase and some comments/docstrings
  * Small improvements
  * Logging the size of received data, to assess the stress on rabbitmq
  * Parallel filtering
  * Fixed the branch ordering
  * Ordering the sources after splitting-filtering them
  * Added an EpsilonProvider class
  * Introduced get_epsilons
  * Improved the splitting mechanism
  * Fix an ordering on the exported GMF
  * Moved parse_config from the engine to commonlib
  * Given a proper ordering to BranchTuples
  * Decoupled the sampling logic from the GsimLogicTree class
  * Get more information about the number of realizations in full enumeration
  * Small refactoring of the block-splitting routines
  * Fixed the sampling in GsimLogicTree
  * Small changes to support the refactoring on the engine side
  * packager.sh: missing update fixed
  * Risk loaders
  * Added a property .imts to the RiskModel class
  * The rupture seed is now visible in the XML file
  * Made explicit the dependence from the getters
  * GMPE logic tree fix
  * Many improvements to make the SourceCollector more usable from the
    command-line
  * Fix for the case of empty SES
  * Add a debug flag to enable set -x in packager.sh
  * Improved the SourceCollector
  * Fix gmf duplication
  * Removed logictree.enumerate_paths
  * Moved modules to manage sources and logic trees from the engine
  * Minor refactoring of scientific.scenario_damage
  * Reflected the API change in risklib
  * Refactoring of risklib needed to solve the problem of the block size
    dependence
  * Remove CalculationUnit
  * Removed some useless code from risklib
  * Fix branch var to be compliant within the new CI git plugin
  * Updates Copyright to 2014
  * rupture_to_element facility
  * Ci devtest
  * Renamed common->commonlib
  * Add setup.py
  * Improved validation and some cleanup
  * Decouple the gsim logic tree from the SES output and remove dead code
  * Moved the tests directory inside the package
  * Refactored the conversion library
  * More work on the conversion/validation library
  * Add loss type to risk outputs
  * Pull request for the validation library
  * Standard Loss map GeoJSON
  * Exporting the GMF in XML should not require keeping all the tree in memory
  * No unicode + StringIO in tests
  * Fix parsing of isAbsolute
  * Insured loss curves statistics
  * Csv tools
  * Fixed the streaming xml writer
  * Hazard Curve GeoJSON parser
  * GeoJSON map node values should be floats
  * Node library
  * Ruptures now have a tag attribute
  * Revise insured losses algorithm
  * Added an InvalidFile exception
  * Add stdDevLoss field
  * Compute Curve stats
  * Implemented a StreamingXMLWriter
  * Minor optimizations by using memoization
  * Fix quantile maps computation
  * Fix Asset statistics
  * NRML parsers/writers should be able to accept either file paths or
    file-like objects
  * Refactoring: added risk workflows
  * Add '__version__' to package init
  * Hazard map GeoJSON writer
  * GeoJSON LossMap Writer
  * Remove 'ndenumerate'

 -- Matteo Nastasi (GEM Foundation) <nastasi@openquake.org>  Wed, 10 Dec 2014 11:17:03 +0100

python-oq-risklib (0.3.0-1) precise; urgency=low

  * Lxc sandbox - improved CI with sandboxed source tests (LP: #1177319)
  * Refactoring: remove curve module (LP: #1174231)
  * Update Event Based algorithm (LP: #1168446)
  * Fix sampling in lognormaldistribution when mean = 0, covs = 0
    (LP: #1167863)
  * Strictly increasing vulnerability function in classical calculator
    (LP: #1165076)
  * Added concurrent.futures to risklib (temporary solution)
  * Update average loss formula (LP: #1156557)
  * Added AGPL license file
  * Refactoring needed to support Structure dependent IMT in scenario damage
    (LP: #1154549)
  * Implemented scenario_damage and scenario directly in risklib (LP: #1154110)
  * Make the risklib able to read csv inputs (LP: #1154110)
  * Fix OQ Engine fails working end-to-end when there is a different number of
    gmvs per site (LP: #1144388)
  * Fix Insured losses computation
  * Removed Asset and AssetOutput classes
  * Small refactoring of the FragilityFunctions so that it is easier to
    instantiate them from the FragilityModelParser in nrml (LP: #1100235)

 -- Matteo Nastasi (GEM Foundation) <nastasi@openquake.org>  Mon, 24 Jun 2013 16:31:18 +0200

python-oq-risklib (0.2.0-1) precise; urgency=low

  * Rename of the package and namespace refactoring

 -- Matteo Nastasi (GEM Foundation) <nastasi@openquake.org>  Sat, 09 Feb 2013 10:18:32 +0100

python-oq-risklib (0.1.0-1) precise; urgency=low

  * Upstream release

 -- Matteo Nastasi (GEM Foundation) <nastasi@openquake.org>  Wed, 12 Dec 2012 17:06:39 +0100<|MERGE_RESOLUTION|>--- conflicted
+++ resolved
@@ -1,11 +1,7 @@
   [Michele Simionato]
   * Fully ported the event_based calculator to oq-lite
-<<<<<<< HEAD
-  * Added an event_based calculator which is able to compute the event loss
-=======
   * Introduced a DataStore class to save either generic pickled objects or
     numpy arrays; if installed, it can use the h5py library
->>>>>>> e16c3504
   * Added defaults to the parameters in job.ini
   * Extended the `oq-lite info` command to plot some useful informations
     about the source model
