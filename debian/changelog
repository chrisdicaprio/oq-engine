--- conflicted
+++ resolved
@@ -1,11 +1,7 @@
   [Michele Simionato]
-<<<<<<< HEAD
   * Internal: added a way to disable the DbServer from openquake.cfg or
     by setting OQ_DATABASE=local
-  * Implemented `total_losses`
-=======
   * Implemented `total_losses`, even for insurance calculations
->>>>>>> 86f2e0fe
   * Optimized "computing risk" in the event_based_risk calculator (~30% faster)
   * Changed the magnitude binning formula, thus fixing some disaggregation
     calculations (for instance when there is a single magnitude for a TRT)
