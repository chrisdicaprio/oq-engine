--- conflicted
+++ resolved
@@ -430,10 +430,11 @@
         for sm in self.source_models:
             src_groups = []
             for src_group in sm.src_groups:
-                sg = copy.copy(src_group)
-                sg.sources = sorted(sources_by_grp.get(sg.id, []),
-                                    key=operator.attrgetter('id'))
-                src_groups.append(sg)
+                if src_group.atomic:
+                    sg = copy.copy(src_group)
+                    sg.sources = sorted(sources_by_grp.get(sg.id, []),
+                                        key=operator.attrgetter('id'))
+                    src_groups.append(sg)
             newsm = logictree.LtSourceModel(
                 sm.names, sm.weight, sm.path, src_groups,
                 sm.num_gsim_paths, sm.ordinal, sm.samples)
@@ -457,19 +458,7 @@
         :param weight: source weight function
         :returns: total weight of the source model
         """
-<<<<<<< HEAD
-        tot_weight = 0
-        for srcs in self.sources_by_trt.values():
-            tot_weight += sum(map(weight, srcs))
-        for grp in self.gen_mutex_groups():
-            tot_weight += sum(map(weight, grp))
-        for grp in self.gen_cluster_groups():
-            tot_weight += sum(map(weight, grp))
-        self.info.tot_weight = tot_weight
-        return tot_weight
-=======
         return sum(weight(src) for src in self.get_sources())
->>>>>>> 17eafc29
 
     @property
     def src_groups(self):
@@ -511,25 +500,6 @@
                 dupl.append(srcs)
         return dupl
 
-<<<<<<< HEAD
-    def gen_mutex_groups(self):
-        """
-        Yield groups of mutually exclusive sources
-        """
-        for sg in self.src_groups:
-            if sg.src_interdep == 'mutex':
-                yield sg
-
-    def gen_cluster_groups(self):
-        """
-        Yield cluster groups
-        """
-        for sg in self.src_groups:
-            if sg.cluster:
-                yield sg
-
-=======
->>>>>>> 17eafc29
     def get_sources(self, kind='all'):
         """
         Extract the sources contained in the source models by optionally
@@ -550,11 +520,7 @@
         acc = AccumDict(accum=[])
         for sm in self.source_models:
             for grp in sm.src_groups:
-<<<<<<< HEAD
-                if grp.src_interdep != 'mutex' and not grp.cluster:
-=======
                 if not grp.atomic:
->>>>>>> 17eafc29
                     acc[grp.trt].extend(grp)
         if self.optimize_same_id is False:
             return acc
