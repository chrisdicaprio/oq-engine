# -*- coding: utf-8 -*-
# vim: tabstop=4 shiftwidth=4 softtabstop=4
#
# Copyright (C) 2010-2016 GEM Foundation
#
# OpenQuake is free software: you can redistribute it and/or modify it
# under the terms of the GNU Affero General Public License as published
# by the Free Software Foundation, either version 3 of the License, or
# (at your option) any later version.
#
# OpenQuake is distributed in the hope that it will be useful,
# but WITHOUT ANY WARRANTY; without even the implied warranty of
# MERCHANTABILITY or FITNESS FOR A PARTICULAR PURPOSE.  See the
# GNU Affero General Public License for more details.
#
# You should have received a copy of the GNU Affero General Public License
# along with OpenQuake. If not, see <http://www.gnu.org/licenses/>.

from __future__ import division
import re
import sys
import copy
import math
import logging
import operator
import collections
import random

import numpy

from openquake.baselib import hdf5
from openquake.baselib.python3compat import raise_, decode
from openquake.baselib.general import (
    AccumDict, groupby, block_splitter, group_array)
from openquake.hazardlib.site import Tile
from openquake.commonlib import logictree, sourceconverter
from openquake.commonlib import nrml, node

MAXWEIGHT = 200  # tuned by M. Simionato
MAX_INT = 2 ** 31 - 1
U16 = numpy.uint16
U32 = numpy.uint32
I32 = numpy.int32
F32 = numpy.float32


class LtRealization(object):
    """
    Composite realization build on top of a source model realization and
    a GSIM realization.
    """
    def __init__(self, ordinal, sm_lt_path, gsim_rlz, weight, sampleid):
        self.ordinal = ordinal
        self.sm_lt_path = sm_lt_path
        self.gsim_rlz = gsim_rlz
        self.weight = weight
        self.sampleid = sampleid

    def __repr__(self):
        return '<%d,%s,w=%s>' % (self.ordinal, self.uid, self.weight)

    @property
    def gsim_lt_path(self):
        return self.gsim_rlz.lt_path

    @property
    def uid(self):
        """An unique identifier for effective realizations"""
        return '_'.join(self.sm_lt_path) + '~' + self.gsim_rlz.uid

    def __lt__(self, other):
        return self.ordinal < other.ordinal

    def __eq__(self, other):
        return repr(self) == repr(other)

    def __ne__(self, other):
        return repr(self) != repr(other)

    def __hash__(self):
        return hash(repr(self))


class SourceModel(object):
    """
    A container of SourceGroup instances with some additional attributes
    describing the source model in the logic tree.
    """
    def __init__(self, name, weight, path, src_groups, num_gsim_paths, ordinal,
                 samples):
        self.name = name
        self.weight = weight
        self.path = path
        self.src_groups = src_groups
        self.num_gsim_paths = num_gsim_paths
        self.ordinal = ordinal
        self.samples = samples

    @property
    def num_sources(self):
        return sum(len(sg) for sg in self.src_groups)

    def get_skeleton(self):
        """
        Return an empty copy of the source model, i.e. without sources,
        but with the proper attributes for each SourceGroup contained within.
        """
        src_groups = [sourceconverter.SourceGroup(
            sg.trt, [], sg.min_mag, sg.max_mag, sg.id)
                      for sg in self.src_groups]
        return self.__class__(self.name, self.weight, self.path, src_groups,
                              self.num_gsim_paths, self.ordinal, self.samples)


def capitalize(words):
    """
    Capitalize words separated by spaces.

    >>> capitalize('active shallow crust')
    'Active Shallow Crust'
    """
    return ' '.join(w.capitalize() for w in words.split(' '))


class SourceModelParser(object):
    """
    A source model parser featuring a cache.

    :param converter:
        :class:`openquake.commonlib.source.SourceConverter` instance
    """
    def __init__(self, converter):
        self.converter = converter
        self.groups = {}  # cache fname -> groups
        self.fname_hits = collections.Counter()  # fname -> number of calls

    def parse_src_groups(self, fname, apply_uncertainties=None):
        """
        :param fname:
            the full pathname of the source model file
        :param apply_uncertainties:
            a function modifying the sources (or None)
        """
        try:
            groups = self.groups[fname]
        except KeyError:
            groups = self.groups[fname] = self.parse_groups(fname)
        # NB: deepcopy is *essential* here
        groups = [copy.deepcopy(g) for g in groups]
        for group in groups:
            for src in group:
                if apply_uncertainties:
                    apply_uncertainties(src)
                    src.num_ruptures = src.count_ruptures()
        self.fname_hits[fname] += 1
        return groups

    def parse_groups(self, fname):
        """
        Parse all the groups and return them ordered by number of sources.
        It does not count the ruptures, so it is relatively fast.

        :param fname:
            the full pathname of the source model file
        """
        return nrml.parse(fname, self.converter)


def agg_prob(acc, prob):
    """Aggregation function for probabilities"""
    return 1. - (1. - acc) * (1. - prob)


class RlzsAssoc(collections.Mapping):
    """
    Realization association class. It should not be instantiated directly,
    but only via the method :meth:
    `openquake.commonlib.source.CompositeSourceModel.get_rlzs_assoc`.

    :attr realizations: list of :class:`LtRealization` objects
    :attr gsim_by_trt: list of dictionaries {trt: gsim}
    :attr rlzs_assoc: dictionary {src_group_id, gsim: rlzs}
    :attr rlzs_by_smodel: list of lists of realizations

    For instance, for the non-trivial logic tree in
    :mod:`openquake.qa_tests_data.classical.case_15`, which has 4 tectonic
    region types and 4 + 2 + 2 realizations, there are the following
    associations:

    (0, 'BooreAtkinson2008()') ['#0-SM1-BA2008_C2003', '#1-SM1-BA2008_T2002']
    (0, 'CampbellBozorgnia2008()') ['#2-SM1-CB2008_C2003', '#3-SM1-CB2008_T2002']
    (1, 'Campbell2003()') ['#0-SM1-BA2008_C2003', '#2-SM1-CB2008_C2003']
    (1, 'ToroEtAl2002()') ['#1-SM1-BA2008_T2002', '#3-SM1-CB2008_T2002']
    (2, 'BooreAtkinson2008()') ['#4-SM2_a3pt2b0pt8-BA2008']
    (2, 'CampbellBozorgnia2008()') ['#5-SM2_a3pt2b0pt8-CB2008']
    (3, 'BooreAtkinson2008()') ['#6-SM2_a3b1-BA2008']
    (3, 'CampbellBozorgnia2008()') ['#7-SM2_a3b1-CB2008']
    """
    def __init__(self, csm_info):
        self.seed = csm_info.seed
        self.num_samples = csm_info.num_samples
        self.rlzs_assoc = collections.defaultdict(list)
        self.gsim_by_trt = []  # rlz.ordinal -> {trt: gsim}
        self.rlzs_by_smodel = [[] for _ in range(len(csm_info.source_models))]
        self.gsims_by_grp_id = {}
        self.sm_ids = {}
        self.samples = {}
        for sm in csm_info.source_models:
            for sg in sm.src_groups:
                self.sm_ids[sg.id] = sm.ordinal
                self.samples[sg.id] = sm.samples

    def _init(self):
        """
        Finalize the initialization of the RlzsAssoc object by setting
        the (reduced) weights of the realizations and the attribute
        gsims_by_grp_id.
        """
        if self.num_samples:
            assert len(self.realizations) == self.num_samples
            for rlz in self.realizations:
                rlz.weight = 1. / self.num_samples
        else:
            tot_weight = sum(rlz.weight for rlz in self.realizations)
            if tot_weight == 0:
                raise ValueError('All realizations have zero weight??')
            elif abs(tot_weight - 1) > 1E-12:  # allow for rounding errors
                logging.warn('Some source models are not contributing, '
                             'weights are being rescaled')
            for rlz in self.realizations:
                rlz.weight = rlz.weight / tot_weight

        self.gsims_by_grp_id = groupby(
            self.rlzs_assoc, operator.itemgetter(0),
            lambda group: sorted(gsim for grp_id, gsim in group))

    @property
    def realizations(self):
        """Flat list with all the realizations"""
        return sum(self.rlzs_by_smodel, [])

    def get_rlz(self, rlzstr):
        """
        Get a Realization instance for a string of the form 'rlz-\d+'
        """
        mo = re.match('rlz-(\d+)', rlzstr)
        if not mo:
            return
        return self.realizations[int(mo.group(1))]

    def get_rlzs_by_gsim(self, grp_id):
        """
        Returns an OrderedDict gsim -> rlzs with attributes .realizations,
        .sm_id, .samples and .seed.
        """
        rlzs = set()
        rlzs_by_gsim = collections.OrderedDict()
        for gsim in self.gsims_by_grp_id[grp_id]:
            rlzs_by_gsim[gsim] = self[grp_id, str(gsim)]
            rlzs.update(rlzs_by_gsim[gsim])
        rlzs_by_gsim.realizations = sorted(rlzs)
        rlzs_by_gsim.sm_id = self.sm_ids[grp_id]
        rlzs_by_gsim.samples = self.samples[grp_id]
        rlzs_by_gsim.seed = self.seed
        return rlzs_by_gsim

    def get_rlzs_by_grp_id(self):
        """
        Returns a dictionary grp_id > [sorted rlzs]
        """
        rlzs_by_grp_id = collections.defaultdict(set)
        for (grp_id, gsim), rlzs in self.rlzs_assoc.items():
            rlzs_by_grp_id[grp_id].update(rlzs)
        return {grp_id: sorted(rlzs)
                for grp_id, rlzs in rlzs_by_grp_id.items()}

    def _add_realizations(self, idx, lt_model, gsim_lt, gsim_rlzs):
        trts = gsim_lt.tectonic_region_types
        rlzs = []
        for i, gsim_rlz in enumerate(gsim_rlzs):
            weight = float(lt_model.weight) * float(gsim_rlz.weight)
            rlz = LtRealization(idx[i], lt_model.path, gsim_rlz, weight, i)
            self.gsim_by_trt.append(
                dict(zip(gsim_lt.all_trts, gsim_rlz.value)))
            for src_group in lt_model.src_groups:
                if src_group.trt in trts:
                    # ignore the associations to discarded TRTs
                    gs = gsim_lt.get_gsim_by_trt(gsim_rlz, src_group.trt)
                    self.rlzs_assoc[src_group.id, gs].append(rlz)
            rlzs.append(rlz)
        self.rlzs_by_smodel[lt_model.ordinal] = rlzs

    def extract(self, rlz_indices, csm_info):
        """
        Extract a RlzsAssoc instance containing only the given realizations.

        :param rlz_indices: a list of realization indices from 0 to R - 1
        """
        assoc = self.__class__(csm_info)
        if len(rlz_indices) == 1:
            realizations = [self.realizations[rlz_indices[0]]]
        else:
            realizations = operator.itemgetter(*rlz_indices)(self.realizations)
        rlzs_smpath = groupby(realizations, operator.attrgetter('sm_lt_path'))
        smodel_from = {sm.path: sm for sm in csm_info.source_models}
        for smpath, rlzs in rlzs_smpath.items():
            sm = smodel_from[smpath]
            trts = set(sg.trt for sg in sm.src_groups)
            assoc._add_realizations(
                [r.ordinal for r in rlzs], sm,
                csm_info.gsim_lt.reduce(trts), [rlz.gsim_rlz for rlz in rlzs])
        assoc._init()
        return assoc

<<<<<<< HEAD
=======
    # used in classical and event_based calculators
    def combine_curves(self, results):
        """
        :param results: dictionary (src_group_id, gsim) -> curves
        :returns: a dictionary rlz -> aggregate curves
        """
        acc = {}
        for key in results:
            for rlz in self.rlzs_assoc[key]:
                if rlz in acc:
                    acc[rlz] |= results[key]
                else:
                    acc[rlz] = copy.copy(results[key])
        return acc

>>>>>>> c9465564
    # used in riskinput
    def combine(self, results, agg=agg_prob):
        """
        :param results: a dictionary (src_group_id, gsim) -> floats
        :param agg: an aggregation function
        :returns: a dictionary rlz -> aggregated floats

        Example: a case with tectonic region type T1 with GSIMS A, B, C
        and tectonic region type T2 with GSIMS D, E.

        >> assoc = RlzsAssoc(CompositionInfo([], []))
        >> assoc.rlzs_assoc = {
        ... ('T1', 'A'): ['r0', 'r1'],
        ... ('T1', 'B'): ['r2', 'r3'],
        ... ('T1', 'C'): ['r4', 'r5'],
        ... ('T2', 'D'): ['r0', 'r2', 'r4'],
        ... ('T2', 'E'): ['r1', 'r3', 'r5']}
        ...
        >> results = {
        ... ('T1', 'A'): 0.01,
        ... ('T1', 'B'): 0.02,
        ... ('T1', 'C'): 0.03,
        ... ('T2', 'D'): 0.04,
        ... ('T2', 'E'): 0.05,}
        ...
        >> combinations = assoc.combine(results, operator.add)
        >> for key, value in sorted(combinations.items()): print key, value
        r0 0.05
        r1 0.06
        r2 0.06
        r3 0.07
        r4 0.07
        r5 0.08

        You can check that all the possible sums are performed:

        r0: 0.01 + 0.04 (T1A + T2D)
        r1: 0.01 + 0.05 (T1A + T2E)
        r2: 0.02 + 0.04 (T1B + T2D)
        r3: 0.02 + 0.05 (T1B + T2E)
        r4: 0.03 + 0.04 (T1C + T2D)
        r5: 0.03 + 0.05 (T1C + T2E)

        In reality, the `combine_pmaps` method is used with hazard_curves and
        the aggregation function is the `agg_curves` function, a composition of
        probability, which however is close to the sum for small probabilities.
        """
        ad = {rlz: 0 for rlz in self.realizations}
        for key, value in results.items():
            for rlz in self.rlzs_assoc[key]:
                ad[rlz] = agg(ad[rlz], value)
        return ad

    def __iter__(self):
        return iter(self.rlzs_assoc)

    def __getitem__(self, key):
        return self.rlzs_assoc[key]

    def __len__(self):
        return len(self.rlzs_assoc)

    def __repr__(self):
        pairs = []
        for key in sorted(self.rlzs_assoc):
            rlzs = list(map(str, self.rlzs_assoc[key]))
            if len(rlzs) > 10:  # short representation
                rlzs = ['%d realizations' % len(rlzs)]
            pairs.append(('%s,%s' % key, rlzs))
        return '<%s(size=%d, rlzs=%d)\n%s>' % (
            self.__class__.__name__, len(self), len(self.realizations),
            '\n'.join('%s: %s' % pair for pair in pairs))

LENGTH = 256

source_model_dt = numpy.dtype([
    ('name', hdf5.vstr),
    ('weight', F32),
    ('path', hdf5.vstr),
    ('num_rlzs', U32),
    ('samples', U32),
])

src_group_dt = numpy.dtype(
    [('grp_id', U32),
     ('trti', U16),
     ('effrup', I32),
     ('sm_id', U32)])


class CompositionInfo(object):
    """
    An object to collect information about the composition of
    a composite source model.

    :param source_model_lt: a SourceModelLogicTree object
    :param source_models: a list of SourceModel instances
    """
    @classmethod
    def fake(cls, gsimlt=None):
        """
        :returns:
            a fake `CompositionInfo` instance with the given gsim logic tree
            object; if None, builds automatically a fake gsim logic tree
        """
        weight = 1
        gsim_lt = gsimlt or logictree.GsimLogicTree.from_('FromFile')
        fakeSM = SourceModel(
            'fake', weight,  'b1',
            [sourceconverter.SourceGroup('*', eff_ruptures=1)],
            gsim_lt.get_num_paths(), ordinal=0, samples=1)
        return cls(gsim_lt, seed=0, num_samples=0, source_models=[fakeSM])

    def __init__(self, gsim_lt, seed, num_samples, source_models):
        self.gsim_lt = gsim_lt
        self.seed = seed
        self.num_samples = num_samples
        self.source_models = source_models

    def __getnewargs__(self):
        # with this CompositionInfo instances will be unpickled correctly
        return self.seed, self.num_samples, self.source_models

    def __toh5__(self):
        trts = sorted(set(src_group.trt for sm in self.source_models
                          for src_group in sm.src_groups))
        trti = {trt: i for i, trt in enumerate(trts)}
        data = []
        for sm in self.source_models:
            for src_group in sm.src_groups:
                # the number of effective realizations is set by get_rlzs_assoc
                data.append((src_group.id, trti[src_group.trt],
                             src_group.eff_ruptures, sm.ordinal))
        lst = [(sm.name, sm.weight, '_'.join(sm.path),
                sm.num_gsim_paths, sm.samples)
               for i, sm in enumerate(self.source_models)]
        return (dict(
            sg_data=numpy.array(data, src_group_dt),
            sm_data=numpy.array(lst, source_model_dt)),
                dict(seed=self.seed, num_samples=self.num_samples,
                     trts=hdf5.array_of_vstr(trts),
                     gsim_lt_xml=str(self.gsim_lt),
                     gsim_fname=self.gsim_lt.fname))

    def __fromh5__(self, dic, attrs):
        sg_data = group_array(dic['sg_data'], 'sm_id')
        sm_data = dic['sm_data']
        vars(self).update(attrs)
        if self.gsim_fname.endswith('.xml'):
            self.gsim_lt = logictree.GsimLogicTree(
                self.gsim_fname, sorted(self.trts))
        else:  # fake file with the name of the GSIM
            self.gsim_lt = logictree.GsimLogicTree.from_(self.gsim_fname)
        self.source_models = []
        for sm_id, rec in enumerate(sm_data):
            tdata = sg_data[sm_id]
            srcgroups = [
                sourceconverter.SourceGroup(
                    self.trts[trti], id=grp_id, eff_ruptures=effrup)
                for grp_id, trti, effrup, sm_id in tdata if effrup]
            path = tuple(rec['path'].split('_'))
            trts = set(sg.trt for sg in srcgroups)
            num_gsim_paths = self.gsim_lt.reduce(trts).get_num_paths()
            sm = SourceModel(rec['name'], rec['weight'], path, srcgroups,
                             num_gsim_paths, sm_id, rec['samples'])
            self.source_models.append(sm)

    def get_num_rlzs(self, source_model=None):
        """
        :param source_model: a SourceModel instance (or None)
        :returns: the number of realizations per source model (or all)
        """
        if source_model is None:
            return sum(self.get_num_rlzs(sm) for sm in self.source_models)
        if self.num_samples:
            return source_model.samples
        trts = set(sg.trt for sg in source_model.src_groups)
        return self.gsim_lt.reduce(trts).get_num_paths()

    # FIXME: this is called several times, both in .init and in .send_sources
    def get_rlzs_assoc(self, count_ruptures=None):
        """
        Return a RlzsAssoc with fields realizations, gsim_by_trt,
        rlz_idx and trt_gsims.

        :param count_ruptures: a function src_group -> num_ruptures
        """
        assoc = RlzsAssoc(self)
        random_seed = self.seed
        idx = 0
        trtset = set(self.gsim_lt.tectonic_region_types)
        for i, smodel in enumerate(self.source_models):
            # collect the effective tectonic region types and ruptures
            trts = set()
            for sg in smodel.src_groups:
                if count_ruptures:
                    sg.eff_ruptures = count_ruptures(sg)
                if sg.eff_ruptures:
                    trts.add(sg.trt)
            # recompute the GSIM logic tree if needed
            if trtset != trts:
                before = self.gsim_lt.get_num_paths()
                gsim_lt = self.gsim_lt.reduce(trts)
                after = gsim_lt.get_num_paths()
                if count_ruptures and before > after:
                    logging.warn('Reducing the logic tree of %s from %d to %d '
                                 'realizations', smodel.name, before, after)
            else:
                gsim_lt = self.gsim_lt
            if self.num_samples:  # sampling
                # the int is needed on Windows to convert numpy.uint32 objects
                rnd = random.Random(int(random_seed + idx))
                rlzs = logictree.sample(gsim_lt, smodel.samples, rnd)
            else:  # full enumeration
                rlzs = logictree.get_effective_rlzs(gsim_lt)
            if rlzs:
                indices = numpy.arange(idx, idx + len(rlzs))
                idx += len(indices)
                assoc._add_realizations(indices, smodel, gsim_lt, rlzs)
            elif trts:
                logging.warn('No realizations for %s, %s',
                             b'_'.join(smodel.path), smodel.name)
        # NB: realizations could be filtered away by logic tree reduction
        if assoc.realizations:
            assoc._init()
        return assoc

    def get_source_model(self, src_group_id):
        """
        Return the source model for the given src_group_id
        """
        for smodel in self.source_models:
            for src_group in smodel.src_groups:
                if src_group.id == src_group_id:
                    return smodel

    def get_sm_by_rlz(self, realizations):
        """
        :returns: a dictionary rlz -> source model name
        """
        dic = {}
        for sm in self.source_models:
            for rlz in realizations:
                if rlz.sm_lt_path == sm.path:
                    dic[rlz] = sm.name
        return dic

    def get_trt(self, src_group_id):
        """
        Return the TRT string for the given src_group_id
        """
        for smodel in self.source_models:
            for src_group in smodel.src_groups:
                if src_group.id == src_group_id:
                    return src_group.trt

    def __repr__(self):
        info_by_model = collections.OrderedDict()
        for sm in self.source_models:
            info_by_model[sm.path] = (
                '_'.join(map(decode, sm.path)),
                decode(sm.name),
                [sg.id for sg in sm.src_groups],
                sm.weight,
                self.get_num_rlzs(sm))
        summary = ['%s, %s, trt=%s, weight=%s: %d realization(s)' % ibm
                   for ibm in info_by_model.values()]
        return '<%s\n%s>' % (
            self.__class__.__name__, '\n'.join(summary))


class CompositeSourceModel(collections.Sequence):
    """
    :param source_model_lt:
        a :class:`openquake.commonlib.logictree.SourceModelLogicTree` instance
    :param source_models:
        a list of :class:`openquake.commonlib.source.SourceModel` tuples
    """
    def __init__(self, gsim_lt, source_model_lt, source_models,
                 set_weight=True):
        self.gsim_lt = gsim_lt
        self.source_model_lt = source_model_lt
        self.source_models = source_models
        self.source_info = ()  # set by the SourceFilterSplitter
        self.split_map = {}
        if set_weight:
            self.set_weights()
        # must go after set_weights to have the correct .num_ruptures
        self.info = CompositionInfo(
            gsim_lt, self.source_model_lt.seed,
            self.source_model_lt.num_samples,
            [sm.get_skeleton() for sm in self.source_models])

    @property
    def src_groups(self):
        """
        Yields the SourceGroups inside each source model.
        """
        for sm in self.source_models:
            for src_group in sm.src_groups:
                yield src_group

    def get_sources(self, kind='all', maxweight=None):
        """
        Extract the sources contained in the source models by optionally
        filtering and splitting them, depending on the passed parameters.
        """
        if kind != 'all':
            assert kind in ('light', 'heavy') and maxweight is not None, (
                kind, maxweight)
        sources = []
        for src_group in self.src_groups:
            for src in src_group:
                if kind == 'all':
                    sources.append(src)
                elif kind == 'light' and src.weight <= maxweight:
                    sources.append(src)
                elif kind == 'heavy' and src.weight > maxweight:
                    sources.append(src)
        return sources

    def get_num_sources(self):
        """
        :returns: the total number of sources in the model
        """
        return sum(len(src_group) for src_group in self.src_groups)

    def set_weights(self):
        """
        Update the attributes .weight and src.num_ruptures for each TRT model
        .weight of the CompositeSourceModel.
        """
        self.weight = self.filtered_weight = 0
        for src_group in self.src_groups:
            weight = 0
            num_ruptures = 0
            for src in src_group:
                weight += src.weight
                num_ruptures += src.num_ruptures
            src_group.weight = weight
            src_group.sources = sorted(
                src_group, key=operator.attrgetter('source_id'))
            self.weight += weight

    def __repr__(self):
        """
        Return a string representation of the composite model
        """
        models = ['%d-%s-%s,w=%s [%d src_group(s)]' % (
            sm.ordinal, sm.name, '_'.join(sm.path), sm.weight,
            len(sm.src_groups)) for sm in self.source_models]
        return '<%s\n%s>' % (self.__class__.__name__, '\n'.join(models))

    def __getitem__(self, i):
        """Return the i-th source model"""
        return self.source_models[i]

    def __iter__(self):
        """Return an iterator over the underlying source models"""
        return iter(self.source_models)

    def __len__(self):
        """Return the number of underlying source models"""
        return len(self.source_models)


def collect_source_model_paths(smlt):
    """
    Given a path to a source model logic tree or a file-like, collect all of
    the soft-linked path names to the source models it contains and return them
    as a uniquified list (no duplicates).

    :param smlt: source model logic tree file
    """
    for blevel in nrml.read(smlt).logicTree:
        with node.context(smlt, blevel):
            for bset in blevel:
                for br in bset:
                    smfname = br.uncertaintyModel.text
                    if smfname:
                        yield smfname


# ########################## SourceManager ########################### #

def source_info_iadd(self, other):
    assert self.src_group_id == other.src_group_id
    assert self.source_id == other.source_id
    return self.__class__(
        self.src_group_id, self.source_id, self.source_class, self.weight,
        self.sources, self.filter_time + other.filter_time,
        self.split_time + other.split_time,
        self.cum_calc_time + other.cum_calc_time,
        max(self.max_calc_time, other.max_calc_time),
        self.num_tasks + other.num_tasks,
    )

SourceInfo = collections.namedtuple(
    'SourceInfo', 'src_group_id source_id source_class weight sources '
    'filter_time split_time cum_calc_time max_calc_time num_tasks')
SourceInfo.__iadd__ = source_info_iadd

source_info_dt = numpy.dtype([
    ('src_group_id', numpy.uint32),    # 0
    ('source_id', (bytes, 100)),       # 1
    ('source_class', (bytes, 30)),     # 2
    ('weight', numpy.float32),         # 3
    ('split_num', numpy.uint32),       # 4
    ('filter_time', numpy.float32),    # 5
    ('split_time', numpy.float32),     # 6
    ('cum_calc_time', numpy.float32),  # 7
    ('max_calc_time', numpy.float32),  # 8
    ('num_tasks', numpy.uint32),       # 9
])


class SourceManager(object):
    """
    Manager associated to a CompositeSourceModel instance.
    Filter and split sources and send them to the worker tasks.
    """
    def __init__(self, csm, maximum_distance, concurrent_tasks,
                 dstore, monitor, random_seed=None,
                 filter_sources=True, num_tiles=1):
        self.csm = csm
        self.maximum_distance = maximum_distance
        self.concurrent_tasks = concurrent_tasks or 1
        self.random_seed = random_seed
        self.dstore = dstore
        self.monitor = monitor
        self.filter_sources = filter_sources
        self.num_tiles = num_tiles
        self.rlzs_assoc = csm.info.get_rlzs_assoc()
        self.split_map = {}  # src_group_id, source_id -> split sources
        self.infos = {}  # src_group_id, source_id -> SourceInfo tuple

        self.maxweight = math.ceil(csm.weight / self.concurrent_tasks)
        if num_tiles > 1:
            self.maxweight = max(self.maxweight / num_tiles, MAXWEIGHT)
        logging.info('Instantiated SourceManager with maxweight=%.1f',
                     self.maxweight)
        if random_seed is not None:
            # generate unique seeds for each rupture with numpy.arange
            self.src_serial = {}
            n = sum(sg.tot_ruptures() for sg in self.csm.src_groups)
            rup_serial = numpy.arange(n, dtype=numpy.uint32)
            start = 0
            for src in self.csm.get_sources():
                nr = src.num_ruptures
                self.src_serial[src.id] = rup_serial[start:start + nr]
                start += nr

    def get_sources(self, kind, tile):
        """
        :param kind: a string 'light', 'heavy' or 'all'
        :param tile: a :class:`openquake.hazardlib.site.Tile` instance
        :returns: the sources of the given kind affecting the given tile
        """
        filter_mon = self.monitor('filtering sources')
        split_mon = self.monitor('splitting sources')
        for src in self.csm.get_sources(kind, self.maxweight):
            filter_time = split_time = 0
            if self.filter_sources:
                with filter_mon:
                    try:
                        if src not in tile:
                            continue
                    except:
                        etype, err, tb = sys.exc_info()
                        msg = 'An error occurred with source id=%s: %s'
                        msg %= (src.source_id, err)
                        raise_(etype, msg, tb)
                filter_time = filter_mon.dt
            if kind == 'heavy':
                if (src.src_group_id, src.id) not in self.split_map:
                    with split_mon:
                        sources = list(sourceconverter.split_source(src))
                        if len(sources) > 1:
                            logging.info('split %s of weight %s in %d',
                                         src, src.weight, len(sources))
                        self.split_map[src.src_group_id, src.id] = sources
                    split_time = split_mon.dt
                    self.set_serial(src, sources)
                for ss in self.split_map[src.src_group_id, src.id]:
                    ss.id = src.id
                    yield ss
            else:
                self.set_serial(src)
                yield src
            split_sources = self.split_map.get(
                (src.src_group_id, src.id), [src])
            info = SourceInfo(src.src_group_id, src.source_id,
                              src.__class__.__name__,
                              src.weight, len(split_sources),
                              filter_time, split_time, 0, 0, 0)
            key = (src.src_group_id, src.source_id)
            if key in self.infos:
                self.infos[key] += info
            else:
                self.infos[key] = info

        filter_mon.flush()
        split_mon.flush()

    def set_serial(self, src, split_sources=()):
        """
        Set a serial number per each rupture in a source, managing also the
        case of split sources, if any.
        """
        if self.random_seed is not None:
            src.serial = self.src_serial[src.id]
            if split_sources:
                start = 0
                for ss in split_sources:
                    nr = ss.num_ruptures
                    ss.serial = src.serial[start:start + nr]
                    start += nr

    def gen_args(self, tiles):
        """
        Yield (sources, sitecol, rlzs_assoc, monitor) by
        looping on the tiles and on the source blocks.
        """
        for i, sitecol in enumerate(tiles, 1):
            if len(tiles) > 1:
                logging.info('Processing tile %d', i)
            tile = Tile(sitecol, self.maximum_distance)
            for kind in ('light', 'heavy'):
                if self.filter_sources:
                    logging.info('Filtering %s sources', kind)
                sources = list(self.get_sources(kind, tile))
                if not sources:
                    continue
                for src in sources:
                    self.csm.filtered_weight += src.weight
                nblocks = 0
                for block in block_splitter(
                        sources, self.maxweight,
                        operator.attrgetter('weight'),
                        operator.attrgetter('src_group_id')):
                    grp_id = block[0].src_group_id
                    rlzs_by_gsim = self.rlzs_assoc.get_rlzs_by_gsim(grp_id)
                    yield block, sitecol, rlzs_by_gsim, self.monitor.new()
                    nblocks += 1
                logging.info('Sent %d sources in %d block(s)',
                             len(sources), nblocks)

    def pre_store_source_info(self, dstore):
        """
        Save the `source_info` array and its attributes in the datastore.

        :param dstore: the datastore
        """
        attrs = dstore.hdf5['composite_source_model'].attrs
        attrs['weight'] = self.csm.weight
        attrs['filtered_weight'] = self.csm.filtered_weight

        if self.infos:
            values = list(self.infos.values())
            values.sort(
                key=lambda info: info.filter_time + info.split_time,
                reverse=True)
            dstore['source_info'] = numpy.array(values, source_info_dt)
            attrs = dstore['source_info'].attrs
            attrs['maxweight'] = self.maxweight
            self.infos.clear()


def count_eff_ruptures(sources, sitecol, rlzs_assoc, monitor):
    """
    Count the number of ruptures contained in the given sources and return
    a dictionary src_group_id -> num_ruptures. All sources belong to the
    same tectonic region type.
    """
    acc = AccumDict()
    acc.eff_ruptures = {sources[0].src_group_id:
                        sum(src.num_ruptures for src in sources)}
    return acc<|MERGE_RESOLUTION|>--- conflicted
+++ resolved
@@ -312,24 +312,6 @@
         assoc._init()
         return assoc
 
-<<<<<<< HEAD
-=======
-    # used in classical and event_based calculators
-    def combine_curves(self, results):
-        """
-        :param results: dictionary (src_group_id, gsim) -> curves
-        :returns: a dictionary rlz -> aggregate curves
-        """
-        acc = {}
-        for key in results:
-            for rlz in self.rlzs_assoc[key]:
-                if rlz in acc:
-                    acc[rlz] |= results[key]
-                else:
-                    acc[rlz] = copy.copy(results[key])
-        return acc
-
->>>>>>> c9465564
     # used in riskinput
     def combine(self, results, agg=agg_prob):
         """
