# -*- coding: utf-8 -*-
# vim: tabstop=4 shiftwidth=4 softtabstop=4
#
# Copyright (C) 2014-2021 GEM Foundation
#
# OpenQuake is free software: you can redistribute it and/or modify it
# under the terms of the GNU Affero General Public License as published
# by the Free Software Foundation, either version 3 of the License, or
# (at your option) any later version.
#
# OpenQuake is distributed in the hope that it will be useful,
# but WITHOUT ANY WARRANTY; without even the implied warranty of
# MERCHANTABILITY or FITNESS FOR A PARTICULAR PURPOSE.  See the
# GNU Affero General Public License for more details.
#
# You should have received a copy of the GNU Affero General Public License
# along with OpenQuake. If not, see <http://www.gnu.org/licenses/>.
import os
import re
import ast
import csv
import copy
import json
import zlib
import pickle
import shutil
import zipfile
import logging
import tempfile
import functools
import configparser
import collections

import numpy
import pandas
import requests

from openquake.baselib import hdf5, parallel
from openquake.baselib.general import (
    random_filter, countby, group_array, get_duplicates, gettemp)
from openquake.baselib.python3compat import zip
from openquake.baselib.node import Node
from openquake.hazardlib.const import StdDev
from openquake.hazardlib.calc.filters import SourceFilter
from openquake.hazardlib.calc.gmf import CorrelationButNoInterIntraStdDevs
from openquake.hazardlib import (
    source, geo, site, imt, valid, sourceconverter, nrml, InvalidFile, pmf)
from openquake.hazardlib.source import rupture
from openquake.hazardlib.calc.stochastic import rupture_dt
from openquake.hazardlib.probability_map import ProbabilityMap
from openquake.hazardlib.geo.utils import BBoxError, cross_idl
from openquake.risklib import asset, riskmodels
from openquake.risklib.riskmodels import get_risk_functions
from openquake.commonlib.oqvalidation import OqParam
from openquake.commonlib.source_reader import get_csm
from openquake.commonlib import logictree

F32 = numpy.float32
F64 = numpy.float64
U8 = numpy.uint8
U16 = numpy.uint16
U32 = numpy.uint32
U64 = numpy.uint64
Site = collections.namedtuple('Site', 'sid lon lat')
gsim_lt_cache = {}  # fname, trt1, ..., trtN -> GsimLogicTree instance
smlt_cache = {}  # fname, seed, samples, meth -> SourceModelLogicTree instance

source_info_dt = numpy.dtype([
    ('source_id', hdf5.vstr),          # 0
    ('grp_id', numpy.uint16),          # 1
    ('code', (numpy.string_, 1)),      # 2
    ('calc_time', numpy.float32),      # 3
    ('num_sites', numpy.uint32),       # 4
    ('eff_ruptures', numpy.uint32),    # 5
    ('trti', numpy.uint8),             # 6
    ('task_no', numpy.uint16),         # 7
])


class DuplicatedPoint(Exception):
    """
    Raised when reading a CSV file with duplicated (lon, lat) pairs
    """


def collect_files(dirpath, cond=lambda fullname: True):
    """
    Recursively collect the files contained inside dirpath.

    :param dirpath: path to a readable directory
    :param cond: condition on the path to collect the file
    """
    files = []
    for fname in os.listdir(dirpath):
        fullname = os.path.join(dirpath, fname)
        if os.path.isdir(fullname):  # navigate inside
            files.extend(collect_files(fullname))
        else:  # collect files
            if cond(fullname):
                files.append(fullname)
    return files


def extract_from_zip(path, ext='.ini'):
    """
    Given a zip archive and a function to detect the presence of a given
    filename, unzip the archive into a temporary directory and return the
    full path of the file. Raise an IOError if the file cannot be found
    within the archive.

    :param path: pathname of the archive
    :param ext: file extension to search for
    """
    temp_dir = tempfile.mkdtemp()
    with zipfile.ZipFile(path) as archive:
        archive.extractall(temp_dir)
    return [f for f in collect_files(temp_dir)
            if os.path.basename(f).endswith(ext)]


def unzip_rename(zpath, name):
    """
    :param zpath: full path to a .zip archive
    :param name: exposure.xml or ssmLT.xml
    :returns: path to an .xml file with the same name of the archive
    """
    xpath = zpath[:-4] + '.xml'
    if os.path.exists(xpath):
        # already unzipped
        return xpath
    dpath = os.path.dirname(zpath)
    with zipfile.ZipFile(zpath) as archive:
        for nam in archive.namelist():
            fname = os.path.join(dpath, nam)
            if os.path.exists(fname):  # already unzipped
                os.rename(fname, fname + '.bak')
                logging.warning('Overriding %s with the file in %s',
                                fname, zpath)
        logging.info('Unzipping %s', zpath)
        archive.extractall(dpath)
    xname = os.path.join(dpath, name)
    if os.path.exists(xname):
        os.rename(xname, xpath)
    return xpath


def normalize(key, fnames, base_path):
    input_type, _ext = key.rsplit('_', 1)
    filenames = []
    for val in fnames:
        if '://' in val:
            # get the data from an URL
            resp = requests.get(val)
            _, val = val.rsplit('/', 1)
            with open(os.path.join(base_path, val), 'wb') as f:
                f.write(resp.content)
        elif os.path.isabs(val):
            raise ValueError('%s=%s is an absolute path' % (key, val))
        if val.endswith('.zip'):
            zpath = os.path.normpath(os.path.join(base_path, val))
            if key == 'exposure_file':
                name = 'exposure.xml'
            elif key == 'source_model_logic_tree_file':
                name = 'ssmLT.xml'
            else:
                raise KeyError('Unknown key %s' % key)
            val = unzip_rename(zpath, name)
        else:
            val = os.path.normpath(os.path.join(base_path, val))
        if not os.path.exists(val):
            # tested in archive_err_2
            raise OSError('No such file: %s' % val)
        filenames.append(val)
    return input_type, filenames


def _update(params, items, base_path):
    for key, value in items:
        if key in ('hazard_curves_csv', 'site_model_file', 'exposure_file'):
            input_type, fnames = normalize(key, value.split(), base_path)
            params['inputs'][input_type] = fnames
        elif key.endswith(('_file', '_csv', '_hdf5')):
            if value.startswith('{'):
                dic = ast.literal_eval(value)  # name -> relpath
                input_type, fnames = normalize(key, dic.values(), base_path)
                params['inputs'][input_type] = dict(zip(dic, fnames))
                params[input_type] = ' '.join(dic)
            elif value:
                input_type, [fname] = normalize(key, [value], base_path)
                params['inputs'][input_type] = fname
        elif isinstance(value, str) and value.endswith('.hdf5'):
            logging.warning('The [reqv] syntax has been deprecated, see '
                            'https://github.com/gem/oq-engine/blob/master/doc/'
                            'adv-manual/equivalent-distance-app for the new '
                            'syntax')
            fname = os.path.normpath(os.path.join(base_path, value))
            try:
                reqv = params['inputs']['reqv']
            except KeyError:
                params['inputs']['reqv'] = {key: fname}
            else:
                reqv.update({key: fname})
        else:
            params[key] = value

    if 'reqv' in params['inputs']:
        params['pointsource_distance'] = '0'


# NB: this function must NOT log, since it is called when the logging
# is not configured yet
def get_params(job_ini, kw={}):
    """
    Parse a .ini file or a .zip archive

    :param job_ini:
        Configuration file | zip archive | URL
    :param kw:
        Optionally override some parameters
    :returns:
        A dictionary of parameters
    """
    if job_ini.startswith(('http://', 'https://')):
        resp = requests.get(job_ini)
        job_ini = gettemp(suffix='.zip')
        with open(job_ini, 'wb') as f:
            f.write(resp.content)
    # directory containing the config files we're parsing
    job_ini = os.path.abspath(job_ini)
    base_path = os.path.dirname(job_ini)
    params = dict(base_path=base_path, inputs={'job_ini': job_ini})
    input_zip = None
    if job_ini.endswith('.zip'):
        input_zip = job_ini
        job_inis = extract_from_zip(job_ini)
        if not job_inis:
            raise NameError('Could not find job.ini inside %s' % input_zip)
        job_ini = job_inis[0]

    if not os.path.exists(job_ini):
        raise IOError('File not found: %s' % job_ini)

    base_path = os.path.dirname(job_ini)
    params = dict(base_path=base_path, inputs={'job_ini': job_ini})
    cp = configparser.ConfigParser()
    cp.read([job_ini], encoding='utf8')
    for sect in cp.sections():
        _update(params, cp.items(sect), base_path)

    if input_zip:
        params['inputs']['input_zip'] = os.path.abspath(input_zip)
    _update(params, kw.items(), base_path)  # override on demand

    return params


def get_oqparam(job_ini, pkg=None, calculators=None, kw={}, validate=True):
    """
    Parse a dictionary of parameters from an INI-style config file.

    :param job_ini:
        Path to configuration file/archive or
        dictionary of parameters with at least a key "calculation_mode"
    :param pkg:
        Python package where to find the configuration file (optional)
    :param calculators:
        Sequence of calculator names (optional) used to restrict the
        valid choices for `calculation_mode`
    :param kw:
        Dictionary of strings to override the job parameters
    :param validate:
        Flag. By default it is false and the parameters are not validated
    :returns:
        An :class:`openquake.commonlib.oqvalidation.OqParam` instance
        containing the validate and casted parameters/values parsed from
        the job.ini file as well as a subdictionary 'inputs' containing
        absolute paths to all of the files referenced in the job.ini, keyed by
        the parameter name.
    """
    # UGLY: this is here to avoid circular imports
    from openquake.calculators import base

    OqParam.calculation_mode.validator.choices = tuple(
        calculators or base.calculators)
    if not isinstance(job_ini, dict):
        basedir = os.path.dirname(pkg.__file__) if pkg else ''
        job_ini = get_params(os.path.join(basedir, job_ini), kw)
    re = os.environ.get('OQ_REDUCE')  # debugging facility
    if re:
        # reduce the imtls to the first imt
        # reduce the logic tree to one random realization
        # reduce the sites by a factor of `re`
        # reduce the ses by a factor of `re`
        # set save_disk_space = true
        os.environ['OQ_SAMPLE_SITES'] = re
        job_ini['number_of_logic_tree_samples'] = '1'
        ses = job_ini.get('ses_per_logic_tree_path')
        if ses:
            ses = str(int(numpy.ceil(int(ses) * float(re))))
            job_ini['ses_per_logic_tree_path'] = ses
        imtls = job_ini.get('intensity_measure_types_and_levels')
        if imtls:
            imtls = valid.intensity_measure_types_and_levels(imtls)
            imt = next(iter(imtls))
            job_ini['intensity_measure_types_and_levels'] = repr(
                {imt: imtls[imt]})
        job_ini['save_disk_space'] = 'true'
    oqparam = OqParam(**job_ini)
<<<<<<< HEAD
    if validate and '_log' not in job_ini:
=======
    if validate:
>>>>>>> cecb3251
        oqparam.validate()
    return oqparam


pmap = None  # set as side effect when the user reads hazard_curves from a file
# the hazard curves format does not split the site locations from the data (an
# unhappy legacy design choice that I fixed in the GMFs CSV format only) thus
# this hack is necessary, otherwise we would have to parse the file twice

exposure = None  # set as side effect when the user reads the site mesh
# this hack is necessary, otherwise we would have to parse the exposure twice

gmfs, eids = None, None  # set as a sided effect when reading gmfs.xml
# this hack is necessary, otherwise we would have to parse the file twice


def get_csv_header(fname, sep=','):
    """
    :param fname: a CSV file
    :param sep: the separator (default comma)
    :returns: the first line of fname
    """
    with open(fname, encoding='utf-8-sig') as f:
        return next(f).split(sep)


def get_mesh(oqparam, h5=None):
    """
    Extract the mesh of points to compute from the sites,
    the sites_csv, the region, the site model, the exposure in this order.

    :param oqparam:
        an :class:`openquake.commonlib.oqvalidation.OqParam` instance
    """
    global pmap, exposure, gmfs, eids
    if 'exposure' in oqparam.inputs and exposure is None:
        # read it only once
        exposure = get_exposure(oqparam)
    if oqparam.sites:
        return geo.Mesh.from_coords(oqparam.sites)
    elif 'sites' in oqparam.inputs:
        fname = oqparam.inputs['sites']
        header = get_csv_header(fname)
        if 'lon' in header:
            data = []
            for i, row in enumerate(
                    csv.DictReader(open(fname, encoding='utf-8-sig'))):
                if header[0] == 'site_id' and row['site_id'] != str(i):
                    raise InvalidFile('%s: expected site_id=%d, got %s' % (
                        fname, i, row['site_id']))
                data.append(' '.join([row['lon'], row['lat']]))
        elif 'gmfs' in oqparam.inputs:
            raise InvalidFile('Missing header in %(sites)s' % oqparam.inputs)
        else:
            data = [line.replace(',', ' ')
                    for line in open(fname, encoding='utf-8-sig')]
        coords = valid.coordinates(','.join(data))
        start, stop = oqparam.sites_slice
        c = (coords[start:stop] if header[0] == 'site_id'
             else sorted(coords[start:stop]))
        # NB: Notice the sort=False below
        # Calculations starting from ground motion fields input by the user
        # require at least two input files related to the gmf data:
        #   1. A sites.csv file, listing {site_id, lon, lat} tuples
        #   2. A gmfs.csv file, listing {event_id, site_id, gmv[IMT1],
        #      gmv[IMT2], ...} tuples
        # The site coordinates defined in the sites file do not need to be in
        # sorted order.
        # We must only ensure uniqueness of the provided site_ids and
        # coordinates.
        # When creating the site mesh from the site coordinates read from
        # the csv file, the sort=False flag maintains the user-specified
        # site_ids instead of reassigning them after sorting.
        return geo.Mesh.from_coords(c, sort=False)
    elif 'hazard_curves' in oqparam.inputs:
        fname = oqparam.inputs['hazard_curves']
        if isinstance(fname, list):  # for csv
            mesh, pmap = get_pmap_from_csv(oqparam, fname)
        else:
            raise NotImplementedError('Reading from %s' % fname)
        return mesh
    elif oqparam.region_grid_spacing:
        if oqparam.region:
            poly = geo.Polygon.from_wkt(oqparam.region)
        elif exposure:
            # in case of implicit grid the exposure takes precedence over
            # the site model
            poly = exposure.mesh.get_convex_hull()
        elif 'site_model' in oqparam.inputs:
            # this happens in event_based/case_19, where there is an implicit
            # grid over the site model
            sm = get_site_model(oqparam)  # do not store in h5!
            poly = geo.Mesh(sm['lon'], sm['lat']).get_convex_hull()
        else:
            raise InvalidFile('There is a grid spacing but not a region, '
                              'nor a site model, nor an exposure in %s' %
                              oqparam.inputs['job_ini'])
        try:
            logging.info('Inferring the hazard grid')
            mesh = poly.dilate(oqparam.region_grid_spacing).discretize(
                oqparam.region_grid_spacing)
            return geo.Mesh.from_coords(zip(mesh.lons, mesh.lats))
        except Exception:
            raise ValueError(
                'Could not discretize region with grid spacing '
                '%(region_grid_spacing)s' % vars(oqparam))
    # the site model has the precedence over the exposure, see the
    # discussion in https://github.com/gem/oq-engine/pull/5217
    elif 'site_model' in oqparam.inputs:
        logging.info('Extracting the hazard sites from the site model')
        sm = get_site_model(oqparam)
        if h5:
            h5['site_model'] = sm
        mesh = geo.Mesh(sm['lon'], sm['lat'])
        return mesh
    elif 'exposure' in oqparam.inputs:
        return exposure.mesh


def get_site_model(oqparam):
    """
    Convert the NRML file into an array of site parameters.

    :param oqparam:
        an :class:`openquake.commonlib.oqvalidation.OqParam` instance
    :returns:
        an array with fields lon, lat, vs30, ...
    """
    req_site_params = get_gsim_lt(oqparam).req_site_params
    if 'amplification' in oqparam.inputs:
        req_site_params.add('ampcode')
    arrays = []
    for fname in oqparam.inputs['site_model']:
        if isinstance(fname, str) and fname.endswith('.csv'):
            sm = hdf5.read_csv(fname, site.site_param_dt).array
            sm['lon'] = numpy.round(sm['lon'], 5)
            sm['lat'] = numpy.round(sm['lat'], 5)
            dupl = get_duplicates(sm, 'lon', 'lat')
            if dupl:
                raise InvalidFile(
                    'Found duplicate sites %s in %s' % (dupl, fname))
            if 'site_id' in sm.dtype.names:
                raise InvalidFile('%s: you passed a sites.csv file instead of '
                                  'a site_model.csv file!' % fname)
            z = numpy.zeros(len(sm), sorted(sm.dtype.descr))
            for name in z.dtype.names:  # reorder the fields
                z[name] = sm[name]
            arrays.append(z)
            continue
        nodes = nrml.read(fname).siteModel
        params = [valid.site_param(node.attrib) for node in nodes]
        missing = req_site_params - set(params[0])
        if 'vs30measured' in missing:  # use a default of False
            missing -= {'vs30measured'}
            for param in params:
                param['vs30measured'] = False
        if 'backarc' in missing:  # use a default of False
            missing -= {'backarc'}
            for param in params:
                param['backarc'] = False
        if 'ampcode' in missing:  # use a default of b''
            missing -= {'ampcode'}
            for param in params:
                param['ampcode'] = b''
        if missing:
            raise InvalidFile('%s: missing parameter %s' %
                              (oqparam.inputs['site_model'],
                               ', '.join(missing)))
        # NB: the sorted in sorted(params[0]) is essential, otherwise there is
        # an heisenbug in scenario/test_case_4
        site_model_dt = numpy.dtype([(p, site.site_param_dt[p])
                                     for p in sorted(params[0])])
        sm = numpy.array([tuple(param[name] for name in site_model_dt.names)
                          for param in params], site_model_dt)
        dupl = "\n".join(
            '%s %s' % loc for loc, n in countby(sm, 'lon', 'lat').items()
            if n > 1)
        if dupl:
            raise InvalidFile('There are duplicated sites in %s:\n%s' %
                              (fname, dupl))
        arrays.append(sm)
    return numpy.concatenate(arrays)


def get_site_collection(oqparam, h5=None):
    """
    Returns a SiteCollection instance by looking at the points and the
    site model defined by the configuration parameters.

    :param oqparam:
        an :class:`openquake.commonlib.oqvalidation.OqParam` instance
    """
    if h5 and 'sitecol' in h5:
        return h5['sitecol']
    mesh = get_mesh(oqparam, h5)
    if mesh is None and oqparam.ground_motion_fields:
        raise InvalidFile('You are missing sites.csv or site_model.csv in %s'
                          % oqparam.inputs['job_ini'])
    elif mesh is None:
        # a None sitecol is okay when computing the ruptures only
        return
    else:  # use the default site params
        req_site_params = get_gsim_lt(oqparam).req_site_params
        if 'amplification' in oqparam.inputs:
            req_site_params.add('ampcode')
        if h5 and 'site_model' in h5:  # comes from a site_model.csv
            sm = h5['site_model'][:]
        else:
            sm = oqparam
        sitecol = site.SiteCollection.from_points(
            mesh.lons, mesh.lats, mesh.depths, sm, req_site_params)
    ss = os.environ.get('OQ_SAMPLE_SITES')
    if ss:
        # debugging tip to reduce the size of a calculation
        # OQ_SAMPLE_SITES=.1 oq engine --run job.ini
        # will run a computation with 10 times less sites
        sitecol.array = numpy.array(random_filter(sitecol.array, float(ss)))
        sitecol.make_complete()
    if h5:
        h5['sitecol'] = sitecol
    return sitecol


def get_gsim_lt(oqparam, trts=('*',)):
    """
    :param oqparam:
        an :class:`openquake.commonlib.oqvalidation.OqParam` instance
    :param trts:
        a sequence of tectonic region types as strings; trts=['*']
        means that there is no filtering
    :returns:
        a GsimLogicTree instance obtained by filtering on the provided
        tectonic region types.
    """
    if 'gsim_logic_tree' not in oqparam.inputs:
        return logictree.GsimLogicTree.from_(oqparam.gsim)
    gsim_file = os.path.join(
        oqparam.base_path, oqparam.inputs['gsim_logic_tree'])
    key = (gsim_file,) + tuple(sorted(trts))
    if key in gsim_lt_cache:
        return gsim_lt_cache[key]
    gsim_lt = logictree.GsimLogicTree(gsim_file, trts)
    gmfcorr = oqparam.correl_model
    for trt, gsims in gsim_lt.values.items():
        for gsim in gsims:
            if gmfcorr and (gsim.DEFINED_FOR_STANDARD_DEVIATION_TYPES ==
                            {StdDev.TOTAL}):
                raise CorrelationButNoInterIntraStdDevs(gmfcorr, gsim)
    imt_dep_w = any(len(branch.weight.dic) > 1 for branch in gsim_lt.branches)
    if oqparam.number_of_logic_tree_samples and imt_dep_w:
        logging.error('IMT-dependent weights in the logic tree cannot work '
                      'with sampling, because they would produce different '
                      'GMPE paths for each IMT that cannot be combined, so '
                      'I am using the default weights')
        for branch in gsim_lt.branches:
            for k, w in sorted(branch.weight.dic.items()):
                if k != 'weight':
                    logging.warning(
                        'Using weight=%s instead of %s for %s %s',
                        branch.weight.dic['weight'], w, branch.gsim, k)
                    del branch.weight.dic[k]
    if oqparam.collapse_gsim_logic_tree:
        logging.info('Collapsing the gsim logic tree')
        gsim_lt = gsim_lt.collapse(oqparam.collapse_gsim_logic_tree)
    gsim_lt_cache[key] = gsim_lt
    return gsim_lt


def get_ruptures(fname_csv):
    """
    Read ruptures in CSV format and return an ArrayWrapper.

    :param fname_csv: path to the CSV file
    """
    if not rupture.BaseRupture._code:
        rupture.BaseRupture.init()  # initialize rupture codes
    code = rupture.BaseRupture.str2code
    aw = hdf5.read_csv(fname_csv, rupture.rupture_dt)
    rups = []
    geoms = []
    n_occ = 1
    for u, row in enumerate(aw.array):
        hypo = row['lon'], row['lat'], row['dep']
        dic = json.loads(row['extra'])
        meshes = F32(json.loads(row['mesh']))  # num_surfaces 3D arrays
        num_surfaces = len(meshes)
        shapes = []
        points = []
        minlons = []
        maxlons = []
        minlats = []
        maxlats = []
        for mesh in meshes:
            shapes.extend(mesh.shape[1:])
            points.extend(mesh.flatten())  # lons + lats + deps
            minlons.append(mesh[0].min())
            minlats.append(mesh[1].min())
            maxlons.append(mesh[0].max())
            maxlats.append(mesh[1].max())
        rec = numpy.zeros(1, rupture_dt)[0]
        rec['seed'] = row['seed']
        rec['minlon'] = minlon = min(minlons)
        rec['minlat'] = minlat = min(minlats)
        rec['maxlon'] = maxlon = max(maxlons)
        rec['maxlat'] = maxlat = max(maxlats)
        rec['mag'] = row['mag']
        rec['hypo'] = hypo
        rate = dic.get('occurrence_rate', numpy.nan)
        tup = (u, row['seed'], 'no-source', aw.trts.index(row['trt']),
               code[row['kind']], n_occ, row['mag'], row['rake'], rate,
               minlon, minlat, maxlon, maxlat, hypo, u, 0)
        rups.append(tup)
        geoms.append(numpy.concatenate([[num_surfaces], shapes, points]))
    if not rups:
        return ()
    dic = dict(geom=numpy.array(geoms, object))
    # NB: PMFs for nonparametric ruptures are missing
    return hdf5.ArrayWrapper(numpy.array(rups, rupture_dt), dic)


def get_rupture(oqparam):
    """
    Read the `rupture_model` file and by filter the site collection

    :param oqparam:
        an :class:`openquake.commonlib.oqvalidation.OqParam` instance
    :returns:
        an hazardlib rupture
    """
    rup_model = oqparam.inputs['rupture_model']
    if rup_model.endswith('.csv'):
        return rupture.from_array(hdf5.read_csv(rup_model))
    if rup_model.endswith('.xml'):
        [rup_node] = nrml.read(rup_model)
        conv = sourceconverter.RuptureConverter(
            oqparam.rupture_mesh_spacing, oqparam.complex_fault_mesh_spacing)
        rup = conv.convert_node(rup_node)
    else:
        raise ValueError('Unrecognized ruptures model %s' % rup_model)
    rup.tectonic_region_type = '*'  # there is not TRT for scenario ruptures
    rup.rup_id = oqparam.ses_seed
    return rup


def get_source_model_lt(oqparam):
    """
    :param oqparam:
        an :class:`openquake.commonlib.oqvalidation.OqParam` instance
    :returns:
        a :class:`openquake.commonlib.logictree.SourceModelLogicTree`
        instance
    """
    fname = oqparam.inputs['source_model_logic_tree']
    args = (fname, oqparam.random_seed, oqparam.number_of_logic_tree_samples,
            oqparam.sampling_method)
    try:
        smlt = smlt_cache[args]
    except KeyError:
        smlt = smlt_cache[args] = logictree.SourceModelLogicTree(*args)
    if oqparam.discard_trts:
        trts = set(trt.strip() for trt in oqparam.discard_trts.split(','))
        # smlt.tectonic_region_types comes from applyToTectonicRegionType
        smlt.tectonic_region_types = smlt.tectonic_region_types - trts
    if 'ucerf' in oqparam.calculation_mode:
        smlt.tectonic_region_types = {'Active Shallow Crust'}
    return smlt


def get_full_lt(oqparam):
    """
    :param oqparam:
        an :class:`openquake.commonlib.oqvalidation.OqParam` instance
    :returns:
        a :class:`openquake.commonlib.logictree.FullLogicTree`
        instance
    """
    source_model_lt = get_source_model_lt(oqparam)
    trts = source_model_lt.tectonic_region_types
    trts_lower = {trt.lower() for trt in trts}
    reqv = oqparam.inputs.get('reqv', {})
    for trt in reqv:
        if trt in oqparam.discard_trts:
            continue
        elif trt.lower() not in trts_lower:
            raise ValueError('Unknown TRT=%s in %s [reqv]' %
                             (trt, oqparam.inputs['job_ini']))
    gsim_lt = get_gsim_lt(oqparam, trts or ['*'])
    p = source_model_lt.num_paths * gsim_lt.get_num_paths()
    if oqparam.number_of_logic_tree_samples:
        logging.info('Considering {:_d} logic tree paths out of {:_d}'.format(
            oqparam.number_of_logic_tree_samples, p))
    else:  # full enumeration
        if (oqparam.is_event_based() and
            (oqparam.ground_motion_fields or oqparam.hazard_curves_from_gmfs)
                and p > oqparam.max_potential_paths):
            raise ValueError(
                'There are too many potential logic tree paths (%d):'
                'use sampling instead of full enumeration or reduce the '
                'source model with oq reduce_sm' % p)
        logging.info('Total number of logic tree paths = {:_d}'.format(p))
    if source_model_lt.on_each_source:
        logging.info('There is a logic tree on each source')
    full_lt = logictree.FullLogicTree(source_model_lt, gsim_lt)
    return full_lt


def save_source_info(csm, h5):
    data = {}  # src_id -> row
    wkts = []
    lens = []
    for sg in csm.src_groups:
        for src in sg:
            lens.append(len(src.trt_smrs))
            row = [src.source_id, src.grp_id, src.code,
                   0, 0, 0, csm.full_lt.trti[src.tectonic_region_type], 0]
            wkts.append(src._wkt)
            data[src.id] = row
    logging.info('There are %d groups and %d sources with len(trt_smrs)=%.2f',
                 len(csm.src_groups), sum(len(sg) for sg in csm.src_groups),
                 numpy.mean(lens))
    csm.source_info = data  # src_id -> row
    if h5:
        attrs = dict(atomic=any(grp.atomic for grp in csm.src_groups))
        # avoid hdf5 damned bug by creating source_info in advance
        hdf5.create(h5, 'source_info', source_info_dt, attrs=attrs)
        h5['source_wkt'] = numpy.array(wkts, hdf5.vstr)
        h5['trt_smrs'] = csm.get_trt_smrs()
        h5['toms'] = numpy.array(
            [get_tom_name(sg) for sg in csm.src_groups], hdf5.vstr)


def get_tom_name(sg):
    """
    :param sg: a source group instance
    :returns: name of the associated temporal occurrence model
    """
    if sg.temporal_occurrence_model:
        return sg.temporal_occurrence_model.__class__.__name__
    else:
        return 'PoissonTOM'


def _check_csm(csm, oqparam, h5):
    # checks
    csm.gsim_lt.check_imts(oqparam.imtls)

    srcs = csm.get_sources()
    if not srcs:
        raise RuntimeError('All sources were discarded!?')

    if os.environ.get('OQ_CHECK_INPUT'):
        source.check_complex_faults(srcs)

    # build a smart SourceFilter
    sitecol = get_site_collection(oqparam, h5)
    srcfilter = SourceFilter(sitecol, oqparam.maximum_distance)

    if sitecol:  # missing in test_case_1_ruptures
        logging.info('Checking the sources bounding box')
        lons = []
        lats = []
        for src in srcs:
            try:
                box = srcfilter.get_enlarged_box(src)
            except BBoxError as exc:
                logging.error(exc)
                continue
            lons.append(box[0])
            lats.append(box[1])
            lons.append(box[2])
            lats.append(box[3])
        if cross_idl(*(list(sitecol.lons) + lons)):
            lons = numpy.array(lons) % 360
        else:
            lons = numpy.array(lons)
        bbox = (lons.min(), min(lats), lons.max(), max(lats))
        if bbox[2] - bbox[0] > 180:
            raise BBoxError(
                'The bounding box of the sources is larger than half '
                'the globe: %d degrees' % (bbox[2] - bbox[0]))
        sids = sitecol.within_bbox(bbox)
        if len(sids) == 0:
            raise RuntimeError('All sources were discarded!?')

    csm.sitecol = sitecol


def get_composite_source_model(oqparam, h5=None):
    """
    Parse the XML and build a complete composite source model in memory.

    :param oqparam:
        an :class:`openquake.commonlib.oqvalidation.OqParam` instance
    :param h5:
         an open hdf5.File where to store the source info
    """
    # first read the logic tree
    full_lt = get_full_lt(oqparam)

    # then read the composite source model from the cache if possible
    if oqparam.cachedir and not os.path.exists(oqparam.cachedir):
        os.makedirs(oqparam.cachedir)
    if oqparam.cachedir and not oqparam.is_ucerf():
        # for UCERF pickling the csm is slower
        checksum = get_checksum32(oqparam, h5)
        fname = os.path.join(oqparam.cachedir, 'csm_%s.pik' % checksum)
        if os.path.exists(fname):
            logging.info('Reading %s', fname)
            with open(fname, 'rb') as f:
                csm = pickle.load(f)
                csm.full_lt = full_lt
            if h5:
                # avoid errors with --reuse_hazard
                h5['trt_smrs'] = csm.get_trt_smrs()
                hdf5.create(h5, 'source_info', source_info_dt)
            _check_csm(csm, oqparam, h5)
            return csm

    # read and process the composite source model from the input files
    csm = get_csm(oqparam, full_lt, h5)
    save_source_info(csm, h5)
    if oqparam.cachedir and not oqparam.is_ucerf():
        logging.info('Saving %s', fname)
        with open(fname, 'wb') as f:
            pickle.dump(csm, f)

    _check_csm(csm, oqparam, h5)
    return csm


def get_imts(oqparam):
    """
    Return a sorted list of IMTs as hazardlib objects
    """
    return list(map(imt.from_string, sorted(oqparam.imtls)))


def get_amplification(oqparam):
    """
    :returns: a DataFrame (ampcode, level, PGA, SA() ...)
    """
    fname = oqparam.inputs['amplification']
    df = hdf5.read_csv(fname, {'ampcode': site.ampcode_dt, None: F64},
                       index='ampcode')
    df.fname = fname
    return df


def _cons_coeffs(records, limit_states):
    dtlist = [(lt, F32) for lt in records['loss_type']]
    coeffs = numpy.zeros(len(limit_states), dtlist)
    for rec in records:
        coeffs[rec['loss_type']] = [rec[ds] for ds in limit_states]
    return coeffs


def get_crmodel(oqparam):
    """
    Return a :class:`openquake.risklib.riskinput.CompositeRiskModel` instance

   :param oqparam:
        an :class:`openquake.commonlib.oqvalidation.OqParam` instance
    """
    risklist = get_risk_functions(oqparam)
    consdict = {}
    if 'consequence' in oqparam.inputs:
        # build consdict of the form cname_by_tagname -> tag -> array
        for by, fname in oqparam.inputs['consequence'].items():
            dtypedict = {
                by: str, 'cname': str, 'loss_type': str, None: float}
            dic = group_array(
                hdf5.read_csv(fname, dtypedict).array, 'cname')
            for cname, group in dic.items():
                bytag = {tag: _cons_coeffs(grp, risklist.limit_states)
                         for tag, grp in group_array(group, by).items()}
                consdict['%s_by_%s' % (cname, by)] = bytag
    crm = riskmodels.CompositeRiskModel(oqparam, risklist, consdict)
    return crm


def get_exposure(oqparam):
    """
    Read the full exposure in memory and build a list of
    :class:`openquake.risklib.asset.Asset` instances.

    :param oqparam:
        an :class:`openquake.commonlib.oqvalidation.OqParam` instance
    :returns:
        an :class:`Exposure` instance or a compatible AssetCollection
    """
    if oqparam.cachedir and not os.path.exists(oqparam.cachedir):
        os.makedirs(oqparam.cachedir)
    checksum = _checksum(oqparam.inputs['exposure'])
    fname = os.path.join(oqparam.cachedir, 'exp_%s.pik' % checksum)
    if os.path.exists(fname):
        logging.info('Reading %s', fname)
        with open(fname, 'rb') as f:
            return pickle.load(f)
    exposure = asset.Exposure.read(
        oqparam.inputs['exposure'], oqparam.calculation_mode,
        oqparam.region, oqparam.ignore_missing_costs,
        by_country='country' in oqparam.aggregate_by)
    exposure.mesh, exposure.assets_by_site = exposure.get_mesh_assets_by_site()
    if oqparam.cachedir:
        logging.info('Saving %s', fname)
        with open(fname, 'wb') as f:
            pickle.dump(exposure, f)
    return exposure


def get_sitecol_assetcol(oqparam, haz_sitecol=None, cost_types=()):
    """
    :param oqparam: calculation parameters
    :param haz_sitecol: the hazard site collection
    :param cost_types: the expected cost types
    :returns: (site collection, asset collection, discarded)
    """
    global exposure
    asset_hazard_distance = oqparam.asset_hazard_distance['default']
    if exposure is None:
        # haz_sitecol not extracted from the exposure
        exposure = get_exposure(oqparam)
    if haz_sitecol is None:
        haz_sitecol = get_site_collection(oqparam)
    if oqparam.region_grid_spacing:
        haz_distance = oqparam.region_grid_spacing * 1.414
        if haz_distance != asset_hazard_distance:
            logging.debug('Using asset_hazard_distance=%d km instead of %d km',
                          haz_distance, asset_hazard_distance)
    else:
        haz_distance = asset_hazard_distance

    if haz_sitecol.mesh != exposure.mesh:
        # associate the assets to the hazard sites
        sitecol, assets_by, discarded = geo.utils.assoc(
            exposure.assets_by_site, haz_sitecol, haz_distance, 'filter')
        assets_by_site = [[] for _ in sitecol.complete.sids]
        num_assets = 0
        for sid, assets in zip(sitecol.sids, assets_by):
            assets_by_site[sid] = assets
            num_assets += len(assets)
        logging.info('Associated {:_d} assets to {:_d} sites'.format(
            num_assets, len(sitecol)))
    else:
        # asset sites and hazard sites are the same
        sitecol = haz_sitecol
        assets_by_site = exposure.assets_by_site
        discarded = []
        logging.info('Read %d sites and %d assets from the exposure',
                     len(sitecol), sum(len(a) for a in assets_by_site))
    assetcol = asset.AssetCollection(
        exposure, assets_by_site, oqparam.time_event, oqparam.aggregate_by)
    if assetcol.occupancy_periods:
        missing = set(cost_types) - set(exposure.cost_types['name']) - set(
            ['occupants'])
    else:
        missing = set(cost_types) - set(exposure.cost_types['name'])
    if missing and not oqparam.calculation_mode.endswith('damage'):
        raise InvalidFile('The exposure %s is missing %s' %
                          (oqparam.inputs['exposure'], missing))
    if (not oqparam.hazard_calculation_id and 'gmfs' not in oqparam.inputs
            and 'hazard_curves' not in oqparam.inputs
            and sitecol is not sitecol.complete):
        # for predefined hazard you cannot reduce the site collection; instead
        # you can in other cases, typically with a grid which is mostly empty
        # (i.e. there are many hazard sites with no assets)
        assetcol.reduce_also(sitecol)
    return sitecol, assetcol, discarded


def levels_from(header):
    levels = []
    for field in header:
        if field.startswith('poe-'):
            levels.append(float(field[4:]))
    return levels


def taxonomy_mapping(oqparam, taxonomies):
    """
    :param oqparam: OqParam instance
    :param taxonomies: array of strings tagcol.taxonomy
    :returns: a dictionary loss_type -> [[(taxonomy, weight), ...], ...]
    """
    if 'taxonomy_mapping' not in oqparam.inputs:  # trivial mapping
        lst = [[(taxo, 1)] for taxo in taxonomies]
        return {lt: lst for lt in oqparam.loss_names}
    dic = oqparam.inputs['taxonomy_mapping']
    if isinstance(dic, str):  # filename
        dic = {lt: dic for lt in oqparam.loss_names}
    return {lt: _taxonomy_mapping(dic[lt], taxonomies)
            for lt in oqparam.loss_names}


def _taxonomy_mapping(filename, taxonomies):
    tmap_df = pandas.read_csv(filename)
    if 'weight' not in tmap_df:
        tmap_df['weight'] = 1.

    assert set(tmap_df) == {'taxonomy', 'conversion', 'weight'}
    dic = dict(list(tmap_df.groupby('taxonomy')))
    taxonomies = taxonomies[1:]  # strip '?'
    missing = set(taxonomies) - set(dic)
    if missing:
        raise InvalidFile('The taxonomies %s are in the exposure but not in '
                          'the taxonomy mapping %s' % (missing, filename))
    lst = [[("?", 1)]]
    for taxo in taxonomies:
        recs = dic[taxo]
        if abs(recs['weight'].sum() - 1.) > pmf.PRECISION:
            raise InvalidFile('%s: the weights do not sum up to 1 for %s' %
                              (filename, taxo))
        lst.append([(rec['conversion'], rec['weight'])
                    for r, rec in recs.iterrows()])
    return lst


def get_pmap_from_csv(oqparam, fnames):
    """
    :param oqparam:
        an :class:`openquake.commonlib.oqvalidation.OqParam` instance
    :param fnames:
        a space-separated list of .csv relative filenames
    :returns:
        the site mesh and the hazard curves read by the .csv files
    """
    read = functools.partial(hdf5.read_csv, dtypedict={None: float})
    imtls = {}
    dic = {}
    for wrapper in map(read, fnames):
        dic[wrapper.imt] = wrapper.array
        imtls[wrapper.imt] = levels_from(wrapper.dtype.names)
    oqparam.hazard_imtls = imtls
    oqparam.set_risk_imts(get_risk_functions(oqparam))
    array = wrapper.array
    mesh = geo.Mesh(array['lon'], array['lat'])
    num_levels = sum(len(imls) for imls in oqparam.imtls.values())
    data = numpy.zeros((len(mesh), num_levels))
    level = 0
    for im in oqparam.imtls:
        arr = dic[im]
        for poe in arr.dtype.names[3:]:
            data[:, level] = arr[poe]
            level += 1
        for field in ('lon', 'lat', 'depth'):  # sanity check
            numpy.testing.assert_equal(arr[field], array[field])
    return mesh, ProbabilityMap.from_array(data, range(len(mesh)))


tag2code = {'ar': b'A',
            'mu': b'M',
            'po': b'P',
            'si': b'S',
            'co': b'C',
            'ch': b'X',
            'no': b'N'}


# tested in commands_test
def reduce_sm(paths, source_ids):
    """
    :param paths: list of source_model.xml files
    :param source_ids: dictionary src_id -> array[src_id, code]
    :returns: dictionary with keys good, total, model, path, xmlns

    NB: duplicate sources are not removed from the XML
    """
    if isinstance(source_ids, dict):  # in oq reduce_sm
        def ok(src_node):
            code = tag2code[re.search(r'\}(\w\w)', src_node.tag).group(1)]
            arr = source_ids.get(src_node['id'])
            if arr is None:
                return False
            return (arr['code'] == code).any()
    else:  # list of source IDs, in extract_source
        def ok(src_node):
            return src_node['id'] in source_ids
    for path in paths:
        good = 0
        total = 0
        logging.info('Reading %s', path)
        root = nrml.read(path)
        model = Node('sourceModel', root[0].attrib)
        origmodel = root[0]
        if root['xmlns'] == 'http://openquake.org/xmlns/nrml/0.4':
            for src_node in origmodel:
                total += 1
                if ok(src_node):
                    good += 1
                    model.nodes.append(src_node)
        else:  # nrml/0.5
            for src_group in origmodel:
                sg = copy.copy(src_group)
                sg.nodes = []
                weights = src_group.get('srcs_weights')
                if weights:
                    assert len(weights) == len(src_group.nodes)
                else:
                    weights = [1] * len(src_group.nodes)
                reduced_weigths = []
                for src_node, weight in zip(src_group, weights):
                    total += 1
                    if ok(src_node):
                        good += 1
                        sg.nodes.append(src_node)
                        reduced_weigths.append(weight)
                        src_node.attrib.pop('tectonicRegion', None)
                src_group['srcs_weights'] = reduced_weigths
                if sg.nodes:
                    model.nodes.append(sg)
        yield dict(good=good, total=total, model=model, path=path,
                   xmlns=root['xmlns'])


# used in oq reduce_sm and utils/extract_source
def reduce_source_model(smlt_file, source_ids, remove=True):
    """
    Extract sources from the composite source model.

    :param smlt_file: path to a source model logic tree file
    :param source_ids: dictionary source_id -> records (src_id, code)
    :param remove: if True, remove sm.xml files containing no sources
    :returns: the number of sources satisfying the filter vs the total
    """
    total = good = 0
    to_remove = set()
    paths = logictree.collect_info(smlt_file).smpaths
    for dic in parallel.Starmap.apply(reduce_sm, (paths, source_ids)):
        path = dic['path']
        model = dic['model']
        good += dic['good']
        total += dic['total']
        shutil.copy(path, path + '.bak')
        if model:
            with open(path, 'wb') as f:
                nrml.write([model], f, xmlns=dic['xmlns'])
        elif remove:  # remove the files completely reduced
            to_remove.add(path)
    if good:
        for path in to_remove:
            os.remove(path)
    parallel.Starmap.shutdown()
    return good, total


def get_shapefiles(dirname):
    """
    :param dirname: directory containing the shapefiles
    :returns: list of shapefiles
    """
    out = []
    extensions = ('.shp', '.dbf', '.prj', '.shx')
    for fname in os.listdir(dirname):
        if fname.endswith(extensions):
            out.append(os.path.join(dirname, fname))
    return out


def get_input_files(oqparam, hazard=False):
    """
    :param oqparam: an OqParam instance
    :param hazard: if True, consider only the hazard files
    :returns: input path names in a specific order
    """
    fnames = set()  # files entering in the checksum
    uri = oqparam.shakemap_uri
    if isinstance(uri, dict) and uri:
        # local files
        for key, val in uri.items():
            if key == 'fname' or key.endswith('_url'):
                val = val.replace('file://', '')
                fname = os.path.join(oqparam.base_path, val)
                if os.path.exists(fname):
                    uri[key] = fname
                    fnames.add(fname)
        # additional separate shapefiles
        if uri['kind'] == 'shapefile' and not uri['fname'].endswith('.zip'):
            fnames.update(get_shapefiles(os.path.dirname(fname)))

    for key in oqparam.inputs:
        fname = oqparam.inputs[key]
        if hazard and key not in ('source_model_logic_tree',
                                  'gsim_logic_tree', 'source'):
            continue
        # collect .hdf5 tables for the GSIMs, if any
        elif key == 'gsim_logic_tree':
            gsim_lt = get_gsim_lt(oqparam)
            for gsims in gsim_lt.values.values():
                for gsim in gsims:
                    for k, v in gsim.kwargs.items():
                        if k.endswith(('_file', '_table')):
                            fnames.add(v)
            fnames.add(fname)
        elif key == 'source_model':  # UCERF
            f = oqparam.inputs['source_model']
            fnames.add(f)
            fname = nrml.read(f).sourceModel.UCERFSource['filename']
            fnames.add(os.path.join(os.path.dirname(f), fname))
        elif key == 'exposure':  # fname is a list
            for exp in asset.Exposure.read_headers(fname):
                fnames.update(exp.datafiles)
            fnames.update(fname)
        elif isinstance(fname, dict):
            fnames.update(fname.values())
        elif isinstance(fname, list):
            for f in fname:
                if f == oqparam.input_dir:
                    raise InvalidFile('%s there is an empty path in %s' %
                                      (oqparam.inputs['job_ini'], key))
            fnames.update(fname)
        elif key == 'source_model_logic_tree':
            args = (fname, oqparam.random_seed,
                    oqparam.number_of_logic_tree_samples,
                    oqparam.sampling_method)
            try:
                smlt = smlt_cache[args]
            except KeyError:
                smlt = smlt_cache[args] = logictree.SourceModelLogicTree(*args)
            fnames.update(smlt.hdf5_files)
            fnames.update(smlt.info.smpaths)
            fnames.add(fname)
        else:
            fnames.add(fname)
    return sorted(fnames)


def _checksum(fnames, checksum=0):
    """
    :returns: the 32 bit checksum of a list of files
    """
    for fname in fnames:
        if not os.path.exists(fname):
            zpath = os.path.splitext(fname)[0] + '.zip'
            if not os.path.exists(zpath):
                raise OSError('No such file: %s or %s' % (fname, zpath))
            with open(zpath, 'rb') as f:
                data = f.read()
        else:
            with open(fname, 'rb') as f:
                data = f.read()
        checksum = zlib.adler32(data, checksum)
    return checksum


def get_checksum32(oqparam, h5=None):
    """
    Build an unsigned 32 bit integer from the hazard input files

    :param oqparam: an OqParam instance
    """
    checksum = _checksum(get_input_files(oqparam, hazard=True))
    hazard_params = []
    for key, val in sorted(vars(oqparam).items()):
        if key in ('rupture_mesh_spacing', 'complex_fault_mesh_spacing',
                   'width_of_mfd_bin', 'area_source_discretization',
                   'random_seed', 'number_of_logic_tree_samples',
                   'minimum_magnitude', 'source_id'):
            hazard_params.append('%s = %s' % (key, val))
    data = '\n'.join(hazard_params).encode('utf8')
    checksum = zlib.adler32(data, checksum)
    if h5:
        h5.attrs['checksum32'] = checksum
    return checksum<|MERGE_RESOLUTION|>--- conflicted
+++ resolved
@@ -306,11 +306,7 @@
                 {imt: imtls[imt]})
         job_ini['save_disk_space'] = 'true'
     oqparam = OqParam(**job_ini)
-<<<<<<< HEAD
-    if validate and '_log' not in job_ini:
-=======
     if validate:
->>>>>>> cecb3251
         oqparam.validate()
     return oqparam
 
