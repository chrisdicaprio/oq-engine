# -*- coding: utf-8 -*-
# vim: tabstop=4 shiftwidth=4 softtabstop=4
#
# Copyright (C) 2014-2018 GEM Foundation
#
# OpenQuake is free software: you can redistribute it and/or modify it
# under the terms of the GNU Affero General Public License as published
# by the Free Software Foundation, either version 3 of the License, or
# (at your option) any later version.
#
# OpenQuake is distributed in the hope that it will be useful,
# but WITHOUT ANY WARRANTY; without even the implied warranty of
# MERCHANTABILITY or FITNESS FOR A PARTICULAR PURPOSE.  See the
# GNU Affero General Public License for more details.
#
# You should have received a copy of the GNU Affero General Public License
# along with OpenQuake. If not, see <http://www.gnu.org/licenses/>.
import os
import csv
import copy
import zlib
import shutil
import random
import zipfile
import logging
import tempfile
import operator
import functools
import configparser
import collections
import numpy

from openquake.baselib import performance, hdf5, parallel
from openquake.baselib.general import (
    AccumDict, DictArray, deprecated, random_filter)
from openquake.baselib.python3compat import decode, zip
from openquake.baselib.node import Node
from openquake.hazardlib.const import StdDev
from openquake.hazardlib.calc.filters import split_sources
from openquake.hazardlib.calc.gmf import CorrelationButNoInterIntraStdDevs
from openquake.hazardlib import (
    geo, site, imt, valid, sourceconverter, nrml, InvalidFile)
from openquake.hazardlib.geo.mesh import point3d
from openquake.hazardlib.probability_map import ProbabilityMap
from openquake.risklib import asset, riskinput
from openquake.risklib.riskmodels import get_risk_models
from openquake.commonlib.oqvalidation import OqParam
from openquake.commonlib import logictree, source, writers

# the following is quite arbitrary, it gives output weights that I like (MS)
NORMALIZATION_FACTOR = 1E-2
RUPTURES_PER_BLOCK = 10000  # used in split_filter
TWO16 = 2 ** 16  # 65,536
F32 = numpy.float32
F64 = numpy.float64
U16 = numpy.uint16
U32 = numpy.uint32
U64 = numpy.uint64

Site = collections.namedtuple('Site', 'sid lon lat')


class DuplicatedPoint(Exception):
    """
    Raised when reading a CSV file with duplicated (lon, lat) pairs
    """


def collect_files(dirpath, cond=lambda fullname: True):
    """
    Recursively collect the files contained inside dirpath.

    :param dirpath: path to a readable directory
    :param cond: condition on the path to collect the file
    """
    files = []
    for fname in os.listdir(dirpath):
        fullname = os.path.join(dirpath, fname)
        if os.path.isdir(fullname):  # navigate inside
            files.extend(collect_files(fullname))
        else:  # collect files
            if cond(fullname):
                files.append(fullname)
    return files


def extract_from_zip(path, candidates):
    """
    Given a zip archive and a function to detect the presence of a given
    filename, unzip the archive into a temporary directory and return the
    full path of the file. Raise an IOError if the file cannot be found
    within the archive.

    :param path: pathname of the archive
    :param candidates: list of names to search for
    """
    temp_dir = tempfile.mkdtemp()
    with zipfile.ZipFile(path) as archive:
        archive.extractall(temp_dir)
    return [f for f in collect_files(temp_dir)
            if os.path.basename(f) in candidates]


def normalize(key, fnames, base_path):
    input_type, _ext = key.rsplit('_', 1)
    filenames = []
    for val in fnames:
        if os.path.isabs(val):
            raise ValueError('%s=%s is an absolute path' % (key, val))
        filenames.append(os.path.normpath(os.path.join(base_path, val)))
    return input_type, filenames


def _update(params, items, base_path):
    for key, value in items:
        if key in ('hazard_curves_csv', 'site_model_file', 'exposure_file'):
            input_type, fnames = normalize(key, value.split(), base_path)
            params['inputs'][input_type] = fnames
        elif key.endswith(('_file', '_csv', '_hdf5')):
            if value:
                input_type, [fname] = normalize(key, [value], base_path)
                params['inputs'][input_type] = fname
        elif isinstance(value, str) and value.endswith('.hdf5'):
            # for the reqv feature
            fname = os.path.normpath(os.path.join(base_path, value))
            try:
                reqv = params['inputs']['reqv']
            except KeyError:
                params['inputs']['reqv'] = {key: fname}
            else:
                reqv.update({key: fname})
        else:
            params[key] = value


def get_params(job_inis, **kw):
    """
    Parse one or more INI-style config files.

    :param job_inis:
        List of configuration files (or list containing a single zip archive)
    :param kw:
        Optionally override some parameters
    :returns:
        A dictionary of parameters
    """
    input_zip = None
    if len(job_inis) == 1 and job_inis[0].endswith('.zip'):
        input_zip = job_inis[0]
        job_inis = extract_from_zip(
            job_inis[0], ['job_hazard.ini', 'job_haz.ini',
                          'job.ini', 'job_risk.ini'])

    not_found = [ini for ini in job_inis if not os.path.exists(ini)]
    if not_found:  # something was not found
        raise IOError('File not found: %s' % not_found[0])

    cp = configparser.ConfigParser()
    cp.read(job_inis)

    # directory containing the config files we're parsing
    job_ini = os.path.abspath(job_inis[0])
    base_path = decode(os.path.dirname(job_ini))
    params = dict(base_path=base_path, inputs={'job_ini': job_ini})
    if input_zip:
        params['inputs']['input_zip'] = os.path.abspath(input_zip)

    for sect in cp.sections():
        _update(params, cp.items(sect), base_path)
    _update(params, kw.items(), base_path)  # override on demand

    # populate the 'source' list
    inputs = params['inputs']
    smlt = inputs.get('source_model_logic_tree')
    if smlt:
        inputs['source'] = logictree.collect_info(smlt).smpaths
    if inputs.get('reqv'):
        # using pointsource_distance=0 because of the reqv approximation
        params['pointsource_distance'] = '0'
    return params


def get_oqparam(job_ini, pkg=None, calculators=None, hc_id=None, validate=1,
                **kw):
    """
    Parse a dictionary of parameters from an INI-style config file.

    :param job_ini:
        Path to configuration file/archive or dictionary of parameters
    :param pkg:
        Python package where to find the configuration file (optional)
    :param calculators:
        Sequence of calculator names (optional) used to restrict the
        valid choices for `calculation_mode`
    :param hc_id:
        Not None only when called from a post calculation
    :param validate:
        Flag. By default it is true and the parameters are validated
    :param kw:
        String-valued keyword arguments used to override the job.ini parameters
    :returns:
        An :class:`openquake.commonlib.oqvalidation.OqParam` instance
        containing the validate and casted parameters/values parsed from
        the job.ini file as well as a subdictionary 'inputs' containing
        absolute paths to all of the files referenced in the job.ini, keyed by
        the parameter name.
    """
    # UGLY: this is here to avoid circular imports
    from openquake.calculators import base

    OqParam.calculation_mode.validator.choices = tuple(
        calculators or base.calculators)
    if not isinstance(job_ini, dict):
        basedir = os.path.dirname(pkg.__file__) if pkg else ''
        job_ini = get_params([os.path.join(basedir, job_ini)])
    if hc_id:
        job_ini.update(hazard_calculation_id=str(hc_id))
    job_ini.update(kw)
    oqparam = OqParam(**job_ini)
    if validate:
        oqparam.validate()
    return oqparam


pmap = None  # set as side effect when the user reads hazard_curves from a file
# the hazard curves format does not split the site locations from the data (an
# unhappy legacy design choice that I fixed in the GMFs CSV format only) thus
# this hack is necessary, otherwise we would have to parse the file twice

exposure = None  # set as side effect when the user reads the site mesh
# this hack is necessary, otherwise we would have to parse the exposure twice

gmfs, eids = None, None  # set as a sided effect when reading gmfs.xml
# this hack is necessary, otherwise we would have to parse the file twice


def get_csv_header(fname, sep=','):
    """
    :param fname: a CSV file
    :param sep: the separator (default comma)
    :returns: the first line of fname
    """
    with open(fname, 'U', encoding='utf-8-sig') as f:
        return next(f).split(sep)


def read_csv(fname, sep=','):
    """
    :param fname: a CSV file with an header and float fields
    :param sep: separato (default the comma)
    :return: a structured array of floats
    """
    with open(fname, encoding='utf-8-sig') as f:
        header = next(f).strip().split(sep)
        dt = numpy.dtype([(h, float) for h in header])
        return numpy.loadtxt(f, dt, delimiter=sep)


def get_mesh(oqparam):
    """
    Extract the mesh of points to compute from the sites,
    the sites_csv, or the region.

    :param oqparam:
        an :class:`openquake.commonlib.oqvalidation.OqParam` instance
    """
    global pmap, exposure, gmfs, eids
    if 'exposure' in oqparam.inputs and exposure is None:
        # read it only once
        exposure = get_exposure(oqparam)
    if oqparam.sites:
        return geo.Mesh.from_coords(oqparam.sites)
    elif 'sites' in oqparam.inputs:
        fname = oqparam.inputs['sites']
        header = get_csv_header(fname)
        if 'lon' in header:
            data = []
            for i, row in enumerate(
                    csv.DictReader(open(fname, 'U', encoding='utf-8-sig'))):
                if header[0] == 'site_id' and row['site_id'] != str(i):
                    raise InvalidFile('%s: expected site_id=%d, got %s' % (
                        fname, i, row['site_id']))
                data.append(' '.join([row['lon'], row['lat']]))
        elif 'gmfs' in oqparam.inputs:
            raise InvalidFile('Missing header in %(sites)s' % oqparam.inputs)
        else:
            data = [line.replace(',', ' ')
                    for line in open(fname, 'U', encoding='utf-8-sig')]
        coords = valid.coordinates(','.join(data))
        start, stop = oqparam.sites_slice
        c = (coords[start:stop] if header[0] == 'site_id'
             else sorted(coords[start:stop]))
        return geo.Mesh.from_coords(c)
    elif 'hazard_curves' in oqparam.inputs:
        fname = oqparam.inputs['hazard_curves']
        if isinstance(fname, list):  # for csv
            mesh, pmap = get_pmap_from_csv(oqparam, fname)
        elif fname.endswith('.xml'):
            mesh, pmap = get_pmap_from_nrml(oqparam, fname)
        else:
            raise NotImplementedError('Reading from %s' % fname)
        return mesh
    elif 'gmfs' in oqparam.inputs:
        eids, gmfs = _get_gmfs(oqparam)  # sets oqparam.sites
        return geo.Mesh.from_coords(oqparam.sites)
    elif oqparam.region_grid_spacing:
        if oqparam.region:
            poly = geo.Polygon.from_wkt(oqparam.region)
        elif 'site_model' in oqparam.inputs:
            sm = get_site_model(oqparam)
            poly = geo.Mesh(sm['lon'], sm['lat']).get_convex_hull()
        elif exposure:
            poly = exposure.mesh.get_convex_hull()
        else:
            raise InvalidFile('There is a grid spacing but not a region, '
                              'nor a site model, nor an exposure in %s' %
                              oqparam.inputs['job_ini'])
        try:
            mesh = poly.dilate(oqparam.region_grid_spacing).discretize(
                oqparam.region_grid_spacing)
            return geo.Mesh.from_coords(zip(mesh.lons, mesh.lats))
        except Exception:
            raise ValueError(
                'Could not discretize region with grid spacing '
                '%(region_grid_spacing)s' % vars(oqparam))
    elif 'exposure' in oqparam.inputs:
        return exposure.mesh


def get_site_model(oqparam):
    """
    Convert the NRML file into an array of site parameters.

    :param oqparam:
        an :class:`openquake.commonlib.oqvalidation.OqParam` instance
    :returns:
        an array with fields lon, lat, vs30, ...
    """
    req_site_params = get_gsim_lt(oqparam).req_site_params
    arrays = []
    for fname in oqparam.inputs['site_model']:
        if isinstance(fname, str) and fname.endswith('.csv'):
            sm = read_csv(fname)
            if 'site_id' in sm.dtype.names:
                raise InvalidFile('%s: you passed a sites.csv file instead of '
                                  'a site_model.csv file!' % fname)
            arrays.append(sm)
            continue
        nodes = nrml.read(fname).siteModel
        params = [valid.site_param(node.attrib) for node in nodes]
        missing = req_site_params - set(params[0])
        if 'vs30measured' in missing:  # use a default of False
            missing -= {'vs30measured'}
            for param in params:
                param['vs30measured'] = False
        if 'backarc' in missing:  # use a default of False
            missing -= {'backarc'}
            for param in params:
                param['backarc'] = False
        if missing:
            raise InvalidFile('%s: missing parameter %s' %
                              (oqparam.inputs['site_model'],
                               ', '.join(missing)))
        # NB: the sorted in sorted(params[0]) is essential, otherwise there is
        # an heisenbug in scenario/test_case_4
        site_model_dt = numpy.dtype([(p, site.site_param_dt[p])
                                     for p in sorted(params[0])])
        sm = numpy.array([tuple(param[name] for name in site_model_dt.names)
                          for param in params], site_model_dt)
        arrays.append(sm)
    return numpy.concatenate(arrays)


def get_site_collection(oqparam):
    """
    Returns a SiteCollection instance by looking at the points and the
    site model defined by the configuration parameters.

    :param oqparam:
        an :class:`openquake.commonlib.oqvalidation.OqParam` instance
    """
    mesh = get_mesh(oqparam)
    if oqparam.inputs.get('site_model'):
        sm = get_site_model(oqparam)
<<<<<<< HEAD
        req_site_params = set(sm.dtype.names)
=======
        req_site_params = set(sm.dtype.names) - {'lon', 'lat'}
>>>>>>> 2340c26b
        try:
            # in the future we could have elevation in the site model
            depth = sm['depth']
        except ValueError:
            # this is the normal case
            depth = None
        if mesh is None:
            # extract the site collection directly from the site model
            sitecol = site.SiteCollection.from_points(
                sm['lon'], sm['lat'], depth, sm, req_site_params)
        else:
            sitecol = site.SiteCollection.from_points(
                mesh.lons, mesh.lats, mesh.depths, None, req_site_params)
        if oqparam.region_grid_spacing:
            logging.info('Reducing the grid sites to the site '
                         'parameters within the grid spacing')
            sitecol, params, _ = geo.utils.assoc(
                sm, sitecol, oqparam.region_grid_spacing * 1.414, 'filter')
            sitecol.make_complete()
        else:
            # associate the site parameters to the sites without
            # discarding any site but warning for far away parameters
            sc, params, _ = geo.utils.assoc(
                sm, sitecol, oqparam.max_site_model_distance, 'warn')
        for name in req_site_params:
            if name in ('vs30measured', 'backarc') \
                   and name not in params.dtype.names:
                sitecol._set(name, 0)  # the default
            else:
                sitecol._set(name, params[name])
    elif mesh is None and oqparam.ground_motion_fields:
        raise InvalidFile('You are missing sites.csv or site_model.csv in %s'
                          % oqparam.inputs['job_ini'])
    elif mesh is None:
        # a None sitecol is okay when computing the ruptures only
        return
    else:  # use the default site params
        req_site_params = get_gsim_lt(oqparam).req_site_params
        sitecol = site.SiteCollection.from_points(
            mesh.lons, mesh.lats, mesh.depths, oqparam, req_site_params)
    ss = os.environ.get('OQ_SAMPLE_SITES')
    if ss:
        # debugging tip to reduce the size of a calculation
        # OQ_SAMPLE_SITES=.1 oq engine --run job.ini
        # will run a computation with 10 times less sites
        sitecol.array = numpy.array(random_filter(sitecol.array, float(ss)))
        sitecol.make_complete()
    return sitecol


def get_gsim_lt(oqparam, trts=['*']):
    """
    :param oqparam:
        an :class:`openquake.commonlib.oqvalidation.OqParam` instance
    :param trts:
        a sequence of tectonic region types as strings; trts=['*']
        means that there is no filtering
    :returns:
        a GsimLogicTree instance obtained by filtering on the provided
        tectonic region types.
    """
    if 'gsim_logic_tree' not in oqparam.inputs:
        return logictree.GsimLogicTree.from_(oqparam.gsim)
    gsim_file = os.path.join(
        oqparam.base_path, oqparam.inputs['gsim_logic_tree'])
    gsim_lt = logictree.GsimLogicTree(gsim_file, trts)
    gmfcorr = oqparam.correl_model
    for trt, gsims in gsim_lt.values.items():
        for gsim in gsims:
            if gmfcorr and (gsim.DEFINED_FOR_STANDARD_DEVIATION_TYPES ==
                            {StdDev.TOTAL}):
                raise CorrelationButNoInterIntraStdDevs(gmfcorr, gsim)
    trts = set(oqparam.minimum_magnitude) - {'default'}
    expected_trts = set(gsim_lt.values)
    assert trts <= expected_trts, (trts, expected_trts)
    return gsim_lt


def get_gsims(oqparam):
    """
    Return an ordered list of GSIM instances from the gsim name in the
    configuration file or from the gsim logic tree file.

    :param oqparam:
        an :class:`openquake.commonlib.oqvalidation.OqParam` instance
    """
    return [rlz.value[0] for rlz in get_gsim_lt(oqparam)]


def get_rlzs_by_gsim(oqparam):
    """
    Return an ordered dictionary gsim -> [realization index]. Work for
    gsim logic trees with a single tectonic region type.
    """
    cinfo = source.CompositionInfo.fake(get_gsim_lt(oqparam))
    ra = cinfo.get_rlzs_assoc()
    dic = collections.OrderedDict()
    for rlzi, gsim_by_trt in enumerate(ra.gsim_by_trt):
        dic[gsim_by_trt['*']] = [rlzi]
    return dic


def get_rupture(oqparam):
    """
    Read the `rupture_model` file and by filter the site collection

    :param oqparam:
        an :class:`openquake.commonlib.oqvalidation.OqParam` instance
    :returns:
        an hazardlib rupture
    """
    rup_model = oqparam.inputs['rupture_model']
    [rup_node] = nrml.read(rup_model)
    conv = sourceconverter.RuptureConverter(
        oqparam.rupture_mesh_spacing, oqparam.complex_fault_mesh_spacing)
    rup = conv.convert_node(rup_node)
    rup.tectonic_region_type = '*'  # there is not TRT for scenario ruptures
    rup.serial = oqparam.random_seed
    return rup


def get_source_model_lt(oqparam):
    """
    :param oqparam:
        an :class:`openquake.commonlib.oqvalidation.OqParam` instance
    :returns:
        a :class:`openquake.commonlib.logictree.SourceModelLogicTree`
        instance
    """
    fname = oqparam.inputs.get('source_model_logic_tree')
    if fname:
        # NB: converting the random_seed into an integer is needed on Windows
        return logictree.SourceModelLogicTree(
            fname, validate=False, seed=int(oqparam.random_seed),
            num_samples=oqparam.number_of_logic_tree_samples)
    return logictree.FakeSmlt(oqparam.inputs['source_model'],
                              int(oqparam.random_seed),
                              oqparam.number_of_logic_tree_samples)


def check_nonparametric_sources(fname, smodel, investigation_time):
    """
    :param fname:
        full path to a source model file
    :param smodel:
        source model object
    :param investigation_time:
        investigation_time to compare with in the case of
        nonparametric sources
    :returns:
        the nonparametric sources in the model
    :raises:
        a ValueError if the investigation_time is different from the expected
    """
    # NonParametricSeismicSources
    np = [src for sg in smodel.src_groups for src in sg
          if hasattr(src, 'data')]
    if np and smodel.investigation_time != investigation_time:
        raise ValueError(
            'The source model %s contains an investigation_time '
            'of %s, while the job.ini has %s' % (
                fname, smodel.investigation_time, investigation_time))
    return np


class SourceModelFactory(object):
    def __init__(self):
        self.fname_hits = collections.Counter()  # fname -> number of calls
        self.changed_sources = 0

    def __call__(self, fname, sm, apply_uncertainties, investigation_time):
        """
        :param fname:
            the full pathname of a source model file
        :param sm:
            the original source model
        :param apply_uncertainties:
            a function modifying the sources (or None)
        :param investigation_time:
            the investigation_time in the job.ini
        :returns:
            a copy of the original source model with changed sources, if any
        """
        check_nonparametric_sources(fname, sm, investigation_time)
        newsm = nrml.SourceModel(
            [], sm.name, sm.investigation_time, sm.start_time)
        for group in sm:
            newgroup = apply_uncertainties(group)
            newsm.src_groups.append(newgroup)
            if getattr(newgroup, 'applied_uncertainties', []):
                self.changed_sources += len(newgroup)
                for src in newgroup:  # redoing count_ruptures can be slow
                    src.num_ruptures = src.count_ruptures()
        self.fname_hits[fname] += 1
        return newsm


source_info_dt = numpy.dtype([
    ('grp_id', numpy.uint16),          # 0
    ('source_id', hdf5.vstr),          # 1
    ('code', (numpy.string_, 1)),      # 2
    ('gidx1', numpy.uint32),           # 3
    ('gidx2', numpy.uint32),           # 4
    ('num_ruptures', numpy.uint32),    # 5
    ('calc_time', numpy.float32),      # 6
    ('split_time', numpy.float32),     # 7
    ('num_sites', numpy.float32),      # 8
    ('num_split',  numpy.uint32),      # 9
    ('weight', numpy.float32),         # 10
])


def store_sm(smodel, hdf5path, monitor):
    """
    :param smodel: a :class:`openquake.hazardlib.nrml.SourceModel` instance
    :param hdf5path: path to an hdf5 file (cache_XXX.hdf5)
    :param monitor: a Monitor instance with an .hdf5 attribute
    """
    h5 = monitor.hdf5
    with monitor('store source model'):
        sources = h5['source_info']
        source_geom = h5['source_geom']
        gid = 0
        for sg in smodel:
            if hdf5path:
                with hdf5.File(hdf5path, 'r+') as hdf5cache:
                    hdf5cache['grp-%02d' % sg.id] = sg
            srcs = []
            geoms = []
            for src in sg:
                srcgeom = src.geom()
                n = len(srcgeom)
                geom = numpy.zeros(n, point3d)
                geom['lon'], geom['lat'], geom['depth'] = srcgeom.T
                srcs.append((sg.id, src.source_id, src.code, gid, gid + n,
                             src.num_ruptures, 0, 0, 0, 0, 0))
                geoms.append(geom)
                gid += n
            if geoms:
                hdf5.extend(source_geom, numpy.concatenate(geoms))
            if sources:
                hdf5.extend(sources, numpy.array(srcs, source_info_dt))


def get_source_models(oqparam, gsim_lt, source_model_lt, monitor,
                      in_memory=True, srcfilter=None):
    """
    Build all the source models generated by the logic tree.

    :param oqparam:
        an :class:`openquake.commonlib.oqvalidation.OqParam` instance
    :param gsim_lt:
        a :class:`openquake.commonlib.logictree.GsimLogicTree` instance
    :param source_model_lt:
        a :class:`openquake.commonlib.logictree.SourceModelLogicTree` instance
    :param monitor:
        a `openquake.baselib.performance.Monitor` instance
    :param in_memory:
        if True, keep in memory the sources, else just collect the TRTs
    :param srcfilter:
        a SourceFilter instance with an .hdf5path pointing to the cache file
    :returns:
        an iterator over :class:`openquake.commonlib.logictree.LtSourceModel`
        tuples
    """
    make_sm = SourceModelFactory()
    spinning_off = oqparam.pointsource_distance == {'default': 0.0}
    if spinning_off:
        logging.info('Removing nodal plane and hypocenter distributions')
    dist = 'no' if os.environ.get('OQ_DISTRIBUTE') == 'no' else 'processpool'
    smlt_dir = os.path.dirname(source_model_lt.filename)
    converter = sourceconverter.SourceConverter(
        oqparam.investigation_time,
        oqparam.rupture_mesh_spacing,
        oqparam.complex_fault_mesh_spacing,
        oqparam.width_of_mfd_bin,
        oqparam.area_source_discretization,
        oqparam.minimum_magnitude,
        not spinning_off,
        oqparam.source_id)
    if oqparam.calculation_mode.startswith('ucerf'):
        [grp] = nrml.to_python(oqparam.inputs["source_model"], converter)
    elif in_memory:
        logging.info('Reading the source model(s) in parallel')
        smap = parallel.Starmap(
            nrml.read_source_models, monitor=monitor, distribute=dist)
        for sm in source_model_lt.gen_source_models(gsim_lt):
            for name in sm.names.split():
                fname = os.path.abspath(os.path.join(smlt_dir, name))
                smap.submit([fname], converter)
        dic = {sm.fname: sm for sm in smap}

    # consider only the effective realizations
    idx = 0
    grp_id = 0
    if monitor.hdf5:
        sources = hdf5.create(monitor.hdf5, 'source_info', source_info_dt)
        hdf5.create(monitor.hdf5, 'source_geom', point3d)
        hdf5path = (getattr(srcfilter, 'hdf5path', None)
                    if oqparam.prefilter_sources == 'no' else None)
    for sm in source_model_lt.gen_source_models(gsim_lt):
        apply_unc = functools.partial(
            source_model_lt.apply_uncertainties, sm.path)
        src_groups = []
        for name in sm.names.split():
            fname = os.path.abspath(os.path.join(smlt_dir, name))
            if oqparam.calculation_mode.startswith('ucerf'):
                sg = copy.copy(grp)
                sg.id = grp_id
                src = sg[0].new(sm.ordinal, sm.names)  # one source
                src.src_group_id = grp_id
                src.id = idx
                if oqparam.number_of_logic_tree_samples:
                    src.samples = sm.samples
                sg.sources = [src]
                src_groups.append(sg)
                idx += 1
                grp_id += 1
                data = [((sg.id, src.source_id, src.code, 0, 0,
                         src.num_ruptures, 0, 0, 0, 0, 0))]
                hdf5.extend(sources, numpy.array(data, source_info_dt))
            elif in_memory:
                newsm = make_sm(fname, dic[fname], apply_unc,
                                oqparam.investigation_time)
                for sg in newsm:
                    # sample a source for each group
                    if os.environ.get('OQ_SAMPLE_SOURCES'):
                        sg.sources = random_filtered_sources(
                            sg.sources, srcfilter, sg.id + oqparam.random_seed)
                    for src in sg:
                        src.src_group_id = grp_id
                        src.id = idx
                        idx += 1
                    sg.id = grp_id
                    grp_id += 1
                    src_groups.append(sg)
                if monitor.hdf5:
                    store_sm(newsm, hdf5path, monitor)
            else:  # just collect the TRT models
                src_groups.extend(logictree.read_source_groups(fname))

        if grp_id >= TWO16:
            # the limit is really needed only for event based calculations
            raise ValueError('There is a limit of %d src groups!' % TWO16)

        num_sources = sum(len(sg.sources) for sg in src_groups)
        sm.src_groups = src_groups
        trts = [mod.trt for mod in src_groups]
        source_model_lt.tectonic_region_types.update(trts)
        logging.info(
            'Processed source model %d with %d potential gsim path(s) and %d '
            'sources', sm.ordinal + 1, sm.num_gsim_paths, num_sources)

        gsim_file = oqparam.inputs.get('gsim_logic_tree')
        if gsim_file:  # check TRTs
            for src_group in src_groups:
                if src_group.trt not in gsim_lt.values:
                    raise ValueError(
                        "Found in %r a tectonic region type %r inconsistent "
                        "with the ones in %r" % (sm, src_group.trt, gsim_file))
        yield sm

    # log if some source file is being used more than once
    dupl = 0
    for fname, hits in make_sm.fname_hits.items():
        if hits > 1:
            logging.info('%s has been considered %d times', fname, hits)
            if not make_sm.changed_sources:
                dupl += hits
    if (dupl and not oqparam.optimize_same_id_sources and
            'event_based' not in oqparam.calculation_mode):
        logging.warn('You are doing redundant calculations: please make sure '
                     'that different sources have different IDs and set '
                     'optimize_same_id_sources=true in your .ini file')
    if make_sm.changed_sources:
        logging.info('Modified %d sources in the composite source model',
                     make_sm.changed_sources)


def getid(src):
    try:
        return src.source_id
    except AttributeError:
        return src['id']


def random_filtered_sources(sources, srcfilter, seed):
    """
    :param sources: a list of sources
    :param srcfilte: a SourceFilter instance
    :param seed: a random seed
    :returns: an empty list or a list with a single filtered source
    """
    random.seed(seed)
    while sources:
        src = random.choice(sources)
        if srcfilter.get_close_sites(src) is not None:
            return [src]
        sources.remove(src)
    return []


def get_composite_source_model(oqparam, monitor=None, in_memory=True,
                               split_all=True, srcfilter=None):
    """
    Parse the XML and build a complete composite source model in memory.

    :param oqparam:
        an :class:`openquake.commonlib.oqvalidation.OqParam` instance
    :param monitor:
         a `openquake.baselib.performance.Monitor` instance
    :param in_memory:
        if False, just parse the XML without instantiating the sources
    :param split_all:
        if True, split all the sources in the models
    :param srcfilter:
        if not None, use it to prefilter the sources
    """
    source_model_lt = get_source_model_lt(oqparam)
    trts = source_model_lt.get_trts()
    trts_lower = {trt.lower() for trt in trts}
    reqv = oqparam.inputs.get('reqv', {})
    for trt in reqv:  # these are lowercase because they come from the job.ini
        if trt not in trts_lower:
            raise ValueError('Unknown TRT=%s in %s [reqv]' %
                             (trt, oqparam.inputs['job_ini']))
    gsim_lt = get_gsim_lt(oqparam, trts or ['*'])
    if oqparam.number_of_logic_tree_samples == 0:
        p = source_model_lt.num_paths * gsim_lt.get_num_paths()
        if ('event_based' in oqparam.calculation_mode
                and p > oqparam.max_potential_paths):
            raise ValueError(
                'There are too many potential logic tree paths (%d) '
                'use sampling instead of full enumeration' % p)
        logging.info('Potential number of logic tree paths = {:,d}'.format(p))

    if source_model_lt.on_each_source:
        logging.info('There is a logic tree on each source')
    if monitor is None:
        monitor = performance.Monitor()
    smodels = []
    for source_model in get_source_models(
            oqparam, gsim_lt, source_model_lt, monitor, in_memory, srcfilter):
        for src_group in source_model.src_groups:
            src_group.sources = sorted(src_group, key=getid)
            for src in src_group:
                # there are two cases depending on the flag in_memory:
                # 1) src is a hazardlib source and has a src_group_id
                #    attribute; in that case the source has to be numbered
                # 2) src is a Node object, then nothing must be done
                if isinstance(src, Node):
                    continue
        smodels.append(source_model)
    csm = source.CompositeSourceModel(gsim_lt, source_model_lt, smodels,
                                      oqparam.optimize_same_id_sources)
    for sm in csm.source_models:
        counter = collections.Counter()
        for sg in sm.src_groups:
            for srcid in map(getid, sg):
                counter[srcid] += 1
        dupl = [srcid for srcid in counter if counter[srcid] > 1]
        if dupl:
            raise nrml.DuplicatedID('Found duplicated source IDs in %s: %s'
                                    % (sm, dupl))
    if not in_memory:
        return csm

    nr = sum(src.num_ruptures for src in csm.get_sources())
    logging.info('The composite source model has {:,d} ruptures'.format(nr))

    if 'event_based' in oqparam.calculation_mode:
        # initialize the rupture serial numbers before splitting/filtering; in
        # this way the serials are independent from the site collection
        csm.init_serials(oqparam.ses_seed)

    if oqparam.disagg_by_src:
        csm = csm.grp_by_src()  # one group per source

    csm.info.gsim_lt.check_imts(oqparam.imtls)
    if monitor.hdf5:
        csm.info.gsim_lt.store_gmpe_tables(monitor.hdf5)

    if (srcfilter and oqparam.prefilter_sources != 'no' and
            oqparam.calculation_mode not in 'ucerf_hazard ucerf_risk'):
        mon = monitor('split_filter')
        csm = parallel_split_filter(csm, srcfilter, split_all, mon)
    return csm


def split_filter(srcs, srcfilter, seed, monitor):
    """
    Split the given source and filter the subsources by distance and by
    magnitude. Perform sampling  if a nontrivial sample_factor is passed.
    Yields a pair (split_sources, split_time) if split_sources is non-empty.
    """
    splits, stime = split_sources(srcs)
    if splits and seed:
        # debugging tip to reduce the size of a calculation
        splits = random_filtered_sources(splits, srcfilter, seed)
        # NB: for performance, sample before splitting
    if splits and srcfilter:
        splits = list(srcfilter.filter(splits))
    if splits:
        yield splits, stime


def only_filter(srcs, srcfilter, dummy, monitor):
    """
    Filter the given sources. Yield a pair (filtered_sources, {src.id: 0})
    if there are filtered sources.
    """
    srcs = list(srcfilter.filter(srcs))
    if srcs:
        yield srcs, {src.id: 0 for src in srcs}


def parallel_split_filter(csm, srcfilter, split, monitor):
    """
    Apply :func:`split_filter` in parallel to the composite source model.

    :returns: a new :class:`openquake.commonlib.source.CompositeSourceModel`
    """
    mon = monitor('split_filter')
    seed = int(os.environ.get('OQ_SAMPLE_SOURCES', 0))
    msg = 'Splitting/filtering' if split else 'Filtering'
    logging.info('%s sources with %s', msg, srcfilter.__class__.__name__)
    sources = csm.get_sources()
    dist = 'no' if os.environ.get('OQ_DISTRIBUTE') == 'no' else 'processpool'
    smap = parallel.Starmap.apply(
        split_filter if split else only_filter,
        (sources, srcfilter, seed, mon),
        maxweight=RUPTURES_PER_BLOCK, distribute=dist,
        progress=logging.debug, weight=operator.attrgetter('num_ruptures'))
    if monitor.hdf5:
        source_info = monitor.hdf5['source_info']
        source_info.attrs['has_dupl_sources'] = csm.has_dupl_sources
    srcs_by_grp = collections.defaultdict(list)
    arr = numpy.zeros((len(sources), 2), F32)
    for splits, stime in smap:
        for split in splits:
            i = split.id
            arr[i, 0] += stime[i]  # split_time
            arr[i, 1] += 1         # num_split
            srcs_by_grp[split.src_group_id].append(split)
    if not srcs_by_grp:
        raise RuntimeError('All sources were filtered away!')
    elif monitor.hdf5:
        source_info[:, 'split_time'] = arr[:, 0]
        source_info[:, 'num_split'] = arr[:, 1]
    return csm.new(srcs_by_grp)


def get_imts(oqparam):
    """
    Return a sorted list of IMTs as hazardlib objects
    """
    return list(map(imt.from_string, sorted(oqparam.imtls)))


def get_risk_model(oqparam):
    """
    Return a :class:`openquake.risklib.riskinput.CompositeRiskModel` instance

   :param oqparam:
        an :class:`openquake.commonlib.oqvalidation.OqParam` instance
    """
    rmdict = get_risk_models(oqparam)
    oqparam.set_risk_imtls(rmdict)
    if oqparam.calculation_mode.endswith('_bcr'):
        retro = get_risk_models(oqparam, 'vulnerability_retrofitted')
    else:
        retro = {}
    return riskinput.CompositeRiskModel(oqparam, rmdict, retro)


def get_exposure(oqparam):
    """
    Read the full exposure in memory and build a list of
    :class:`openquake.risklib.asset.Asset` instances.

    :param oqparam:
        an :class:`openquake.commonlib.oqvalidation.OqParam` instance
    :returns:
        an :class:`Exposure` instance or a compatible AssetCollection
    """
    exposure = asset.Exposure.read(
        oqparam.inputs['exposure'], oqparam.calculation_mode,
        oqparam.region, oqparam.ignore_missing_costs)
    exposure.mesh, exposure.assets_by_site = exposure.get_mesh_assets_by_site()
    return exposure


def get_sitecol_assetcol(oqparam, haz_sitecol=None, cost_types=()):
    """
    :param oqparam: calculation parameters
    :param haz_sitecol: the hazard site collection
    :param cost_types: the expected cost types
    :returns: (site collection, asset collection, discarded)
    """
    global exposure, site_model
    if exposure is None:
        # haz_sitecol not extracted from the exposure
        exposure = get_exposure(oqparam)
    if haz_sitecol is None:
        haz_sitecol = get_site_collection(oqparam)
    missing = set(cost_types) - set(exposure.cost_types['name']) - set(
        ['occupants'])  # TODO: remove occupants and fragility special cases
    if missing and not oqparam.calculation_mode.endswith('damage'):
        expo = oqparam.inputs.get('exposure', '')
        raise InvalidFile(
            'Expected cost types %s but the exposure %r contains %s' % (
                cost_types, expo, exposure.cost_types['name']))
    if oqparam.region_grid_spacing:
        haz_distance = oqparam.region_grid_spacing
        if haz_distance != oqparam.asset_hazard_distance:
            logging.info('Using asset_hazard_distance=%d km instead of %d km',
                         haz_distance, oqparam.asset_hazard_distance)
    else:
        haz_distance = oqparam.asset_hazard_distance

    if haz_sitecol.mesh != exposure.mesh:
        # associate the assets to the hazard sites
        tot_assets = sum(len(assets) for assets in exposure.assets_by_site)
        logging.info('Reducing the sites to the exposure within the '
                     'asset_hazard_distance of %d km',
                     oqparam.asset_hazard_distance)
        sitecol, assets_by, discarded = geo.utils.assoc(
            exposure.assets_by_site, haz_sitecol,
            oqparam.asset_hazard_distance, 'filter')
        assets_by_site = [[] for _ in sitecol.complete.sids]
        num_assets = 0
        for sid, assets in zip(sitecol.sids, assets_by):
            assets_by_site[sid] = assets
            num_assets += len(assets)
        logging.info(
            'Associated %d assets to %d sites', num_assets, len(sitecol))
        if num_assets < tot_assets:
            logging.warn('Discarded %d assets outside the '
                         'asset_hazard_distance of %d km',
                         tot_assets - num_assets, haz_distance)
    else:
        # asset sites and hazard sites are the same
        sitecol = haz_sitecol
        assets_by_site = exposure.assets_by_site
        discarded = []
        logging.info('Read %d sites from the exposure', len(sitecol))

    asset_refs = numpy.array(
        [exposure.asset_refs[asset.ordinal]
         for assets in assets_by_site for asset in assets])
    assetcol = asset.AssetCollection(
        asset_refs, assets_by_site, exposure.tagcol, exposure.cost_calculator,
        oqparam.time_event, exposure.occupancy_periods)
    if (not oqparam.hazard_calculation_id and 'gmfs' not in oqparam.inputs
            and 'hazard_curves' not in oqparam.inputs
            and sitecol is not sitecol.complete):
        assetcol = assetcol.reduce_also(sitecol)
    site_model = None  # cleanup the global
    return sitecol, assetcol, discarded


def _get_gmfs(oqparam):
    M = len(oqparam.imtls)
    assert M, ('oqparam.imtls is empty, did you call '
               'oqparam.set_risk_imtls(get_risk_models(oqparam))?')
    fname = oqparam.inputs['gmfs']
    if fname.endswith('.csv'):
        array = writers.read_composite_array(fname).array
        R = len(numpy.unique(array['rlzi']))
        if R > 1:
            raise InvalidFile('%s: found %d realizations, currently only one '
                              'realization is supported' % (fname, R))
        # the array has the structure rlzi, sid, eid, gmv_PGA, gmv_...
        dtlist = [(name, array.dtype[name]) for name in array.dtype.names[:3]]
        required_imts = list(oqparam.imtls)
        imts = [name[4:] for name in array.dtype.names[3:]]
        if imts != required_imts:
            raise ValueError('Required %s, but %s contains %s' % (
                required_imts, fname, imts))
        dtlist.append(('gmv', (F32, M)))
        eids = numpy.unique(array['eid'])
        E = len(eids)
        found_eids = set(eids)
        expected_eids = set(range(E))  # expected incremental eids
        missing_eids = expected_eids - found_eids
        if missing_eids:
            raise InvalidFile('Missing eids in the gmfs.csv file: %s'
                              % missing_eids)
        assert expected_eids == found_eids, (expected_eids, found_eids)
        eidx = {eid: e for e, eid in enumerate(eids)}
        sitecol = get_site_collection(oqparam)
        expected_sids = set(sitecol.sids)
        found_sids = set(numpy.unique(array['sid']))
        missing_sids = found_sids - expected_sids
        if missing_sids:
            raise InvalidFile(
                'Found site IDs missing in the sites.csv file: %s' %
                missing_sids)
        N = len(sitecol)
        gmfs = numpy.zeros((R, N, E, M), F32)
        counter = collections.Counter()
        for row in array.view(dtlist):
            key = row['rlzi'], row['sid'], eidx[row['eid']]
            gmfs[key] = row['gmv']
            counter[key] += 1
        dupl = [key for key in counter if counter[key] > 1]
        if dupl:
            raise InvalidFile('Duplicated (rlzi, sid, eid) in the GMFs file: '
                              '%s' % dupl)
    elif fname.endswith('.xml'):
        eids, gmfs_by_imt = get_scenario_from_nrml(oqparam, fname)
        N, E = gmfs_by_imt.shape
        gmfs = numpy.zeros((1, N, E, M), F32)
        for imti, imtstr in enumerate(oqparam.imtls):
            gmfs[0, :, :, imti] = gmfs_by_imt[imtstr]
    else:
        raise NotImplemented('Reading from %s' % fname)
    return eids, gmfs


def get_pmap_from_csv(oqparam, fnames):
    """
    :param oqparam:
        an :class:`openquake.commonlib.oqvalidation.OqParam` instance
    :param fnames:
        a space-separated list of .csv relative filenames
    :returns:
        the site mesh and the hazard curves read by the .csv files
    """
    if not oqparam.imtls:
        oqparam.set_risk_imtls(get_risk_models(oqparam))
    if not oqparam.imtls:
        raise ValueError('Missing intensity_measure_types_and_levels in %s'
                         % oqparam.inputs['job_ini'])

    dic = {wrapper.imt: wrapper.array
           for wrapper in map(writers.read_composite_array, fnames)}
    array = dic[next(iter(dic))]
    mesh = geo.Mesh(array['lon'], array['lat'])
    num_levels = sum(len(imls) for imls in oqparam.imtls.values())
    data = numpy.zeros((len(mesh), num_levels))
    level = 0
    for im in oqparam.imtls:
        arr = dic[im]
        for poe in arr.dtype.names[3:]:
            data[:, level] = arr[poe]
            level += 1
        for field in ('lon', 'lat', 'depth'):  # sanity check
            numpy.testing.assert_equal(arr[field], array[field])
    return mesh, ProbabilityMap.from_array(data, range(len(mesh)))


def get_pmap_from_nrml(oqparam, fname):
    """
    :param oqparam:
        an :class:`openquake.commonlib.oqvalidation.OqParam` instance
    :param fname:
        an XML file containing hazard curves
    :returns:
        site mesh, curve array
    """
    hcurves_by_imt = {}
    oqparam.hazard_imtls = imtls = collections.OrderedDict()
    for hcurves in nrml.read(fname):
        imt = hcurves['IMT']
        oqparam.investigation_time = hcurves['investigationTime']
        if imt == 'SA':
            imt += '(%s)' % hcurves['saPeriod']
        imtls[imt] = ~hcurves.IMLs
        data = sorted((~node.Point.pos, ~node.poEs) for node in hcurves[1:])
        hcurves_by_imt[imt] = numpy.array([d[1] for d in data])
    lons, lats = [], []
    for xy, poes in data:
        lons.append(xy[0])
        lats.append(xy[1])
    mesh = geo.Mesh(numpy.array(lons), numpy.array(lats))
    num_levels = sum(len(v) for v in imtls.values())
    array = numpy.zeros((len(mesh), num_levels))
    imtls = DictArray(imtls)
    for imt_ in hcurves_by_imt:
        array[:, imtls(imt_)] = hcurves_by_imt[imt_]
    return mesh, ProbabilityMap.from_array(array, range(len(mesh)))


# used in get_scenario_from_nrml
def _extract_eids_sitecounts(gmfset):
    eids = set()
    counter = collections.Counter()
    for gmf in gmfset:
        eids.add(gmf['ruptureId'])
        for node in gmf:
            counter[node['lon'], node['lat']] += 1
    eids = numpy.array(sorted(eids), numpy.uint64)
    if (eids != numpy.arange(len(eids), dtype=numpy.uint64)).any():
        raise ValueError('There are ruptureIds in the gmfs_file not in the '
                         'range [0, %d)' % len(eids))
    return eids, counter


@deprecated('Use the .csv format for the GMFs instead')
def get_scenario_from_nrml(oqparam, fname):
    """
    :param oqparam:
        an :class:`openquake.commonlib.oqvalidation.OqParam` instance
    :param fname:
        the NRML files containing the GMFs
    :returns:
        a pair (eids, gmf array)
    """
    if not oqparam.imtls:
        oqparam.set_risk_imtls(get_risk_models(oqparam))
    imts = sorted(oqparam.imtls)
    num_imts = len(imts)
    imt_dt = numpy.dtype([(imt, F32) for imt in imts])
    gmfset = nrml.read(fname).gmfCollection.gmfSet
    eids, sitecounts = _extract_eids_sitecounts(gmfset)
    coords = sorted(sitecounts)
    oqparam.sites = [(lon, lat, 0) for lon, lat in coords]
    site_idx = {lonlat: i for i, lonlat in enumerate(coords)}
    oqparam.number_of_ground_motion_fields = num_events = len(eids)
    num_sites = len(oqparam.sites)
    gmf_by_imt = numpy.zeros((num_events, num_sites), imt_dt)
    counts = collections.Counter()
    for i, gmf in enumerate(gmfset):
        if len(gmf) != num_sites:  # there must be one node per site
            raise InvalidFile('Expected %d sites, got %d nodes in %s, line %d'
                              % (num_sites, len(gmf), fname, gmf.lineno))
        counts[gmf['ruptureId']] += 1
        imt = gmf['IMT']
        if imt == 'SA':
            imt = 'SA(%s)' % gmf['saPeriod']
        for node in gmf:
            sid = site_idx[node['lon'], node['lat']]
            gmf_by_imt[imt][i % num_events, sid] = node['gmv']

    for rupid, count in sorted(counts.items()):
        if count < num_imts:
            raise InvalidFile("Found a missing ruptureId %d in %s" %
                              (rupid, fname))
        elif count > num_imts:
            raise InvalidFile("Found a duplicated ruptureId '%s' in %s" %
                              (rupid, fname))
    expected_gmvs_per_site = num_imts * len(eids)
    for lonlat, counts in sitecounts.items():
        if counts != expected_gmvs_per_site:
            raise InvalidFile(
                '%s: expected %d gmvs at location %s, found %d' %
                (fname, expected_gmvs_per_site, lonlat, counts))
    return eids, gmf_by_imt.T


def get_mesh_hcurves(oqparam):
    """
    Read CSV data in the format `lon lat, v1-vN, w1-wN, ...`.

    :param oqparam:
        an :class:`openquake.commonlib.oqvalidation.OqParam` instance
    :returns:
        the mesh of points and the data as a dictionary
        imt -> array of curves for each site
    """
    imtls = oqparam.imtls
    lon_lats = set()
    data = AccumDict()  # imt -> list of arrays
    ncols = len(imtls) + 1  # lon_lat + curve_per_imt ...
    csvfile = oqparam.inputs['hazard_curves']
    for line, row in enumerate(csv.reader(csvfile), 1):
        try:
            if len(row) != ncols:
                raise ValueError('Expected %d columns, found %d' %
                                 ncols, len(row))
            x, y = row[0].split()
            lon_lat = valid.longitude(x), valid.latitude(y)
            if lon_lat in lon_lats:
                raise DuplicatedPoint(lon_lat)
            lon_lats.add(lon_lat)
            for i, imt_ in enumerate(imtls, 1):
                values = valid.decreasing_probabilities(row[i])
                if len(values) != len(imtls[imt_]):
                    raise ValueError('Found %d values, expected %d' %
                                     (len(values), len(imtls([imt_]))))
                data += {imt_: [numpy.array(values)]}
        except (ValueError, DuplicatedPoint) as err:
            raise err.__class__('%s: file %s, line %d' % (err, csvfile, line))
    lons, lats = zip(*sorted(lon_lats))
    mesh = geo.Mesh(numpy.array(lons), numpy.array(lats))
    return mesh, {imt: numpy.array(lst) for imt, lst in data.items()}


# used in utils/reduce_sm and utils/extract_source
def reduce_source_model(smlt_file, source_ids, remove=True):
    """
    Extract sources from the composite source model
    """
    for path in logictree.collect_info(smlt_file).smpaths:
        root = nrml.read(path)
        model = Node('sourceModel', root[0].attrib)
        origmodel = root[0]
        if root['xmlns'] == 'http://openquake.org/xmlns/nrml/0.4':
            for src_node in origmodel:
                if src_node['id'] in source_ids:
                    model.nodes.append(src_node)
        else:  # nrml/0.5
            for src_group in origmodel:
                sg = copy.copy(src_group)
                sg.nodes = []
                weights = src_group.get('srcs_weights')
                if weights:
                    assert len(weights) == len(src_group.nodes)
                else:
                    weights = [1] * len(src_group.nodes)
                src_group['srcs_weights'] = reduced_weigths = []
                for src_node, weight in zip(src_group, weights):
                    if src_node['id'] in source_ids:
                        sg.nodes.append(src_node)
                        reduced_weigths.append(weight)
                if sg.nodes:
                    model.nodes.append(sg)
        shutil.copy(path, path + '.bak')
        if model:
            with open(path, 'wb') as f:
                nrml.write([model], f, xmlns=root['xmlns'])
                logging.warn('Reduced %s' % path)
        elif remove:  # remove the files completely reduced
            os.remove(path)


def get_checksum32(inputs, extra=''):
    """
    Build an unsigned 32 bit integer from the input files of a calculation.

    :param inputs: a dictionary key -> pathname
    :param extra: an extra string to refine the checksum (optional)
    """
    # NB: using adler32 & 0xffffffff is the documented way to get a checksum
    # which is the same between Python 2 and Python 3
    checksum = 0
    for key in sorted(inputs):
        fname = inputs[key]
        if isinstance(fname, dict):
            for f in fname.values():
                data = open(f, 'rb').read()
                checksum = zlib.adler32(data, checksum) & 0xffffffff
        elif isinstance(fname, list):
            for f in fname:
                data = open(f, 'rb').read()
                checksum = zlib.adler32(data, checksum) & 0xffffffff
        elif os.path.exists(fname):
            data = open(fname, 'rb').read()
            checksum = zlib.adler32(data, checksum) & 0xffffffff
        else:
            raise ValueError('%s does not exist or is not a file' % fname)
    if extra:
        checksum = zlib.adler32(extra.encode('utf8'), checksum) & 0xffffffff
    return checksum


def get_hazard_checksum32(oqparam):
    """
    Extract the checksum from the hazard part of a computation, i.e.
    ignoring risk functions, exposure and risk parameters.
    """
    hazard_inputs = {}
    for key, val in oqparam.inputs.items():
        if key in ('site_model', 'source_model_logic_tree',
                   'gsim_logic_tree', 'source'):
            hazard_inputs[key] = val
    hazard_params = []
    for key, val in vars(oqparam).items():
        if key in ('rupture_mesh_spacing', 'complex_fault_mesh_spacing',
                   'width_of_mfd_bin', 'area_source_discretization',
                   'random_seed', 'ses_seed', 'truncation_level',
                   'maximum_distance', 'investigation_time',
                   'number_of_logic_tree_samples', 'ses_per_logic_tree_path',
                   'minimum_magnitude', 'prefilter_sources', 'sites',
                   'pointsource_distance', 'filter_distance'):
            hazard_params.append('%s = %s' % (key, val))
    return get_checksum32(hazard_inputs, '\n'.join(hazard_params))<|MERGE_RESOLUTION|>--- conflicted
+++ resolved
@@ -382,11 +382,7 @@
     mesh = get_mesh(oqparam)
     if oqparam.inputs.get('site_model'):
         sm = get_site_model(oqparam)
-<<<<<<< HEAD
-        req_site_params = set(sm.dtype.names)
-=======
         req_site_params = set(sm.dtype.names) - {'lon', 'lat'}
->>>>>>> 2340c26b
         try:
             # in the future we could have elevation in the site model
             depth = sm['depth']
