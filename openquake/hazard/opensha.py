# -*- coding: utf-8 -*-

# Copyright (c) 2010-2011, GEM Foundation.
#
# OpenQuake is free software: you can redistribute it and/or modify
# it under the terms of the GNU Lesser General Public License version 3
# only, as published by the Free Software Foundation.
#
# OpenQuake is distributed in the hope that it will be useful,
# but WITHOUT ANY WARRANTY; without even the implied warranty of
# MERCHANTABILITY or FITNESS FOR A PARTICULAR PURPOSE.  See the
# GNU Lesser General Public License version 3 for more details
# (a copy is included in the LICENSE file that accompanied this code).
#
# You should have received a copy of the GNU Lesser General Public License
# version 3 along with OpenQuake.  If not, see
# <http://www.gnu.org/licenses/lgpl-3.0.txt> for a copy of the LGPLv3 License.

"""
Wrapper around the OpenSHA-lite java library.
"""

import math
import os
import multiprocessing
import numpy
import random

from itertools import izip

from openquake import java
from openquake import kvs
from openquake import logs
from openquake import shapes
from openquake import xml

from openquake.hazard import classical_psha
from openquake.hazard import job
from openquake.hazard import tasks
from openquake.job.mixins import Mixin
from openquake.output import hazard as hazard_output
from openquake.utils import config
from openquake.utils import tasks as utils_tasks

LOG = logs.LOG

# NOTE: this refers to how the values are stored in KVS. In the config
# file, values are stored untransformed (i.e., the list of IMLs is
# not stored as logarithms).
IML_SCALING = {'PGA': numpy.log,
               'MMI': lambda iml: iml,
               'PGV': numpy.log,
               'PGD': numpy.log,
               'SA': numpy.log,
              }

HAZARD_CURVE_FILENAME_PREFIX = 'hazardcurve'
HAZARD_MAP_FILENAME_PREFIX = 'hazardmap'


def preload(fn):
    """A decorator for preload steps that must run on the Jobber node"""

    def preloader(self, *args, **kwargs):
        """Validate job"""
        self.cache = java.jclass("KVS")(
                config.get("kvs", "host"),
                int(config.get("kvs", "port")))
        self.calc = java.jclass("LogicTreeProcessor")(
                self.cache, self.key)
        java.jvm().java.lang.System.setProperty("openquake.nrml.schema",
                                                xml.nrml_schema_file())
        return fn(self, *args, **kwargs)
    return preloader


def unwrap_validation_error(jpype, runtime_exception, path=None):
    """Unwraps the nested exception of a runtime exception.  Throws
    either a XMLValidationError or the original Java exception"""
    ex = runtime_exception.__javaobject__

    if type(ex) is jpype.JPackage('org').gem.engine.XMLValidationError:
        raise xml.XMLValidationError(ex.getCause().getMessage(),
                                     path or ex.getFileName())

    if type(ex) is jpype.JPackage('org').gem.engine.XMLMismatchError:
        raise xml.XMLMismatchError(path or ex.getFileName(), ex.getActualTag(),
                                   ex.getExpectedTag())

    if ex.getCause() and type(ex.getCause()) is \
            jpype.JPackage('org').dom4j.DocumentException:
        raise xml.XMLValidationError(ex.getCause().getMessage(), path)

    raise runtime_exception


class BasePSHAMixin(Mixin):
    """Contains common functionality for PSHA Mixins."""

    def store_source_model(self, seed):
        """Generates an Earthquake Rupture Forecast, using the source zones and
        logic trees specified in the job config file. Note that this has to be
        done currently using the file itself, since it has nested references to
        other files."""

        LOG.info("Storing source model from job config")
        key = kvs.tokens.source_model_key(self.job_id)
        print "source model key is", key
        jpype = java.jvm()
        try:
            self.calc.sampleAndSaveERFTree(self.cache, key, seed)
        except jpype.JavaException, ex:
            unwrap_validation_error(
                jpype, ex,
                self.params.get("SOURCE_MODEL_LOGIC_TREE_FILE_PATH"))

    def store_gmpe_map(self, seed):
        """Generates a hash of tectonic regions and GMPEs, using the logic tree
        specified in the job config file."""
        key = kvs.tokens.gmpe_key(self.job_id)
        print "GMPE map key is", key
        jpype = java.jvm()
        try:
            self.calc.sampleAndSaveGMPETree(self.cache, key, seed)
        except jpype.JavaException, ex:
            unwrap_validation_error(
                jpype, ex, self.params.get("GMPE_LOGIC_TREE_FILE_PATH"))

    def generate_erf(self):
        """Generate the Earthquake Rupture Forecast from the currently stored
        source model logic tree."""
        key = kvs.tokens.source_model_key(self.job_id)
        sources = java.jclass("JsonSerializer").getSourceListFromCache(
                    self.cache, key)
        erf = java.jclass("GEM1ERF")(sources)
        self.calc.setGEM1ERFParams(erf)
        return erf

    def set_gmpe_params(self, gmpe_map):
        """Push parameters from configuration file into the GMPE objects"""
        jpype = java.jvm()
        gmpe_lt_data = self.calc.createGmpeLogicTreeData()
        for tect_region in gmpe_map.keySet():
            gmpe = gmpe_map.get(tect_region)
            gmpe_lt_data.setGmpeParams(self.params['COMPONENT'],
                self.params['INTENSITY_MEASURE_TYPE'],
                jpype.JDouble(float(self.params['PERIOD'])),
                jpype.JDouble(float(self.params['DAMPING'])),
                self.params['GMPE_TRUNCATION_TYPE'],
                jpype.JDouble(float(self.params['TRUNCATION_LEVEL'])),
                self.params['STANDARD_DEVIATION_TYPE'],
                jpype.JDouble(float(self.params['REFERENCE_VS30_VALUE'])),
                jpype.JObject(gmpe, java.jclass("AttenuationRelationship")))
            gmpe_map.put(tect_region, gmpe)

    def generate_gmpe_map(self):
        """Generate the GMPE map from the stored GMPE logic tree."""
        key = kvs.tokens.gmpe_key(self.job_id)
        gmpe_map = java.jclass(
            "JsonSerializer").getGmpeMapFromCache(self.cache, key)
        self.set_gmpe_params(gmpe_map)
        return gmpe_map

    def get_iml_list(self):
        """Build the appropriate Arbitrary Discretized Func from the IMLs,
        based on the IMT"""

        iml_list = java.jclass("ArrayList")()
        for val in self.imls:
            iml_list.add(
                IML_SCALING[self.params['INTENSITY_MEASURE_TYPE']](
                val))
        return iml_list

    def parameterize_sites(self, site_list):
        """Convert python Sites to Java Sites, and add default parameters."""
        # TODO(JMC): There's Java code for this already, sets each site to have
        # the same default parameters

        jpype = java.jvm()
        jsite_list = java.jclass("ArrayList")()
        for x in site_list:
            site = x.to_java()

            vs30 = java.jclass("DoubleParameter")(jpype.JString("Vs30"))
            vs30.setValue(float(self.params['REFERENCE_VS30_VALUE']))
            depth25 = java.jclass("DoubleParameter")("Depth 2.5 km/sec")
            depth25.setValue(float(
                    self.params['REFERENCE_DEPTH_TO_2PT5KM_PER_SEC_PARAM']))
            sadigh = java.jclass("StringParameter")("Sadigh Site Type")
            sadigh.setValue(self.params['SADIGH_SITE_TYPE'])
            site.addParameter(vs30)
            site.addParameter(depth25)
            site.addParameter(sadigh)
            jsite_list.add(site)
        return jsite_list


# pylint: disable=R0904
class ClassicalMixin(BasePSHAMixin):
    """Classical PSHA method for performing Hazard calculations.

    Implements the JobMixin, which has a primary entry point of execute().
    Execute is responsible for dispatching celery tasks.

    Note that this Mixin, during execution, will always be an instance of the
    Job class, and thus has access to the self.params dict, full of config
    params loaded from the Job configuration file."""

    def number_of_tasks(self):
        """How many `celery` tasks should be used for the calculations?"""
        value = self.params.get("HAZARD_TASKS")
        value = value.strip() if value else None
        return 2 * multiprocessing.cpu_count() if value is None else int(value)

    def do_curves(self, sites, realizations,
                  serializer=None,
                  the_task=tasks.compute_hazard_curve):
        """Trigger the calculation of hazard curves, serialize as requested.

        The calculated curves will only be serialized if the `serializer`
        parameter is not `None`.

        :param sites: The sites for which to calculate hazard curves.
        :type sites: list of :py:class:`openquake.shapes.Site`
        :param realizations: The number of realizations to calculate
        :type realizations: :py:class:`int`
        :param serializer: A serializer for the calculated hazard curves,
            receives the KVS keys of the calculated hazard curves in
            its single parameter.
        :type serializer: a callable with a single parameter: list of strings
        :param the_task: The `celery` task to use for the hazard curve
            calculation, it takes the following parameters:
                * job ID
                * the sites for which to calculate the hazard curves
                * the logic tree realization number
        :type the_task: a callable taking three parameters
        :returns: KVS keys of the calculated hazard curves.
        :rtype: list of string
        """
        source_model_generator = random.Random()
        source_model_generator.seed(
                self.params.get("SOURCE_MODEL_LT_RANDOM_SEED", None))

        gmpe_generator = random.Random()
        gmpe_generator.seed(self.params.get("GMPE_LT_RANDOM_SEED", None))

        for realization in xrange(0, realizations):
            LOG.info("Calculating hazard curves for realization %s"
                     % realization)
            self.store_source_model(source_model_generator.getrandbits(32))
            self.store_gmpe_map(source_model_generator.getrandbits(32))

            utils_tasks.distribute(
                self.number_of_tasks(), the_task, ("site_list", sites),
                dict(job_id=self.job_id, realization=realization),
                flatten_results=True)

            if serializer:
                serializer(sites, realization)

    def param_set(self, name):
        """Is the parameter with the given `name` set and non-empty?

        :param name: The name of the parameter that should be set and
            non-empty.
        :return: `True` if the parameter in question set and non-empty, `False`
            otherwise.
        :rtype: bool
        """
        value = self.params.get(name)
        return value is not None and value.strip()

    # pylint: disable=R0913
    def do_means(self, sites, realizations,
                 curve_serializer=None,
                 curve_task=tasks.compute_mean_curves,
                 map_func=None,
                 map_serializer=None):
        """Trigger the calculation of mean curves/maps, serialize as requested.

        The calculated mean curves/maps will only be serialized if the
        corresponding `serializer` parameter was set.

        :param sites: The sites for which to calculate mean curves/maps.
        :type sites: list of :py:class:`openquake.shapes.Site`
        :param realizations: The number of realizations that were calculated
        :type realizations: :py:class:`int`
        :param curve_serializer: A serializer for the calculated curves,
            receives the KVS keys of the calculated curves in
            its single parameter.
        :type curve_serializer: function([string])
        :param map_serializer: A serializer for the calculated maps,
            receives the KVS keys of the calculated maps in its single
            parameter.
        :type map_serializer: function([string])
        :param curve_task: The `celery` task to use for the curve calculation,
            it takes the following parameters:
                * job ID
                * the sites for which to calculate the hazard curves
        :type curve_task: function(string, [:py:class:`openquake.shapes.Site`])
        :param map_func: A function that computes mean hazard maps.
        :type map_func: function(:py:class:`openquake.job.Job`)
        :returns: `None`
        """
        if not self.param_set("COMPUTE_MEAN_HAZARD_CURVE"):
            return

        # Compute and serialize the mean curves.
        LOG.info("Computing mean hazard curves")

        utils_tasks.distribute(
            self.number_of_tasks(), curve_task, ("sites", sites),
            dict(job_id=self.job_id, realizations=realizations),
            flatten_results=True)

        if curve_serializer:
            LOG.info("Serializing mean hazard curves")

            curve_serializer(sites)

        if self.poes_hazard_maps:
            assert map_func, "No calculation function for mean hazard maps set"
            assert map_serializer, "No serializer for the mean hazard maps set"

            LOG.info("Computing/serializing mean hazard maps")
            map_func(self.job_id, sites, self.imls, self.poes_hazard_maps)
            map_serializer(sites, self.poes_hazard_maps)

    # pylint: disable=R0913
    def do_quantiles(self, sites, realizations, quantiles,
                     curve_serializer=None,
                     curve_task=tasks.compute_quantile_curves,
                     map_func=None,
                     map_serializer=None):
        """Trigger the calculation/serialization of quantile curves/maps.

        The calculated quantile curves/maps will only be serialized if the
        corresponding `serializer` parameter was set.

        :param sites: The sites for which to calculate quantile curves/maps.
        :type sites: list of :py:class:`openquake.shapes.Site`
        :param realizations: The number of realizations that were calculated
        :type realizations: :py:class:`int`
        :param quantiles: The quantiles to calculate
        :param quantiles: list of float
        :param curve_serializer: A serializer for the calculated curves,
            receives the KVS keys of the calculated curves in
            its single parameter.
        :type curve_serializer: function([string])
        :param map_serializer: A serializer for the calculated maps,
            receives the KVS keys of the calculated maps in its single
            parameter.
        :type map_serializer: function([string])
        :param curve_task: The `celery` task to use for the curve calculation,
            it takes the following parameters:
                * job ID
                * the sites for which to calculate the hazard curves
        :type curve_task: function(string, [:py:class:`openquake.shapes.Site`])
        :param map_func: A function that computes quantile hazard maps.
        :type map_func: function(:py:class:`openquake.job.Job`)
        :returns: `None`
        """
        if not quantiles:
            return

        # compute and serialize quantile hazard curves
        LOG.info("Computing quantile hazard curves")

        utils_tasks.distribute(
            self.number_of_tasks(), curve_task, ("sites", sites),
            dict(job_id=self.job_id, realizations=realizations,
                 quantiles=quantiles),
            flatten_results=True)

        if curve_serializer:
            LOG.info("Serializing quantile curves for %s values"
                     % len(quantiles))
            for quantile in quantiles:
                curve_serializer(sites, quantile)

        if self.poes_hazard_maps:
            assert map_func, "No calculation function for quantile maps set."
            assert map_serializer, "No serializer for the quantile maps set."

            # quantile maps
            LOG.info("Computing quantile hazard maps")
            map_func(self.job_id, sites, quantiles, self.imls,
                     self.poes_hazard_maps)

            LOG.info("Serializing quantile maps for %s values"
                     % len(quantiles))
            for quantile in quantiles:
                map_serializer(sites, self.poes_hazard_maps, quantile)

    @java.jexception
    @preload
    def execute(self):
        """
        Trigger the calculation and serialization of hazard curves, mean hazard
        curves/maps and quantile curves.
        """
<<<<<<< HEAD
        site_list = self.sites_to_compute()
        results = self.do_curves(
            site_list, serializer=self.serialize_hazardcurve)
        self.do_means(site_list, curve_serializer=self.serialize_hazardcurve,
                      map_serializer=self.serialize_hazardmap)
        self.do_quantiles(
            site_list, curve_serializer=self.serialize_hazardcurve,
            map_serializer=self.serialize_hazardmap)
=======
        sites = self.sites_for_region()
        realizations = int(self.params["NUMBER_OF_LOGIC_TREE_SAMPLES"])
>>>>>>> 4be14aa9

        LOG.info("Going to run classical PSHA hazard for %s realizations "
                 "and %s sites" % (realizations, len(sites)))

        self.do_curves(sites, realizations,
            serializer=self.serialize_hazard_curve_of_realization)

        # mean curves
        self.do_means(sites, realizations,
            curve_serializer=self.serialize_mean_hazard_curves,
            map_func=classical_psha.compute_mean_hazard_maps,
            map_serializer=self.serialize_mean_hazard_map)

        # quantile curves
        self.do_quantiles(sites, realizations, self.quantile_levels,
            curve_serializer=self.serialize_quantile_hazard_curves,
            map_func=classical_psha.compute_quantile_hazard_maps,
            map_serializer=self.serialize_quantile_hazard_map)

    def serialize_hazard_curve_of_realization(self, sites, realization):
        """
        Serialize the hazard curves of a set of sites for a given realization.

        :param sites: the sites of which the curves will be serialized
        :type sites: list of :py:class:`openquake.shapes.Site`
        :param realization: the realization to be serialized
        :type realization: :py:class:`int`
        """
        hc_attrib_update = {'endBranchLabel': realization}
        nrml_file = self.hazard_curve_filename(realization)
        key_template = kvs.tokens.hazard_curve_poes_key_template(self.job_id,
                                                        realization)
        self.serialize_hazard_curve(nrml_file, key_template,
                                    hc_attrib_update, sites)

    def serialize_mean_hazard_curves(self, sites):
        """
        Serialize the mean hazard curves of a set of sites.

        :param sites: the sites of which the curves will be serialized
        :type sites: list of :py:class:`openquake.shapes.Site`
        """
        hc_attrib_update = {'statistics': 'mean'}
        nrml_file = self.mean_hazard_curve_filename()
        key_template = kvs.tokens.mean_hazard_curve_key_template(self.job_id)
        self.serialize_hazard_curve(nrml_file, key_template, hc_attrib_update,
                                    sites)

    def serialize_quantile_hazard_curves(self, sites, quantile):
        """
        Serialize the quantile hazard curves of a set of sites for a given
        quantile.

        :param sites: the sites of which the curves will be serialized
        :type sites: list of :py:class:`openquake.shapes.Site`
        :param quantile: the quantile to be serialized
        :type quantile: :py:class:`float`
        """
        hc_attrib_update = {
            'statistics': 'quantile',
            'quantileValue': quantile}
        nrml_file = self.quantile_hazard_curve_filename(quantile)
        key_template =\
            kvs.tokens.quantile_hazard_curve_key_template(self.job_id,
                                                          str(quantile))

        self.serialize_hazard_curve(nrml_file, key_template, hc_attrib_update,
                                    sites)

    def serialize_hazard_curve(self, nrml_file, key_template, hc_attrib_update,
                               sites):
        """
        Serialize the hazard curves of a set of sites.

        Depending on the parameters the serialized curve will be a plain, mean
        or quantile hazard curve.

        :param nrml_file: the output filename
        :type nrml_file: :py:class:`string`
        :param key_template: a template for constructing the key to get, for
                             each site, its curve from the KVS
        :type key_template: :py:class:`string`
        :param hc_attrib_update: a dictionary containing metadata for the set
                                 of curves that will be serialized
        :type hc_attrib_update: :py:class:`dict`
        :param sites: the sites of which the curve will be serialized
        :type sites: list of :py:class:`openquake.shapes.Site`
        """
        nrml_path = self.build_nrml_path(nrml_file)

        curve_writer = hazard_output.create_hazardcurve_writer(
            self.job_id, self.serialize_results_to, nrml_path)
        hc_data = []

        for site in sites:
            # Use hazard curve ordinate values (PoE) from KVS and abscissae
            # from the IML list in config.
            hc_attrib = {
                'investigationTimeSpan': self['INVESTIGATION_TIME'],
                'IMLValues': self.imls,
                'IMT': self['INTENSITY_MEASURE_TYPE'],

                'PoEValues': kvs.get_value_json_decoded(key_template
                                                        % hash(site))}

            hc_attrib.update(hc_attrib_update)
            hc_data.append((site, hc_attrib))

        curve_writer.serialize(hc_data)

        return nrml_path

    def serialize_mean_hazard_map(self, sites, poes):
        """
        Serialize the mean hazard map for a set of sites, one map for each
        given PoE.

        :param sites: the sites of which the map will be serialized
        :type sites: list of :py:class:`openquake.shapes.Site`
        :param poes: the PoEs at which the map will be serialized
        :type poes: list of :py:class:`float`
        """
        for poe in poes:
            nrml_file = self.mean_hazard_map_filename(poe)

            hm_attrib_update = {'statistics': 'mean'}
            key_template = kvs.tokens.mean_hazard_map_key_template(self.job_id,
                                                          poe)

            self.serialize_hazard_map_at_poe(sites, poe, key_template,
                                             hm_attrib_update, nrml_file)

    def serialize_quantile_hazard_map(self, sites, poes, quantile):
        """
        Serialize the quantile hazard map for a set of sites, one map for each
        given PoE and quantile.

        :param sites: the sites of which the map will be serialized
        :type sites: list of :py:class:`openquake.shapes.Site`
        :param poes: the PoEs at which the maps will be serialized
        :type poes: list of :py:class:`float`
        :param quantile: the quantile at which the maps will be serialized
        :type quantile: :py:class:`float`
        """
        for poe in poes:
            nrml_file = self.quantile_hazard_map_filename(quantile, poe)

            key_template = kvs.tokens.quantile_hazard_map_key_template(
                                             self.job_id, poe, quantile)

            hm_attrib_update = {'statistics': 'quantile',
                                'quantileValue': quantile}

            self.serialize_hazard_map_at_poe(sites, poe, key_template,
                                             hm_attrib_update, nrml_file)

    def serialize_hazard_map_at_poe(self, sites, poe, key_template,
                                    hm_attrib_update, nrml_file):
        """
        Serialize the hazard map for a set of sites at a given PoE.

        Depending on the parameters the serialized map will be a mean or
        quantile hazard map.

        :param sites: the sites of which the map will be serialized
        :type sites: list of :py:class:`openquake.shapes.Site`
        :param poe: the PoE at which the map will be serialized
        :type poe: :py:class:`float`
        :param key_template: a template for constructing the key used to get,
                             for each site, its map from the KVS
        :type key_template: :py:class:`string`
        :param hc_attrib_update: a dictionary containing metadata for the set
                                 of maps that will be serialized
        :type hc_attrib_update: :py:class:`dict`
        :param nrml_file: the output filename
        :type nrml_file: :py:class:`string`
        """
        nrml_path = self.build_nrml_path(nrml_file)

        LOG.debug("Generating NRML hazard map file for PoE %s, "\
            "%s nodes in hazard map: %s" % (
            poe, len(sites), nrml_file))

        map_writer = hazard_output.create_hazardmap_writer(
            self.job_id, self.serialize_results_to, nrml_path)
        hm_data = []

        for site in sites:
            # use hazard map IML values from KVS
            hm_attrib = {
                'investigationTimeSpan': self.params['INVESTIGATION_TIME'],
                'IMT': self.params['INTENSITY_MEASURE_TYPE'],
                'vs30': self.params['REFERENCE_VS30_VALUE'],
                'IML': kvs.get_value_json_decoded(key_template % hash(site)),
                'poE': poe}

            hm_attrib.update(hm_attrib_update)
            hm_data.append((site, hm_attrib))

        map_writer.serialize(hm_data)

        return nrml_path

    @preload
    def compute_hazard_curve(self, sites, realization):
        """ Compute hazard curves, write them to KVS as JSON,
        and return a list of the KVS keys for each curve. """
        jpype = java.jvm()
        try:
            calc = java.jclass("HazardCalculator")
            poes_list = calc.getHazardCurvesAsJson(
                self.parameterize_sites(sites),
                self.generate_erf(),
                self.generate_gmpe_map(),
                self.get_iml_list(),
                float(self.params['MAXIMUM_DISTANCE']))
        except jpype.JavaException, ex:
            unwrap_validation_error(jpype, ex)

        # write the poes to the KVS and return a list of the keys

        curve_keys = []
        for site, poes in izip(sites, poes_list):
            curve_key = kvs.tokens.hazard_curve_poes_key(
                self.job_id, realization, site)

            kvs.set(curve_key, poes)

            curve_keys.append(curve_key)

        return curve_keys

    def _hazard_curve_filename(self, filename_part):
        "Helper to build the filenames of hazard curves"
        return self.build_nrml_path('%s-%s.xml'
                                    % (HAZARD_CURVE_FILENAME_PREFIX,
                                       filename_part))

    def hazard_curve_filename(self, realization):
        """
        Build the name of a file that will contain an hazard curve for a given
        realization.
        """
        return self._hazard_curve_filename(realization)

    def mean_hazard_curve_filename(self):
        """
        Build the name of a file that will contain the mean hazard curve for
        this job.
        """
        return self._hazard_curve_filename('mean')

    def quantile_hazard_curve_filename(self, quantile):
        """
        Build the name of a file that will contain the quantile hazard curve
        for this job and the given quantile.
        """
        return self._hazard_curve_filename('quantile-%.2f' % quantile)

    def _hazard_map_filename(self, filename_part):
        "Helper to build the filenames of hazard maps"
        return self.build_nrml_path('%s-%s.xml'
                                    % (HAZARD_MAP_FILENAME_PREFIX,
                                       filename_part))

    def mean_hazard_map_filename(self, poe):
        """
        Build the name of a file that will contain the mean hazard map for this
        job and the given PoE.
        """
        return self._hazard_map_filename('%s-mean' % poe)

    def quantile_hazard_map_filename(self, quantile, poe):
        """
        Build the name of a file that will contain the quantile hazard map for
        this job and the given PoE and quantile.
        """
        return self._hazard_map_filename('%s-quantile-%.2f' % (poe, quantile))

    @property
    def quantile_levels(self):
        "Returns the quantile levels specified in the config file of this job"
        return self.extract_values_from_config(
            classical_psha.QUANTILE_PARAM_NAME,
            check_value=lambda v: v >= 0.0 and v <= 1.0)

    @property
    def poes_hazard_maps(self):
        """
        Returns the PoEs at which the hazard maps will be calculated, as
        specified in the config file of this job.
        """
        return self.extract_values_from_config(
            classical_psha.POES_PARAM_NAME,
            check_value=lambda v: v >= 0.0 and v <= 1.0)


class EventBasedMixin(BasePSHAMixin):
    """Probabilistic Event Based method for performing Hazard calculations.

    Implements the JobMixin, which has a primary entry point of execute().
    Execute is responsible for dispatching celery tasks.

    Note that this Mixin, during execution, will always be an instance of the
    Job class, and thus has access to the self.params dict, full of config
    params loaded from the Job configuration file."""

    @java.jexception
    @preload
    def execute(self):
        """Main hazard processing block.

        Loops through various random realizations, spawning tasks to compute
        GMFs."""
        source_model_generator = random.Random()
        source_model_generator.seed(
                self.params.get('SOURCE_MODEL_LT_RANDOM_SEED', None))

        gmpe_generator = random.Random()
        gmpe_generator.seed(self.params.get('GMPE_LT_RANDOM_SEED', None))

        gmf_generator = random.Random()
        gmf_generator.seed(self.params.get('GMF_RANDOM_SEED', None))

        histories = int(self.params['NUMBER_OF_SEISMICITY_HISTORIES'])
        realizations = int(self.params['NUMBER_OF_LOGIC_TREE_SAMPLES'])
        LOG.info(
            "Going to run hazard for %s histories of %s realizations each."
            % (histories, realizations))

        for i in range(0, histories):
            pending_tasks = []
            for j in range(0, realizations):
                self.store_source_model(source_model_generator.getrandbits(32))
                self.store_gmpe_map(gmpe_generator.getrandbits(32))
                pending_tasks.append(
                    tasks.compute_ground_motion_fields.delay(
<<<<<<< HEAD
                        self.id, self.sites_to_compute(), stochastic_set_id,
                        gmf_generator.getrandbits(32)))
=======
                        self.job_id, self.sites_for_region(),
                        i, j, gmf_generator.getrandbits(32)))
>>>>>>> 4be14aa9

            for task in pending_tasks:
                task.wait()
                if task.status != 'SUCCESS':
                    raise Exception(task.result)

            for j in range(0, realizations):
                stochastic_set_key = kvs.tokens.stochastic_set_key(self.job_id,
                                                                   i, j)
                print "Writing output for ses %s" % stochastic_set_key
                ses = kvs.get_value_json_decoded(stochastic_set_key)
                if ses:
                    self.serialize_gmf(ses)

    def serialize_gmf(self, ses):
        """
        Write each GMF to an NRML file or to DB depending on job configuration.
        """
        iml_list = [float(param)
                    for param
                    in self.params['INTENSITY_MEASURE_LEVELS'].split(",")]

        LOG.debug("IML: %s" % (iml_list))
        files = []
        for event_set in ses:
            for rupture in ses[event_set]:

                common_path = os.path.join(self.base_path, self['OUTPUT_DIR'],
                        "gmf-%s-%s" % (str(event_set.replace("!", "_")),
                                       str(rupture.replace("!", "_"))))
                nrml_path = "%s.xml" % common_path
                gmf_writer = hazard_output.create_gmf_writer(
                    self.job_id, self.serialize_results_to, nrml_path)
                gmf_data = {}
                for site_key in ses[event_set][rupture]:
                    site = ses[event_set][rupture][site_key]
                    site_obj = shapes.Site(site['lon'], site['lat'])
                    gmf_data[site_obj] = \
                        {'groundMotion': math.exp(float(site['mag']))}

                gmf_writer.serialize(gmf_data)
                files.append(nrml_path)

        return files

    @preload
    def compute_ground_motion_fields(self, site_list, history, realization,
                                     seed):
        """Ground motion field calculation, runs on the workers."""
        jpype = java.jvm()

        jsite_list = self.parameterize_sites(site_list)
        key = kvs.tokens.stochastic_set_key(self.job_id, history, realization)
        gmc = self.params['GROUND_MOTION_CORRELATION']
        correlate = (gmc == "true" and True or False)
        stochastic_set_id = "%s!%s" % (history, realization)
        java.jclass("HazardCalculator").generateAndSaveGMFs(
                self.cache, key, stochastic_set_id, jsite_list,
                self.generate_erf(),
                self.generate_gmpe_map(),
                java.jclass("Random")(seed),
                jpype.JBoolean(correlate))


job.HazJobMixin.register("Event Based", EventBasedMixin, order=0)
job.HazJobMixin.register("Classical", ClassicalMixin, order=1)<|MERGE_RESOLUTION|>--- conflicted
+++ resolved
@@ -400,19 +400,8 @@
         Trigger the calculation and serialization of hazard curves, mean hazard
         curves/maps and quantile curves.
         """
-<<<<<<< HEAD
-        site_list = self.sites_to_compute()
-        results = self.do_curves(
-            site_list, serializer=self.serialize_hazardcurve)
-        self.do_means(site_list, curve_serializer=self.serialize_hazardcurve,
-                      map_serializer=self.serialize_hazardmap)
-        self.do_quantiles(
-            site_list, curve_serializer=self.serialize_hazardcurve,
-            map_serializer=self.serialize_hazardmap)
-=======
-        sites = self.sites_for_region()
+        sites = self.sites_to_compute()
         realizations = int(self.params["NUMBER_OF_LOGIC_TREE_SAMPLES"])
->>>>>>> 4be14aa9
 
         LOG.info("Going to run classical PSHA hazard for %s realizations "
                  "and %s sites" % (realizations, len(sites)))
@@ -750,13 +739,8 @@
                 self.store_gmpe_map(gmpe_generator.getrandbits(32))
                 pending_tasks.append(
                     tasks.compute_ground_motion_fields.delay(
-<<<<<<< HEAD
-                        self.id, self.sites_to_compute(), stochastic_set_id,
-                        gmf_generator.getrandbits(32)))
-=======
-                        self.job_id, self.sites_for_region(),
+                        self.job_id, self.sites_to_compute(),
                         i, j, gmf_generator.getrandbits(32)))
->>>>>>> 4be14aa9
 
             for task in pending_tasks:
                 task.wait()
