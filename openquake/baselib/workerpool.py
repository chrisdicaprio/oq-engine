--- conflicted
+++ resolved
@@ -84,21 +84,10 @@
         else:  # passed dictionary of strings
             self.zworkers = zworkers
         # NB: receiver_ports is not used but needed for compliance
-<<<<<<< HEAD
-        self.ctrl_port = int(zworkers.ctrl_port)
-        host_cores = (
-            [hc.split() for hc in zworkers.host_cores.split(',')]
-            if zworkers.host_cores else [])
-        for host, cores in host_cores:
-            if int(cores) < -1:
-                raise InvalidFile('openquake.cfg: found %s %s' %
-                                  (host, cores))
-=======
         self.ctrl_port = int(self.zworkers.ctrl_port)
         self.host_cores = (
             [hc.split() for hc in self.zworkers.host_cores.split(',')]
             if self.zworkers.host_cores else [])
->>>>>>> 475bf358
         self.popens = []
 
     def start(self):
@@ -123,8 +112,7 @@
         Send a "stop" command to all worker pools
         """
         stopped = []
-        for line in parallel.host_cores:
-            host, _cores = line.split()
+        for host, _ in self.host_cores:
             if not general.socket_ready((host, self.ctrl_port)):
                 continue
             ctrl_url = 'tcp://%s:%s' % (host, self.ctrl_port)
@@ -159,8 +147,7 @@
         :returns: a list [(host, running, total), ...]
         """
         executing = []
-        for line in parallel.host_cores:
-            host, cores = line.split()
+        for host, _cores in self.host_cores:
             if not general.socket_ready((host, self.ctrl_port)):
                 continue
             ctrl_url = 'tcp://%s:%s' % (host, self.ctrl_port)
@@ -174,7 +161,7 @@
         """
         Wait until all workers are active
         """
-        num_hosts = len(parallel.host_cores)
+        num_hosts = len(self.zworkers.host_cores.split(','))
         for _ in range(seconds):
             time.sleep(1)
             status = self.status()
@@ -189,7 +176,7 @@
         """
         Stop and start again
         """
-        for host, _ in self.zworkers.host_cores:
+        for host, _ in self.host_cores:
             if not general.socket_ready((host, self.ctrl_port)):
                 continue
             ctrl_url = 'tcp://%s:%s' % (host, self.ctrl_port)
