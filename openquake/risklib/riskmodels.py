# -*- coding: utf-8 -*-
# vim: tabstop=4 shiftwidth=4 softtabstop=4
#
# Copyright (C) 2013-2019 GEM Foundation
#
# OpenQuake is free software: you can redistribute it and/or modify it
# under the terms of the GNU Affero General Public License as published
# by the Free Software Foundation, either version 3 of the License, or
# (at your option) any later version.
#
# OpenQuake is distributed in the hope that it will be useful,
# but WITHOUT ANY WARRANTY; without even the implied warranty of
# MERCHANTABILITY or FITNESS FOR A PARTICULAR PURPOSE.  See the
# GNU Affero General Public License for more details.
#
# You should have received a copy of the GNU Affero General Public License
# along with OpenQuake. If not, see <http://www.gnu.org/licenses/>.
import re
import inspect
import functools
import numpy

from openquake.baselib.node import Node
from openquake.baselib.general import CallableDict, AccumDict
from openquake.hazardlib import valid, nrml, InvalidFile
from openquake.hazardlib.sourcewriter import obj_to_node
from openquake.risklib import scientific

U32 = numpy.uint32
F32 = numpy.float32
F64 = numpy.float64
registry = CallableDict()

COST_TYPE_REGEX = '|'.join(valid.cost_type.choices)
RISK_TYPE_REGEX = re.compile(
    r'(%s|occupants|fragility)_([\w_]+)' % COST_TYPE_REGEX)


def get_risk_files(inputs):
    """
    :param inputs: a dictionary key -> path name
    :returns: a pair (file_type, {risk_type: path})
    """
    rfs = {}
    job_ini = inputs['job_ini']
    for key in inputs:
        if key == 'fragility':
            # backward compatibily for .ini files with key fragility_file
            # instead of structural_fragility_file
            rfs['fragility/structural'] = inputs[
                'structural_fragility'] = inputs[key]
            del inputs['fragility']
        elif key.endswith(('_fragility', '_vulnerability', '_consequence')):
            match = RISK_TYPE_REGEX.match(key)
            if match and 'retrofitted' not in key and 'consequence' not in key:
                rfs['%s/%s' % (match.group(2), match.group(1))] = inputs[key]
            elif match is None:
                raise ValueError('Invalid key in %s: %s_file' % (job_ini, key))
    return rfs


# ########################### vulnerability ############################## #

def filter_vset(elem):
    return elem.tag.endswith('discreteVulnerabilitySet')


@obj_to_node.add('VulnerabilityFunction')
def build_vf_node(vf):
    """
    Convert a VulnerabilityFunction object into a Node suitable
    for XML conversion.
    """
    nodes = [Node('imls', {'imt': vf.imt}, vf.imls),
             Node('meanLRs', {}, vf.mean_loss_ratios),
             Node('covLRs', {}, vf.covs)]
    return Node(
        'vulnerabilityFunction',
        {'id': vf.id, 'dist': vf.distribution_name}, nodes=nodes)


def get_risk_models(oqparam, kind='vulnerability vulnerability_retrofitted '
                    'fragility consequence'):
    """
    :param oqparam:
        an OqParam instance
    :param kind:
        a space-separated string with the kinds of risk models to read
    :returns:
        a dictionary riskid -> loss_type, kind -> function
    """
    kinds = kind.split()
    rmodels = AccumDict()
    for kind in kinds:
        for key in sorted(oqparam.inputs):
            mo = re.match('(occupants|%s)_%s$' % (COST_TYPE_REGEX, kind), key)
            if mo:
                loss_type = mo.group(1)  # the cost_type in the key
                # can be occupants, structural, nonstructural, ...
                rmodel = nrml.to_python(oqparam.inputs[key])
                if len(rmodel) == 0:
                    raise InvalidFile('%s is empty!' % oqparam.inputs[key])
                rmodels[loss_type, kind] = rmodel
                if rmodel.lossCategory is None:  # NRML 0.4
                    continue
                cost_type = str(rmodel.lossCategory)
                rmodel_kind = rmodel.__class__.__name__
                kind_ = kind.replace('_retrofitted', '')  # strip retrofitted
                if not rmodel_kind.lower().startswith(kind_):
                    raise ValueError(
                        'Error in the file "%s_file=%s": is '
                        'of kind %s, expected %s' % (
                            key, oqparam.inputs[key], rmodel_kind,
                            kind.capitalize() + 'Model'))
                if cost_type != loss_type:
                    raise ValueError(
                        'Error in the file "%s_file=%s": lossCategory is of '
                        'type "%s", expected "%s"' %
                        (key, oqparam.inputs[key],
                         rmodel.lossCategory, loss_type))
    rdict = AccumDict(accum={})
    rdict.limit_states = []
    for (loss_type, kind), rm in sorted(rmodels.items()):
        if kind == 'fragility':
            # build a copy of the FragilityModel with different IM levels
            newfm = rm.build(oqparam.continuous_fragility_discretization,
                             oqparam.steps_per_interval)
            for (imt, riskid), ffl in newfm.items():
                if not rdict.limit_states:
                    rdict.limit_states.extend(rm.limitStates)
                # we are rejecting the case of loss types with different
                # limit states; this may change in the future
                assert rdict.limit_states == rm.limitStates, (
                    rdict.limit_states, rm.limitStates)
                rdict[riskid][loss_type, kind] = ffl
                # TODO: see if it is possible to remove the attribute
                # below, used in classical_damage
                ffl.steps_per_interval = oqparam.steps_per_interval
        elif kind == 'consequence':
            for riskid, cf in rm.items():
                rdict[riskid][loss_type, kind] = cf
        else:  # vulnerability
            cl_risk = oqparam.calculation_mode in (
                'classical', 'classical_risk')
            # only for classical_risk reduce the loss_ratios
            # to make sure they are strictly increasing
            for (imt, riskid), rf in rm.items():
                rdict[riskid][loss_type, kind] = (
                    rf.strictly_increasing() if cl_risk else rf)
    return rdict


def get_values(loss_type, assets, time_event=None):
    """
    :returns:
        a numpy array with the values for the given assets, depending on the
        loss_type.
    """
    if loss_type == 'occupants':
        return assets['occupants_%s' % time_event]
    else:
        return assets['value-' + loss_type]


class RiskModel(object):
    """
    Base class. Can be used in the tests as a mock.

    :param taxonomy: a taxonomy string
    :param risk_functions: a dict (loss_type, kind) -> risk_function
    """
    time_event = None  # used in scenario_risk
    compositemodel = None  # set by get_risk_model
    kind = None  # must be set in subclasses

    def __init__(self, taxonomy, risk_functions):
        self.taxonomy = taxonomy
        self.risk_functions = risk_functions

    @property
    def loss_types(self):
        """
        The list of loss types in the underlying vulnerability functions,
        in lexicographic order
        """
        return sorted(lt for (lt, kind) in self.risk_functions)

    def get_loss_types(self, imt):
        """
        :param imt: Intensity Measure Type string
        :returns: loss types with risk functions of the given imt
        """
        return [lt for lt in self.loss_types
                if self.risk_functions[lt].imt == imt]

    def __toh5__(self):
        return self.risk_functions, {'taxonomy': self.taxonomy}

    def __fromh5__(self, dic, attrs):
        vars(self).update(attrs)
        setattr(self, self.kind + '_functions', dic)

    def __repr__(self):
        return '<%s %s>' % (self.__class__.__name__, self.taxonomy)


loss_poe_dt = numpy.dtype([('loss', F64), ('poe', F64)])


def rescale(curves, values):
    """
    Multiply the losses in each curve of kind (losses, poes) by the
    corresponding value.

    :param curves: an array of shape (A, 2, C)
    :param values: an array of shape (A,)
    """
    A, _, C = curves.shape
    assert A == len(values), (A, len(values))
    array = numpy.zeros((A, C), loss_poe_dt)
    array['loss'] = [c * v for c, v in zip(curves[:, 0], values)]
    array['poe'] = curves[:, 1]
    return array


@registry.add('classical_risk', 'classical', 'disaggregation')
class Classical(RiskModel):
    """
    Classical PSHA-Based RiskModel. Computes loss curves and insured curves.
    """
    kind = 'vulnerability'

    def __init__(self, taxonomy, risk_functions,
                 hazard_imtls, lrem_steps_per_interval,
                 conditional_loss_poes, poes_disagg):
        """
        :param imt:
            Intensity Measure Type for this riskmodel
        :param taxonomy:
            Taxonomy for this riskmodel
        :param risk_functions:
            Dictionary of risk functions by loss type, kind
<<<<<<< HEAD
=======
        :param vulnerability_functions:
            Dictionary of vulnerability functions by loss type
>>>>>>> 6ff77570
        :param hazard_imtls:
            The intensity measure types and levels of the hazard computation
        :param lrem_steps_per_interval:
            Configuration parameter
        :param poes_disagg:
            Probability of Exceedance levels used for disaggregate losses by
            taxonomy.

        See :func:`openquake.risklib.scientific.classical` for a description
        of the other parameters.
        """
        self.taxonomy = taxonomy
        self.risk_functions = risk_functions
        self.hazard_imtls = hazard_imtls
        self.lrem_steps_per_interval = lrem_steps_per_interval
        self.conditional_loss_poes = conditional_loss_poes
        self.poes_disagg = poes_disagg
        self.loss_ratios = {
            lt: tuple(vf.mean_loss_ratios_with_steps(lrem_steps_per_interval))
            for (lt, kind), vf in risk_functions.items()}

    def __call__(self, loss_type, assets, hazard_curve, eids=None, eps=None):
        """
        :param str loss_type:
            the loss type considered
        :param assets:
            assets is an iterator over A
            :class:`openquake.risklib.scientific.Asset` instances
        :param hazard_curve:
            an array of poes
        :param eids:
            ignored, here only for API compatibility with other calculators
        :param eps:
            ignored, here only for API compatibility with other calculators
        :returns:
            a composite array (loss, poe) of shape (A, C)
        """
        n = len(assets)
        vf = self.risk_functions[loss_type, self.kind]
        lratios = self.loss_ratios[loss_type]
        imls = self.hazard_imtls[vf.imt]
        values = get_values(loss_type, assets)
        lrcurves = numpy.array(
            [scientific.classical(vf, imls, hazard_curve, lratios)] * n)
        return rescale(lrcurves, values)


@registry.add('event_based_risk', 'event_based', 'event_based_rupture',
              'ebrisk', 'ucerf_rupture', 'ucerf_hazard', 'ucerf_risk')
class ProbabilisticEventBased(RiskModel):
    """
    Implements the Probabilistic Event Based riskmodel.
    Computes loss ratios and event IDs.
    """
    kind = 'vulnerability'

    def __init__(self, taxonomy, risk_functions,
                 conditional_loss_poes, ignore_covs):
        self.taxonomy = taxonomy
        self.risk_functions = risk_functions
        self.conditional_loss_poes = conditional_loss_poes
        self.ignore_covs = ignore_covs

    def __call__(self, loss_type, assets, gmvs, eids, epsilons):
        """
        :param str loss_type:
            the loss type considered
        :param assets:
           a list of assets on the same site and with the same taxonomy
        :param gmvs_eids:
           a pair (gmvs, eids) with E values each
        :param epsilons:
           a matrix of epsilons of shape (A, E) (or an empty tuple)
        :returns:
            an array of loss ratios of shape (A, E)
        """
        E = len(gmvs)
        A = len(assets)
        loss_ratios = numpy.zeros((A, E), F32)
        vf = self.risk_functions[loss_type, self.kind]
        means, covs, idxs = vf.interpolate(gmvs)
        if len(means) == 0:  # all gmvs are below the minimum imls, 0 ratios
            pass
        elif self.ignore_covs or covs.sum() == 0 or len(epsilons) == 0:
            # the ratios are equal for all assets
            ratios = vf.sample(means, covs, idxs, None)  # right shape
            for a in range(A):
                loss_ratios[a, idxs] = ratios
        else:
            # take into account the epsilons
            for a, asset in enumerate(assets):
                loss_ratios[a, idxs] = vf.sample(
                    means, covs, idxs, epsilons[a])
        return loss_ratios


@registry.add('classical_bcr')
class ClassicalBCR(RiskModel):

    kind = 'vulnerability'

<<<<<<< HEAD
    def __init__(self, taxonomy,
                 risk_functions_orig,
                 risk_functions_retro,
                 hazard_imtls,
                 lrem_steps_per_interval,
                 interest_rate, asset_life_expectancy):
        self.taxonomy = taxonomy
        self.risk_functions = risk_functions_orig
        self.retro_functions = risk_functions_retro
=======
    def __init__(self, taxonomy, risk_functions, retro_functions,
                 hazard_imtls, lrem_steps_per_interval,
                 interest_rate, asset_life_expectancy):
        self.taxonomy = taxonomy
        self.risk_functions = risk_functions
        self.retro_functions = retro_functions
>>>>>>> 6ff77570
        self.assets = []  # set a __call__ time
        self.interest_rate = interest_rate
        self.asset_life_expectancy = asset_life_expectancy
        self.hazard_imtls = hazard_imtls
        self.lrem_steps_per_interval = lrem_steps_per_interval
        self.loss_ratios_orig = {
            lt: tuple(vf.mean_loss_ratios_with_steps(lrem_steps_per_interval))
<<<<<<< HEAD
            for (lt, kind), vf in risk_functions_orig.items()}
        self.loss_ratios_retro = {
            lt: tuple(vf.mean_loss_ratios_with_steps(lrem_steps_per_interval))
            for (lt, kind), vf in risk_functions_retro.items()}
=======
            for (lt, kind), vf in risk_functions.items()}
        self.loss_ratios_retro = {
            lt: tuple(vf.mean_loss_ratios_with_steps(lrem_steps_per_interval))
            for (lt, kind), vf in retro_functions.items()}
>>>>>>> 6ff77570

    def __call__(self, loss_type, assets, hazard, eids=None, eps=None):
        """
        :param loss_type: the loss type
        :param assets: a list of N assets of the same taxonomy
        :param hazard: an hazard curve
        :param _eps: dummy parameter, unused
        :param _eids: dummy parameter, unused
        :returns: a list of triples (eal_orig, eal_retro, bcr_result)
        """
        if loss_type != 'structural':
            raise NotImplemented('retrofitted is not defined for ' + loss_type)
        n = len(assets)
        self.assets = assets
        vf = self.risk_functions[loss_type, self.kind]
        imls = self.hazard_imtls[vf.imt]
        vf_retro = self.retro_functions[loss_type, self.kind + '_retrofitted']
        curves_orig = functools.partial(
            scientific.classical, vf, imls,
            loss_ratios=self.loss_ratios_orig[loss_type])
        curves_retro = functools.partial(
            scientific.classical, vf_retro, imls,
            loss_ratios=self.loss_ratios_retro[loss_type])
        original_loss_curves = numpy.array([curves_orig(hazard)] * n)
        retrofitted_loss_curves = numpy.array([curves_retro(hazard)] * n)

        eal_original = numpy.array([scientific.average_loss(lc)
                                    for lc in original_loss_curves])

        eal_retrofitted = numpy.array([scientific.average_loss(lc)
                                       for lc in retrofitted_loss_curves])

        bcr_results = [
            scientific.bcr(
                eal_original[i], eal_retrofitted[i],
                self.interest_rate, self.asset_life_expectancy,
                asset['value-' + loss_type], asset['retrofitted'])
            for i, asset in enumerate(assets)]
        return list(zip(eal_original, eal_retrofitted, bcr_results))


@registry.add('scenario_risk', 'scenario')
class Scenario(RiskModel):
    """
    Implements the Scenario riskmodel. Computes the loss matrix.
    """
    kind = 'vulnerability'

    def __init__(self, taxonomy, risk_functions, time_event=None):
        self.taxonomy = taxonomy
        self.risk_functions = risk_functions
        self.time_event = time_event

    def __call__(self, loss_type, assets, gmvs, eids, epsilons):
        """
        :returns: an array of shape (A, E)
        """
        values = get_values(loss_type, assets, self.time_event)
        ok = ~numpy.isnan(values)
        if not ok.any():
            # there are no assets with a value
            return numpy.zeros(0)
        # there may be assets without a value
        missing_value = not ok.all()
        if missing_value:
            assets = assets[ok]
            epsilons = epsilons[ok]

        E = len(eids)

        # a matrix of A x E elements
        loss_matrix = numpy.empty((len(assets), E))
        loss_matrix.fill(numpy.nan)

        vf = self.risk_functions[loss_type, self.kind]
        means, covs, idxs = vf.interpolate(gmvs)
        loss_ratio_matrix = numpy.zeros((len(assets), E))
        if len(epsilons):
            for a, eps in enumerate(epsilons):
                loss_ratio_matrix[a, idxs] = vf.sample(means, covs, idxs, eps)
        else:
            ratios = vf.sample(means, covs, idxs, numpy.zeros(len(means), F32))
            for a in range(len(assets)):
                loss_ratio_matrix[a, idxs] = ratios
        loss_matrix[:, :] = (loss_ratio_matrix.T * values).T
        return loss_matrix


@registry.add('scenario_damage', 'multi_risk')
class Damage(RiskModel):
    """
    Implements the ScenarioDamage riskmodel. Computes the damages.
    """
    kind = 'fragility'

    def __init__(self, taxonomy, risk_functions):
        self.taxonomy = taxonomy
        self.risk_functions = risk_functions

    def __call__(self, loss_type, assets, gmvs, eids=None, eps=None):
        """
        :param loss_type: the loss type
        :param assets: a list of A assets of the same taxonomy
        :param gmvs_eids: pairs (gmvs, eids), each one with E elements
        :param _eps: dummy parameter, unused
        :returns: an array of shape (A, E, D + 1) elements

        where N is the number of points, E the number of events
        and D the number of damage states.
        """
        ffs = self.risk_functions[loss_type, self.kind]
        damages = scientific.scenario_damage(ffs, gmvs).T
        E, D = damages.shape
        dmg_csq = numpy.zeros((E, D + 1))
        dmg_csq[:, :D] = damages
        c_model = self.risk_functions.get((loss_type, 'consequence'))
        if c_model:  # compute consequences
            means = [0] + [par[0] for par in c_model.params]
            # NB: we add a 0 in front for nodamage state
            dmg_csq[:, D] = damages @ means  # consequence ratio
        return numpy.array([dmg_csq] * len(assets))


@registry.add('classical_damage')
class ClassicalDamage(Damage):
    """
    Implements the ClassicalDamage riskmodel. Computes the damages.
    """
    kind = 'fragility'

    def __init__(self, taxonomy, risk_functions, hazard_imtls,
                 investigation_time, risk_investigation_time):
        self.taxonomy = taxonomy
        self.risk_functions = risk_functions
        self.hazard_imtls = hazard_imtls
        self.investigation_time = investigation_time
        self.risk_investigation_time = risk_investigation_time
        assert risk_investigation_time, risk_investigation_time

    def __call__(self, loss_type, assets, hazard_curve, eids=None, eps=None):
        """
        :param loss_type: the loss type
        :param assets: a list of N assets of the same taxonomy
        :param hazard_curve: an hazard curve array
        :returns: an array of N assets and an array of N x D elements

        where N is the number of points and D the number of damage states.
        """
        ffl = self.risk_functions[loss_type, self.kind]
        hazard_imls = self.hazard_imtls[ffl.imt]
        damage = scientific.classical_damage(
            ffl, hazard_imls, hazard_curve,
            investigation_time=self.investigation_time,
            risk_investigation_time=self.risk_investigation_time)
        return [a['number'] * damage for a in assets]


# NB: the approach used here relies on the convention of having the
# names of the arguments of the riskmodel class to be equal to the
# names of the parameter in the oqparam object. This is view as a
# feature, since it forces people to be consistent with the names,
# in the spirit of the 'convention over configuration' philosophy
def get_riskmodel(taxonomy, oqparam, **extra):
    """
    Return an instance of the correct riskmodel class, depending on the
    attribute `calculation_mode` of the object `oqparam`.

    :param taxonomy:
        a taxonomy string
    :param oqparam:
        an object containing the parameters needed by the riskmodel class
    :param extra:
        extra parameters to pass to the riskmodel class
    """
    riskmodel_class = registry[oqparam.calculation_mode]
    # arguments needed to instantiate the riskmodel class
    argnames = inspect.getfullargspec(riskmodel_class.__init__).args[3:]

    # arguments extracted from oqparam
    known_args = set(name for name, value in
                     inspect.getmembers(oqparam.__class__)
                     if isinstance(value, valid.Param))
    all_args = {}
    for argname in argnames:
        if argname in known_args:
            all_args[argname] = getattr(oqparam, argname)

    if 'hazard_imtls' in argnames:  # special case
        all_args['hazard_imtls'] = oqparam.imtls
    all_args.update(extra)
    missing = set(argnames) - set(all_args)
    if missing:
        raise TypeError('Missing parameter: %s' % ', '.join(missing))

    return riskmodel_class(taxonomy, **all_args)<|MERGE_RESOLUTION|>--- conflicted
+++ resolved
@@ -240,11 +240,6 @@
             Taxonomy for this riskmodel
         :param risk_functions:
             Dictionary of risk functions by loss type, kind
-<<<<<<< HEAD
-=======
-        :param vulnerability_functions:
-            Dictionary of vulnerability functions by loss type
->>>>>>> 6ff77570
         :param hazard_imtls:
             The intensity measure types and levels of the hazard computation
         :param lrem_steps_per_interval:
@@ -346,24 +341,12 @@
 
     kind = 'vulnerability'
 
-<<<<<<< HEAD
-    def __init__(self, taxonomy,
-                 risk_functions_orig,
-                 risk_functions_retro,
-                 hazard_imtls,
-                 lrem_steps_per_interval,
-                 interest_rate, asset_life_expectancy):
-        self.taxonomy = taxonomy
-        self.risk_functions = risk_functions_orig
-        self.retro_functions = risk_functions_retro
-=======
     def __init__(self, taxonomy, risk_functions, retro_functions,
                  hazard_imtls, lrem_steps_per_interval,
                  interest_rate, asset_life_expectancy):
         self.taxonomy = taxonomy
         self.risk_functions = risk_functions
         self.retro_functions = retro_functions
->>>>>>> 6ff77570
         self.assets = []  # set a __call__ time
         self.interest_rate = interest_rate
         self.asset_life_expectancy = asset_life_expectancy
@@ -371,17 +354,10 @@
         self.lrem_steps_per_interval = lrem_steps_per_interval
         self.loss_ratios_orig = {
             lt: tuple(vf.mean_loss_ratios_with_steps(lrem_steps_per_interval))
-<<<<<<< HEAD
-            for (lt, kind), vf in risk_functions_orig.items()}
-        self.loss_ratios_retro = {
-            lt: tuple(vf.mean_loss_ratios_with_steps(lrem_steps_per_interval))
-            for (lt, kind), vf in risk_functions_retro.items()}
-=======
             for (lt, kind), vf in risk_functions.items()}
         self.loss_ratios_retro = {
             lt: tuple(vf.mean_loss_ratios_with_steps(lrem_steps_per_interval))
             for (lt, kind), vf in retro_functions.items()}
->>>>>>> 6ff77570
 
     def __call__(self, loss_type, assets, hazard, eids=None, eps=None):
         """
