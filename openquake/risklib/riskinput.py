# -*- coding: utf-8 -*-
# vim: tabstop=4 shiftwidth=4 softtabstop=4
#
# Copyright (C) 2015-2019 GEM Foundation
#
# OpenQuake is free software: you can redistribute it and/or modify it
# under the terms of the GNU Affero General Public License as published
# by the Free Software Foundation, either version 3 of the License, or
# (at your option) any later version.
#
# OpenQuake is distributed in the hope that it will be useful,
# but WITHOUT ANY WARRANTY; without even the implied warranty of
# MERCHANTABILITY or FITNESS FOR A PARTICULAR PURPOSE.  See the
# GNU Affero General Public License for more details.
#
# You should have received a copy of the GNU Affero General Public License
# along with OpenQuake. If not, see <http://www.gnu.org/licenses/>.

import copy
import logging
import collections
from urllib.parse import unquote_plus
import numpy

from openquake.baselib import hdf5
from openquake.baselib.general import (
    AccumDict, group_array, cached_property)
from openquake.risklib import scientific, riskmodels


class ValidationError(Exception):
    pass


U32 = numpy.uint32
F32 = numpy.float32


def merge1(**kw):
    """
    Merge a dictionary of dictionaries
    """
    dic = {}
    for kind, subdic in kw.items():
        for k, v in subdic.items():
            dic[k, kind] = v
    return dic


def merge(**kw):
    """
    Merge a dictionary of dictionaries
    """
    dic = {}
    for kind, subdic in kw.items():
        dic.update(subdic)
    return dic


class TaxonomyMapping(dict):
    """
    A dictionary taxonomy -> kind -> {ids, weights}
    serializable to HDF5 as an array with fields
    taxonomy, fragility_ids, fragility_weights, consequence_ids,
    consequence_weights, vulnerability_ids, vulnerability_weights.
    """
    dt = numpy.dtype([('taxonomy', hdf5.vstr),
                      ('fragility_ids', hdf5.vstr),
                      ('fragility_weights', hdf5.vfloat64),
                      ('consequence_ids', hdf5.vstr),
                      ('consequence_weights', hdf5.vfloat64),
                      ('vulnerability_ids', hdf5.vstr),
                      ('vulnerability_weights', hdf5.vfloat64)])

    def __toh5__(self):
        data = []
        for taxonomy, dic in self.items():
            row = (taxonomy,
                   ' '.join(dic['fragility']['ids']),
                   numpy.array(dic['fragility']['weights']),
                   ' '.join(dic['consequence']['ids']),
                   numpy.array(dic['consequence']['weights']),
                   ' '.join(dic['vulnerability']['ids']),
                   numpy.array(dic['vulnerability']['weights']))
            data.append(row)
        return numpy.array(data, self.dt), {}

    def __fromh5__(self, array, dic):
        for rec in array:
            f = dict(ids=rec['fragility_ids'].split(),
                     weights=rec['fragility_weights'])
            c = dict(ids=rec['consequence_ids'].split(),
                     weights=rec['consequence_weights'])
            v = dict(ids=rec['vulnerability_ids'].split(),
                     weights=rec['vulnerability_weights'])
            self[rec['taxonomy']] = dict(
                fragility=f, consequence=c, vulnerability=v)


def get_assets_by_taxo(assets, epspath=None):
    """
    :param assets: an array of assets
    :param epspath: hdf5 file where the epsilons are (or None)
    :returns: assets_by_taxo with attributes eps and idxs
    """
    assets_by_taxo = AccumDict(group_array(assets, 'taxonomy'))
    assets_by_taxo.idxs = numpy.argsort(numpy.concatenate([
        a['ordinal'] for a in assets_by_taxo.values()]))
    assets_by_taxo.eps = {}
    if epspath is None:  # no epsilons
        return assets_by_taxo
    # otherwise read the epsilons and group them by taxonomy
    with hdf5.File(epspath, 'r') as h5:
        dset = h5['epsilon_matrix']
        for taxo, assets in assets_by_taxo.items():
            lst = [dset[aid] for aid in assets['ordinal']]
            assets_by_taxo.eps[taxo] = numpy.array(lst)
    return assets_by_taxo


class CompositeRiskModel(collections.Mapping):
    """
    A container (riskid, kind) -> riskmodel

    :param oqparam:
        an :class:`openquake.commonlib.oqvalidation.OqParam` instance
    :param tmap:
        a taxonomy mapping
    :param fragdict:
        a dictionary riskid -> loss_type -> fragility functions
    :param vulndict:
        a dictionary riskid -> loss_type -> vulnerability function
    :param consdict:
        a dictionary riskid -> loss_type -> consequence functions
    :param retrodict:
        a dictionary riskid -> loss_type -> vulnerability function
    """
    @classmethod
    def read(cls, dstore):
        """
        :param dstore: a DataStore instance
        :returns: a :class:`CompositeRiskModel` instance
        """
        oqparam = dstore['oqparam']
        tmap = (dstore['taxonomy_mapping'] if 'taxonomy_mapping' in dstore
                else {})
        crm = dstore.getitem('risk_model')
        riskdict = AccumDict(accum={})
        retrodict = AccumDict(accum={})
        riskdict.limit_states = crm.attrs['limit_states']
        for quoted_id, rm in crm.items():
            riskid = unquote_plus(quoted_id)
            for lt_kind in rm:
                lt, kind = lt_kind.rsplit('-', 1)
                rf = dstore['risk_model/%s/%s' % (quoted_id, lt_kind)]
                if kind == 'consequence':
                    riskdict[riskid][lt, kind] = rf
                elif kind == 'fragility':  # rf is a FragilityFunctionList
                    try:
                        rf = rf.build(
                            riskdict.limit_states,
                            oqparam.continuous_fragility_discretization,
                            oqparam.steps_per_interval)
                    except ValueError as err:
                        raise ValueError('%s: %s' % (riskid, err))
                    riskdict[riskid][lt, kind] = rf
                else:  # rf is a vulnerability function
                    rf.init()
                    if lt.endswith('_retrofitted'):
                        # strip _retrofitted, since len('_retrofitted') = 12
                        retrodict[riskid][lt[:-12], 'vulnerability'] = rf
                    else:
                        riskdict[riskid][lt, 'vulnerability'] = rf
        return CompositeRiskModel(oqparam, tmap, riskdict, retrodict)

    def __init__(self, oqparam, tmap, riskdict, retrodict):
        self.tmap = tmap
        self.damage_states = []
        self._riskmodels = {}  # riskid -> riskmodel
        if oqparam.calculation_mode.endswith('_bcr'):
            # classical_bcr calculator
            for (riskid, vf_orig), (riskid_, vf_retro) in \
                    zip(sorted(riskdict.items()), sorted(retrodict.items())):
                assert riskid == riskid_  # same IDs
                self._riskmodels[riskid] = (
                    riskmodels.get_riskmodel(
                        riskid, oqparam,
                        risk_functions_orig=vf_orig,
                        risk_functions_retro=vf_retro))
            self.kind = 'vulnerability'
        elif sum(len(v) for v in riskdict.values()):
            # classical_damage/scenario_damage calculator
            if oqparam.calculation_mode in ('classical', 'scenario'):
                # case when the risk files are in the job_hazard.ini file
                oqparam.calculation_mode += '_damage'
                if 'exposure' not in oqparam.inputs:
                    raise RuntimeError(
                        'There are risk files in %r but not '
                        'an exposure' % oqparam.inputs['job_ini'])
            self.damage_states = ['no_damage'] + list(riskdict.limit_states)
            for riskid, ffs_by_lt in riskdict.items():
                self._riskmodels[riskid] = (
                    riskmodels.get_riskmodel(
<<<<<<< HEAD
                        riskid, oqparam, risk_functions=ffs_by_lt))
            self.kind = 'fragility'
=======
                        riskid, oqparam, risk_functions=merge(
                            fragility=ffs_by_lt,
                            consequence=consdict[riskid])))
            self.kind = 'fragility'
        elif oqparam.calculation_mode.endswith('_bcr'):
            # classical_bcr calculator
            for (riskid, vf_orig), (riskid_, vf_retro) in \
                    zip(sorted(vulndict.items()), sorted(retrodict.items())):
                assert riskid == riskid_  # same IDs
                self._riskmodels[riskid] = (
                    riskmodels.get_riskmodel(
                        riskid, oqparam,
                        risk_functions=vf_orig, retro_functions=vf_retro))
            self.kind = 'vulnerability'
>>>>>>> 2c67d7aa
        else:
            # classical, event based and scenario calculators
            for riskid, vfs in riskdict.items():
                for vf in vfs.values():
                    # set the seed; this is important for the case of
                    # VulnerabilityFunctionWithPMF
                    vf.seed = oqparam.random_seed
                self._riskmodels[riskid] = (
                    riskmodels.get_riskmodel(
                        riskid, oqparam, risk_functions=vfs))
            self.kind = 'vulnerability'

        self.init(oqparam)

    def init(self, oqparam):
        imti = {imt: i for i, imt in enumerate(oqparam.imtls)}
        self.lti = {}  # loss_type -> idx
        self.covs = 0  # number of coefficients of variation
        # build a sorted list with all the loss_types contained in the model
        ltypes = set()
        for rm in self.values():
            ltypes.update(rm.loss_types)
        self.loss_types = sorted(ltypes)

        taxonomies = set()
        for riskid, riskmodel in self._riskmodels.items():
            taxonomies.add(riskid)
            riskmodel.compositemodel = self
            for lt, vf in riskmodel.risk_functions.items():
                # save the number of nonzero coefficients of variation
                if hasattr(vf, 'covs') and vf.covs.any():
                    self.covs += 1
            missing = set(self.loss_types) - set(
                lt for lt, kind in riskmodel.risk_functions)
            if missing:
                raise ValidationError(
                    'Missing vulnerability function for taxonomy %s and loss'
                    ' type %s' % (riskid, ', '.join(missing)))
            riskmodel.imti = {lt: imti[riskmodel.risk_functions[lt, kind].imt]
                              for lt, kind in riskmodel.risk_functions
                              if kind in 'vulnerability fragility'}

        self.taxonomies = sorted(taxonomies)
        self.curve_params = self.make_curve_params(oqparam)
        iml = collections.defaultdict(list)
        for riskid, rm in self._riskmodels.items():
            for lt, rf in rm.risk_functions.items():
                if hasattr(rf, 'imt'):
                    iml[rf.imt].append(rf.imls[0])
        self.min_iml = {imt: min(iml[imt]) for imt in iml}

    @cached_property
    def taxonomy_dict(self):
        """
        :returns: a dict taxonomy string -> taxonomy index
        """
        # .taxonomy must be set by the engine
        tdict = {taxo: idx for idx, taxo in enumerate(self.taxonomy)}
        return tdict

    def get_extra_imts(self, imts):
        """
        Returns the extra IMTs in the risk functions, i.e. the ones not in
        the `imts` set (the set of IMTs for which there is hazard).
        """
        extra_imts = set()
        for taxonomy in self.taxonomies:
            for (lt, kind), rf in self[taxonomy].risk_functions.items():
                if rf.imt not in imts:
                    extra_imts.add(rf.imt)
        return extra_imts

    def make_curve_params(self, oqparam):
        # the CurveParams are used only in classical_risk, classical_bcr
        # NB: populate the inner lists .loss_types too
        cps = []
        for l, loss_type in enumerate(self.loss_types):
            if oqparam.calculation_mode in ('classical', 'classical_risk'):
                curve_resolutions = set()
                lines = []
                allratios = []
                for taxo in sorted(self):
                    rm = self[taxo]
                    if loss_type in rm.loss_ratios:
                        ratios = rm.loss_ratios[loss_type]
                        allratios.append(ratios)
                        curve_resolutions.add(len(ratios))
                        lines.append('%s %d' % (
                            rm.risk_functions[loss_type, 'vulnerability'],
                            len(ratios)))
                if len(curve_resolutions) > 1:
                    # number of loss ratios is not the same for all taxonomies:
                    # then use the longest array; see classical_risk case_5
                    allratios.sort(key=len)
                    for rm in self.values():
                        if rm.loss_ratios[loss_type] != allratios[-1]:
                            rm.loss_ratios[loss_type] = allratios[-1]
                            logging.debug('Redefining loss ratios for %s', rm)
                cp = scientific.CurveParams(
                    l, loss_type, max(curve_resolutions), allratios[-1], True)
            else:  # used only to store the association l -> loss_type
                cp = scientific.CurveParams(l, loss_type, 0, [], False)
            cps.append(cp)
            self.lti[loss_type] = l
        return cps

    def get_loss_ratios(self):
        """
        :returns: a 1-dimensional composite array with loss ratios by loss type
        """
        lst = [('user_provided', numpy.bool)]
        for cp in self.curve_params:
            lst.append((cp.loss_type, F32, len(cp.ratios)))
        loss_ratios = numpy.zeros(1, numpy.dtype(lst))
        for cp in self.curve_params:
            loss_ratios['user_provided'] = cp.user_provided
            loss_ratios[cp.loss_type] = tuple(cp.ratios)
        return loss_ratios

    def __getitem__(self, key):
        if isinstance(key, (int, U32)):  # a taxonomy index
            key = self.taxonomy[key]
        return self._riskmodels[key]

    def __iter__(self):
        return iter(sorted(self._riskmodels))

    def __len__(self):
        return len(self._riskmodels)

    # used in multi_risk
    def get_dmg_csq(self, assets_by_site, gmf):
        """
        :returns:
            an array of shape (A, L, 1, D + 1) with the number of buildings
            in each damage state for each asset and loss type
        """
        A = sum(len(assets) for assets in assets_by_site)
        L = len(self.loss_types)
        D = len(self.damage_states)
        out = numpy.zeros((A, L, 1, D + 1), F32)
        for assets, gmv in zip(assets_by_site, gmf):
            group = group_array(assets, 'taxonomy')
            for taxonomy, assets in group.items():
                for l, loss_type in enumerate(self.loss_types):
                    fracs = self[taxonomy](loss_type, assets, [gmv])
                    for asset, frac in zip(assets, fracs):
                        dmg = asset['number'] * frac[0, :D]
                        csq = asset['value-' + loss_type] * frac[0, D]
                        out[asset['ordinal'], l, 0, :D] = dmg
                        out[asset['ordinal'], l, 0, D] = csq
        return out

    def gen_outputs(self, riskinput, monitor, epspath=None, hazard=None):
        """
        Group the assets per taxonomy and compute the outputs by using the
        underlying riskmodels. Yield one output per realization.

        :param riskinput: a RiskInput instance
        :param monitor: a monitor object used to measure the performance
        """
        self.monitor = monitor
        hazard_getter = riskinput.hazard_getter
        if hazard is None:
            with monitor('getting hazard'):
                hazard_getter.init()
                hazard = hazard_getter.get_hazard()
        sids = hazard_getter.sids
        assert len(sids) == 1
        with monitor('computing risk', measuremem=False):
            # this approach is slow for event_based_risk since a lot of
            # small arrays are passed (one per realization) instead of
            # a long array with all realizations; ebrisk does the right
            # thing since it calls get_output directly
            assets_by_taxo = get_assets_by_taxo(riskinput.assets, epspath)
            for rlzi, haz in sorted(hazard[sids[0]].items()):
                out = self.get_output(assets_by_taxo, haz, rlzi)
                yield out

    def get_output(self, assets_by_taxo, haz, rlzi=None):
        """
        :param assets_by_taxo: a dictionary taxonomy index -> assets on a site
        :param haz: an array or a dictionary of hazard on that site
        :param rlzi: if given, a realization index
        """
        if isinstance(haz, numpy.ndarray):
            # NB: in GMF-based calculations the order in which
            # the gmfs are stored is random since it depends on
            # which hazard task ends first; here we reorder
            # the gmfs by event ID; this is convenient in
            # general and mandatory for the case of
            # VulnerabilityFunctionWithPMF, otherwise the
            # sample method would receive the means in random
            # order and produce random results even if the
            # seed is set correctly; very tricky indeed! (MS)
            haz.sort(order='eid')
            eids = haz['eid']
            data = haz['gmv']  # shape (E, M)
        elif not haz:  # no hazard for this site
            eids = numpy.arange(1)
            data = []
        else:  # classical
            eids = []
            data = haz  # shape M
        dic = dict(eids=eids)
        if rlzi is not None:
            dic['rlzi'] = rlzi
        for l, lt in enumerate(self.loss_types):
            ls = []
            for taxonomy, assets_ in assets_by_taxo.items():
                if len(assets_by_taxo.eps):
                    epsilons = assets_by_taxo.eps[taxonomy][:, eids]
                else:  # no CoVs
                    epsilons = ()
                rm = self[taxonomy]
                if len(data) == 0:
                    dat = [0]
                elif len(eids):  # gmfs
                    dat = data[:, rm.imti[lt]]
                else:  # hcurves
                    dat = data[rm.imti[lt]]
                ls.append(rm(lt, assets_, dat, eids, epsilons))
            arr = numpy.concatenate(ls)
            dic[lt] = arr[assets_by_taxo.idxs] if len(arr) else arr
        return hdf5.ArrayWrapper((), dic)

    def reduce(self, taxonomies):
        """
        :param taxonomies: a set of taxonomies
        :returns: a new CompositeRiskModel reduced to the given taxonomies
        """
        new = copy.copy(self)
        new.taxonomies = sorted(taxonomies)
        new._riskmodels = {}
        for riskid, rm in self._riskmodels.items():
            if riskid in taxonomies:
                new._riskmodels[riskid] = rm
                rm.compositemodel = new
        return new

    def __toh5__(self):
        loss_types = hdf5.array_of_vstr(self.loss_types)
        limit_states = hdf5.array_of_vstr(self.damage_states[1:]
                                          if self.damage_states else [])
        dic = dict(covs=self.covs, loss_types=loss_types,
                   limit_states=limit_states)
        rf = next(iter(self.values()))
        if hasattr(rf, 'loss_ratios'):
            for lt in self.loss_types:
                dic['loss_ratios_' + lt] = rf.loss_ratios[lt]
        return self._riskmodels, dic

    def __repr__(self):
        lines = ['%s: %s' % item for item in sorted(self.items())]
        return '<%s(%d, %d)\n%s>' % (
            self.__class__.__name__, len(lines), self.covs, '\n'.join(lines))


class RiskInput(object):
    """
    Contains all the assets and hazard values associated to a given
    imt and site.

    :param hazard_getter:
        a callable returning the hazard data for a given realization
    :param assets_by_site:
        array of assets, one per site
    """
    def __init__(self, hazard_getter, assets):
        self.hazard_getter = hazard_getter
        self.assets = assets
        self.weight = len(assets)
        taxonomies_set = set()
        aids = []
        for asset in self.assets:
            taxonomies_set.add(asset['taxonomy'])
            aids.append(asset['ordinal'])
        self.aids = numpy.array(aids, numpy.uint32)
        self.taxonomies = sorted(taxonomies_set)
        self.by_site = hazard_getter.__class__.__name__ != 'GmfGetter'

    @property
    def imt_taxonomies(self):
        """Return a list of pairs (imt, taxonomies) with a single element"""
        return [(self.imt, self.taxonomies)]

    def __repr__(self):
        return '<%s taxonomy=%s, %d asset(s)>' % (
            self.__class__.__name__,
            ' '.join(map(str, self.taxonomies)), len(self.aids))


# used in scenario_risk
def make_eps(asset_array, num_samples, seed, correlation):
    """
    :param asset_array: an array of assets
    :param int num_samples: the number of ruptures
    :param int seed: a random seed
    :param float correlation: the correlation coefficient
    :returns: epsilons matrix of shape (num_assets, num_samples)
    """
    assets_by_taxo = group_array(asset_array, 'taxonomy')
    eps = numpy.zeros((len(asset_array), num_samples), numpy.float32)
    for taxonomy, assets in assets_by_taxo.items():
        shape = (len(assets), num_samples)
        logging.info('Building %s epsilons for taxonomy %s', shape, taxonomy)
        zeros = numpy.zeros(shape)
        epsilons = scientific.make_epsilons(zeros, seed, correlation)
        for asset, epsrow in zip(assets, epsilons):
            eps[asset['ordinal']] = epsrow
    return eps


def cache_epsilons(dstore, oq, assetcol, riskmodel, E):
    """
    Do nothing if there are no coefficients of variation of ignore_covs is
    set. Otherwise, generate an epsilon matrix of shape (A, E) and save it
    in the cache file, by returning the path to it.
    """
    if oq.ignore_covs or not riskmodel.covs:
        return
    A = len(assetcol)
    hdf5path = dstore.hdf5cache()
    logging.info('Storing the epsilon matrix in %s', hdf5path)
    if oq.calculation_mode == 'scenario_risk':
        eps = make_eps(assetcol.array, E, oq.master_seed, oq.asset_correlation)
    else:  # event based
        if oq.asset_correlation:
            numpy.random.seed(oq.master_seed)
            eps = numpy.array([numpy.random.normal(size=E)] * A)
        else:
            seeds = oq.master_seed + numpy.arange(E)
            eps = numpy.zeros((A, E), F32)
            for i, seed in enumerate(seeds):
                numpy.random.seed(seed)
                eps[:, i] = numpy.random.normal(size=A)
    with hdf5.File(hdf5path) as cache:
        cache['epsilon_matrix'] = eps
    return hdf5path


def str2rsi(key):
    """
    Convert a string of the form 'rlz-XXXX/sid-YYYY/ZZZ'
    into a triple (XXXX, YYYY, ZZZ)
    """
    rlzi, sid, imt = key.split('/')
    return int(rlzi[4:]), int(sid[4:]), imt


def rsi2str(rlzi, sid, imt):
    """
    Convert a triple (XXXX, YYYY, ZZZ) into a string of the form
    'rlz-XXXX/sid-YYYY/ZZZ'
    """
    return 'rlz-%04d/sid-%04d/%s' % (rlzi, sid, imt)<|MERGE_RESOLUTION|>--- conflicted
+++ resolved
@@ -116,6 +116,15 @@
             lst = [dset[aid] for aid in assets['ordinal']]
             assets_by_taxo.eps[taxo] = numpy.array(lst)
     return assets_by_taxo
+
+
+def extract(rfdict, kind):
+    lst = []
+    for riskid, risk_functions in rfdict.items():
+        for (lt, k), rf in risk_functions.items():
+            if k == kind:
+                lst.append((riskid, rf))
+    return lst
 
 
 class CompositeRiskModel(collections.Mapping):
@@ -185,10 +194,11 @@
                 self._riskmodels[riskid] = (
                     riskmodels.get_riskmodel(
                         riskid, oqparam,
-                        risk_functions_orig=vf_orig,
-                        risk_functions_retro=vf_retro))
+                        risk_functions=vf_orig,
+                        retro_functions=vf_retro))
             self.kind = 'vulnerability'
-        elif sum(len(v) for v in riskdict.values()):
+        elif (extract(riskdict, 'fragility') or
+              'damage' in oqparam.calculation_mode):
             # classical_damage/scenario_damage calculator
             if oqparam.calculation_mode in ('classical', 'scenario'):
                 # case when the risk files are in the job_hazard.ini file
@@ -197,29 +207,13 @@
                     raise RuntimeError(
                         'There are risk files in %r but not '
                         'an exposure' % oqparam.inputs['job_ini'])
+
             self.damage_states = ['no_damage'] + list(riskdict.limit_states)
             for riskid, ffs_by_lt in riskdict.items():
                 self._riskmodels[riskid] = (
                     riskmodels.get_riskmodel(
-<<<<<<< HEAD
                         riskid, oqparam, risk_functions=ffs_by_lt))
             self.kind = 'fragility'
-=======
-                        riskid, oqparam, risk_functions=merge(
-                            fragility=ffs_by_lt,
-                            consequence=consdict[riskid])))
-            self.kind = 'fragility'
-        elif oqparam.calculation_mode.endswith('_bcr'):
-            # classical_bcr calculator
-            for (riskid, vf_orig), (riskid_, vf_retro) in \
-                    zip(sorted(vulndict.items()), sorted(retrodict.items())):
-                assert riskid == riskid_  # same IDs
-                self._riskmodels[riskid] = (
-                    riskmodels.get_riskmodel(
-                        riskid, oqparam,
-                        risk_functions=vf_orig, retro_functions=vf_retro))
-            self.kind = 'vulnerability'
->>>>>>> 2c67d7aa
         else:
             # classical, event based and scenario calculators
             for riskid, vfs in riskdict.items():
@@ -233,6 +227,9 @@
             self.kind = 'vulnerability'
 
         self.init(oqparam)
+
+    def has(self, kind):
+        return extract(self._riskmodels, kind)
 
     def init(self, oqparam):
         imti = {imt: i for i, imt in enumerate(oqparam.imtls)}
@@ -303,13 +300,12 @@
                 allratios = []
                 for taxo in sorted(self):
                     rm = self[taxo]
-                    if loss_type in rm.loss_ratios:
+                    rf = rm.risk_functions.get((loss_type, 'vulnerability'))
+                    if rf and loss_type in rm.loss_ratios:
                         ratios = rm.loss_ratios[loss_type]
                         allratios.append(ratios)
                         curve_resolutions.add(len(ratios))
-                        lines.append('%s %d' % (
-                            rm.risk_functions[loss_type, 'vulnerability'],
-                            len(ratios)))
+                        lines.append('%s %d' % (rf, len(ratios)))
                 if len(curve_resolutions) > 1:
                     # number of loss ratios is not the same for all taxonomies:
                     # then use the longest array; see classical_risk case_5
@@ -319,7 +315,9 @@
                             rm.loss_ratios[loss_type] = allratios[-1]
                             logging.debug('Redefining loss ratios for %s', rm)
                 cp = scientific.CurveParams(
-                    l, loss_type, max(curve_resolutions), allratios[-1], True)
+                    l, loss_type, max(curve_resolutions), allratios[-1], True
+                ) if curve_resolutions else scientific.CurveParams(
+                    l, loss_type, 0, [], False)
             else:  # used only to store the association l -> loss_type
                 cp = scientific.CurveParams(l, loss_type, 0, [], False)
             cps.append(cp)
