--- conflicted
+++ resolved
@@ -35,11 +35,8 @@
 truncation_level = 3
 maximum_distance = {'Active Shallow Crust': 300}
 pointsource_distance = 100.0
-<<<<<<< HEAD
 collapse_level = 0
-=======
 cache_distances = true
->>>>>>> a4cd8653
 
 [output]
 
