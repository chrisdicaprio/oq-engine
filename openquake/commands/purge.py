--- conflicted
+++ resolved
@@ -64,9 +64,6 @@
     purge_one(calc_id, getpass.getuser(), force)
 
 
-<<<<<<< HEAD
+
 purge.arg('calc_id', 'calculation ID', type=int)
-purge.flg('force', 'ignore dependent calculations')
-=======
-purge.arg('calc_id', 'calculation ID', type=int)
->>>>>>> 7af3a8c5
+purge.flg('force', 'ignore dependent calculations')