--- conflicted
+++ resolved
@@ -117,11 +117,7 @@
         :param ctx: a recarray with fields "mdvbin" and "sids"
         :returns: the collapsed array and a list of arrays with site IDs
         """
-<<<<<<< HEAD
         if self.collapse_level < 0:
-=======
-        if npdata is not None or self.collapse_level < 0:
->>>>>>> a4cd8653
             # no collapse
             self.cfactor[0] += len(ctx)
             self.cfactor[1] += len(ctx)
@@ -843,26 +839,15 @@
         """
         from openquake.hazardlib.site_amplification import get_poes_site
         L, G = self.loglevels.size, len(self.gsims)
-<<<<<<< HEAD
-        maxsize = 50_000  # heuristic
+        maxsize = TWO32 // (L * G * 64)  # .5 GB per poes
+        assert maxsize, 'L * G > 67108864!'
 
         # collapse if possible
         with self.col_mon:
             ctx, allsids, pmfs = self.collapser.collapse(ctx, npdata)
 
         # split large context arrays to avoid filling the CPU cache
-        if npdata is None and ctx.nbytes > maxsize:
-=======
-        maxsize = TWO32 // (L * G * 64)  # .5 GB per poes
-        assert maxsize, 'L * G > 67108864!'
-
-        # collapse if possible
-        with self.col_mon:
-            ctx, allsids = self.collapser.collapse(ctx, npdata)
-
-        # split large context arrays to avoid filling the CPU cache
         if ctx.nbytes > maxsize:
->>>>>>> a4cd8653
             slices = gen_slices(0, len(ctx), maxsize)
         else:
             slices = [slice(None)]
@@ -886,11 +871,7 @@
                 if npdata is None:  # parametric
                     probs_or_tom = self.tom
                 else:  # nonparametric ruptures
-<<<<<<< HEAD
                     probs_or_tom = pmfs[slc]
-=======
-                    probs_or_tom = npdata[ctxt.rup_id]['probs_occur']
->>>>>>> a4cd8653
                 pnes = get_probability_no_exceedance(ctxt, poes, probs_or_tom)
             yield poes, pnes, slcsids, ctxt
 
