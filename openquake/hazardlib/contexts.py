# -*- coding: utf-8 -*-
# vim: tabstop=4 shiftwidth=4 softtabstop=4
#
# Copyright (C) 2018-2022 GEM Foundation
#
# OpenQuake is free software: you can redistribute it and/or modify it
# under the terms of the GNU Affero General Public License as published
# by the Free Software Foundation, either version 3 of the License, or
# (at your option) any later version.
#
# OpenQuake is distributed in the hope that it will be useful,
# but WITHOUT ANY WARRANTY; without even the implied warranty of
# MERCHANTABILITY or FITNESS FOR A PARTICULAR PURPOSE.  See the
# GNU Affero General Public License for more details.
#
# You should have received a copy of the GNU Affero General Public License
# along with OpenQuake.  If not, see <http://www.gnu.org/licenses/>.

import re
import abc
import copy
import time
import warnings
import itertools
import collections
from unittest.mock import patch
import numpy
import shapely
from scipy.interpolate import interp1d

from openquake.baselib.general import (
    AccumDict, DictArray, RecordBuilder, gen_slices, kmean, block_splitter)
from openquake.baselib.performance import Monitor, split_array
from openquake.baselib.python3compat import decode
from openquake.hazardlib import valid, imt as imt_module
from openquake.hazardlib.const import StdDev
from openquake.hazardlib.tom import (
    registry, get_pnes, FatedTOM, NegativeBinomialTOM)
from openquake.hazardlib.site import site_param_dt
from openquake.hazardlib.calc.filters import (
    SourceFilter, IntegrationDistance, magdepdist, get_distances, getdefault,
    MINMAG, MAXMAG)
from openquake.hazardlib.probability_map import ProbabilityMap
from openquake.hazardlib.geo.surface.planar import (
    project, project_back, get_distances_planar)

U32 = numpy.uint32
F64 = numpy.float64
TWO20 = 2**20  # used when collapsing
TWO16 = 2**16
TWO24 = 2**24
TWO32 = 2**32
STD_TYPES = (StdDev.TOTAL, StdDev.INTER_EVENT, StdDev.INTRA_EVENT)
MAX_MB = 200
KNOWN_DISTANCES = frozenset(
    'rrup rx ry0 rjb rhypo repi rcdpp azimuth azimuth_cp rvolc closest_point'
    .split())
# the following is used in the collapse method
IGNORE_PARAMS = {'mag', 'rrup', 'vs30', 'occurrence_rate', 'sids', 'mdvbin'}
MEA = 0
STD = 1

# These coordinates were provided by M Gerstenberger (personal
# communication, 10 August 2018)
cshm_polygon = shapely.geometry.Polygon([(171.6, -43.3), (173.2, -43.3),
                                         (173.2, -43.9), (171.6, -43.9)])


def is_modifiable(gsim):
    """
    :returns: True if it is a ModifiableGMPE
    """
    return hasattr(gsim, 'gmpe') and hasattr(gsim, 'params')


def concat(ctxs):
    """
    Concatenate context arrays.
    :returns: list with 0, 1 or 2 elements
    """
    out, poisson, nonpoisson, nonparam = [], [], [], []
    for ctx in ctxs:
        if numpy.isnan(ctx.occurrence_rate).all():
            nonparam.append(ctx)

        # If ctx has probs_occur and occur_rate is parametric non-poisson
        elif hasattr(ctx, 'probs_occur') and ctx.probs_occur.shape[1] >= 1:
            nonpoisson.append(ctx)
        else:
            poisson.append(ctx)
    if poisson:
        out.append(numpy.concatenate(poisson).view(numpy.recarray))
    if nonpoisson:
        # Ctxs with the same shape of prob_occur are concatenated
        # and different shape sets are appended separately
        for shp in set(ctx.probs_occur.shape[1] for ctx in nonpoisson):
            p_array = [p for p in nonpoisson
                       if p.probs_occur.shape[1] == shp]
            out.append(numpy.concatenate(p_array).view(numpy.recarray))
    if nonparam:
        out.append(numpy.concatenate(nonparam).view(numpy.recarray))
    return out


def get_maxsize(M, G):
    """
    :returns: an integer N such that arrays N*M*G fit in the CPU cache
    """
    maxs = TWO20 // (16*M*G)
    assert maxs > 1, maxs
    return maxs


def size(imtls):
    """
    :returns: size of the dictionary of arrays imtls
    """
    imls = imtls[next(iter(imtls))]
    return len(imls) * len(imtls)


def trivial(ctx, name):
    """
    :param ctx: a recarray
    :param name: name of a parameter
    :returns: True if the parameter is missing or single valued
    """
    if name not in ctx.dtype.names:
        return True
    return len(numpy.unique(numpy.float32(ctx[name]))) == 1


def expand_mdvbin(mdvbin):
    """
    :returns: a triple of integers (magbin, distbin, vs30bin)
    """
    magbin, rest = numpy.divmod(mdvbin, TWO24)
    distbin, vs30bin = numpy.divmod(rest, TWO16)
    return magbin, distbin, vs30bin


def sqrscale(x_min, x_max, n):
    """
    :param x_min: minumum value
    :param x_max: maximum value
    :param n: number of steps
    :returns: an array of n values from x_min to x_max in a quadratic scale
    """
    if not (isinstance(n, int) and n > 0):
        raise ValueError('n must be a positive integer, got %s' % n)
    if x_min < 0:
        raise ValueError('x_min must be positive, got %s' % x_min)
    if x_max <= x_min:
        raise ValueError('x_max (%s) must be bigger than x_min (%s)' %
                         (x_max, x_min))
    delta = numpy.sqrt(x_max - x_min) / (n - 1)
    return x_min + (delta * numpy.arange(n))**2


class DeltaRatesGetter(object):
    """
    Read the delta rates from an aftershock datastore
    """
    def __init__(self, dstore):
        self.dstore = dstore

    def __call__(self, src_id):
        with self.dstore.open('r') as dstore:
            return dstore['delta_rates'][src_id]


class Collapser(object):
    """
    Class managing the collapsing logic.
    """
    mag_bins = numpy.linspace(MINMAG, MAXMAG, 256)
    dist_bins = sqrscale(1, 600, 255)
    vs30_bins = numpy.linspace(0, 32767, 65536)

    def __init__(self, collapse_level, dist_types, has_vs30=False):
        self.collapse_level = collapse_level
        self.dist_types = dist_types
        self.has_vs30 = has_vs30
        self.cfactor = numpy.zeros(2)
        self.npartial = 0
        self.nfull = 0

    def calc_mdvbin(self, ctx):
        """
        :param ctx: a RuptureContext or a context array
        :return: an array of dtype numpy.uint32
        """
        dist = numpy.mean([getattr(ctx, dt) for dt in self.dist_types], axis=0)
        magbin = numpy.searchsorted(self.mag_bins, ctx.mag)
        distbin = numpy.searchsorted(self.dist_bins, dist)
        if self.has_vs30:
            vs30bin = numpy.searchsorted(self.vs30_bins, ctx.vs30)
            return magbin * TWO24 + distbin * TWO16 + vs30bin
        else:  # in test_collapse_area
            return magbin * TWO24 + distbin * TWO16

    def expand(self, mdvbin):
        """
        :returns: mag, dist and vs30 corresponding to mdvbin
        """
        mbin, dbin, vbin = expand_mdvbin(mdvbin)
        return self.mag_bins[mbin], self.dist_bins[dbin], self.vs30bins[vbin]

    def collapse(self, ctx, rup_indep, collapse_level=None):
        """
        Collapse a context recarray if possible.

        :param ctx: a recarray with fields "mdvbin" and "sids"
        :param rup_indep: False if the ruptures are mutually exclusive
        :param collapse_level: if None, use .collapse_level
        :returns: the collapsed array and a list of arrays with site IDs
        """
        ctx['mdvbin'] = self.calc_mdvbin(ctx)
        clevel = (collapse_level if collapse_level is not None
                  else self.collapse_level)
        if not rup_indep or clevel < 0:
            # no collapse
            self.cfactor[0] += len(numpy.unique(ctx.mdvbin))
            self.cfactor[1] += len(ctx)
            return ctx, ctx.sids.reshape(-1, 1)

        # names are mag, rake, vs30, rjb, mdvbin, sids, ...
        relevant = set(ctx.dtype.names) - IGNORE_PARAMS
        if all(trivial(ctx, param) for param in relevant):
            # collapse all
            far = ctx
            close = numpy.zeros(0, ctx.dtype)
            self.nfull += 1
        else:
            # collapse far away ruptures
            dst = ctx.mag * 10 * self.collapse_level
            far = ctx[ctx.rrup >= dst]
            close = ctx[ctx.rrup < dst]
            self.npartial += 1
        C = len(close)
        if len(far):
            uic = numpy.unique(  # this is fast
                far['mdvbin'], return_inverse=True, return_counts=True)
            mean = kmean(far, 'mdvbin', uic)
        else:
            mean = numpy.zeros(0, ctx.dtype)
        self.cfactor[0] += len(close) + len(mean)
        self.cfactor[1] += len(ctx)
        out = numpy.zeros(len(close) + len(mean), ctx.dtype)
        out[:C] = close
        out[C:] = mean
        allsids = [[sid] for sid in close['sids']]
        if len(far):  # this is slow
            allsids.extend(split_array(far['sids'], uic[1], uic[2]))
        # print(len(out), len(ctx))
        return out.view(numpy.recarray), allsids


class FarAwayRupture(Exception):
    """Raised if the rupture is outside the maximum distance for all sites"""


def basename(src):
    """
    :returns: the base name of a split source
    """
    src_id = src if isinstance(src, str) else src.source_id
    splits = re.split('[.:]', src_id, 1)
    if len(splits) == 2 and ';' in splits[1]:
        return splits[0] + ';' + splits[1].split(';')[1]
    return splits[0]


def get_num_distances(gsims):
    """
    :returns: the number of distances required for the given GSIMs
    """
    dists = set()
    for gsim in gsims:
        dists.update(gsim.REQUIRES_DISTANCES)
    return len(dists)


def _interp(param, name, trt):
    try:
        mdd = param[name]
    except KeyError:
        return magdepdist([(MINMAG, 1000), (MAXMAG, 1000)])
    if isinstance(mdd, IntegrationDistance):
        return mdd(trt)
    elif isinstance(mdd, dict):
        return magdepdist(getdefault(mdd, trt))
    return mdd


class ContextMaker(object):
    """
    A class to manage the creation of contexts and to compute mean/stddevs
    and possibly PoEs.

    :param trt: tectonic region type string
    :param gsims: list of GSIMs or a dictionary gsim -> rlz indices
    :param oq:
       dictionary of parameters like the maximum_distance, the IMTLs,
       the investigation time, etc, or an OqParam instance
    :param extraparams:
       additional site parameters to consider, used only in the tests

    NB: the trt can be different from the tectonic region type for which
    the underlying GSIMs are defined. This is intentional.
    """
    REQUIRES = ['DISTANCES', 'SITES_PARAMETERS', 'RUPTURE_PARAMETERS']
    deltagetter = None
    fewsites = False
    tom = None

    def __init__(self, trt, gsims, oq, monitor=Monitor(), extraparams=()):
        if isinstance(oq, dict):
            param = oq
            self.mags = param.get('mags', ())
            self.cross_correl = param.get('cross_correl')  # cond_spectra_test
        else:  # OqParam
            param = vars(oq)
            param['split_sources'] = oq.split_sources
            param['min_iml'] = oq.min_iml
            param['reqv'] = oq.get_reqv()
            param['af'] = getattr(oq, 'af', None)
            self.cross_correl = oq.cross_correl
            self.imtls = oq.imtls
            try:
                self.mags = oq.mags_by_trt[trt]
            except AttributeError:
                self.mags = ()
            except KeyError:  # missing TRT but there is only one
                [(_, self.mags)] = oq.mags_by_trt.items()
        if 'poes' in param:
            self.poes = param['poes']
        if 'imtls' in param:
            for imt in param['imtls']:
                if not isinstance(imt, str):
                    raise TypeError('Expected string, got %s' % type(imt))
            self.imtls = param['imtls']
        elif 'hazard_imtls' in param:
            self.imtls = DictArray(param['hazard_imtls'])
        elif not hasattr(self, 'imtls'):
            raise KeyError('Missing imtls in ContextMaker!')

        self.cache_distances = param.get('cache_distances', False)
        if self.cache_distances:
            # use a cache (surface ID, dist_type) for MultiFaultSources
            self.dcache = AccumDict()
            self.dcache.hit = 0
        else:
            self.dcache = None  # disabled
        self.af = param.get('af')
        self.max_sites_disagg = param.get('max_sites_disagg', 10)
        self.max_sites_per_tile = param.get('max_sites_per_tile', 50_000)
        self.time_per_task = param.get('time_per_task', 60)
        self.disagg_by_src = param.get('disagg_by_src')
        self.collapse_level = int(param.get('collapse_level', -1))
        self.disagg_by_src = param.get('disagg_by_src', False)
        self.trt = trt
        self.gsims = gsims
        for gsim in gsims:
            if hasattr(gsim, 'set_tables'):
                if not self.mags and not is_modifiable(gsim):
                    raise ValueError(
                        'You must supply a list of magnitudes as 2-digit '
                        'strings, like mags=["6.00", "6.10", "6.20"]')
                gsim.set_tables(self.mags, self.imtls)
        self.maximum_distance = _interp(param, 'maximum_distance', trt)
        if 'pointsource_distance' not in param:
            self.pointsource_distance = 1000.
        else:
            self.pointsource_distance = getdefault(
                param['pointsource_distance'], trt)
        self.minimum_distance = param.get('minimum_distance', 0)
        self.investigation_time = param.get('investigation_time')
        if self.investigation_time:
            self.tom = registry['PoissonTOM'](self.investigation_time)
        self.ses_seed = param.get('ses_seed', 42)
        self.ses_per_logic_tree_path = param.get('ses_per_logic_tree_path', 1)
        self.truncation_level = param.get('truncation_level', 99.)
        self.num_epsilon_bins = param.get('num_epsilon_bins', 1)
        self.disagg_bin_edges = param.get('disagg_bin_edges', {})
        self.ps_grid_spacing = param.get('ps_grid_spacing')
        self.split_sources = param.get('split_sources')
        self.effect = param.get('effect')
        for req in self.REQUIRES:
            reqset = set()
            for gsim in gsims:
                reqset.update(getattr(gsim, 'REQUIRES_' + req))
                if self.af and req == 'SITES_PARAMETERS':
                    reqset.add('ampcode')
                if is_modifiable(gsim) and req == 'SITES_PARAMETERS':
                    reqset.add('vs30')  # required by the ModifiableGMPE
                    reqset.update(gsim.gmpe.REQUIRES_SITES_PARAMETERS)
                    if 'apply_swiss_amplification' in gsim.params:
                        reqset.add('amplfactor')
            setattr(self, 'REQUIRES_' + req, reqset)
        try:
            self.min_iml = param['min_iml']
        except KeyError:
            self.min_iml = [0. for imt in self.imtls]
        self.reqv = param.get('reqv')
        if self.reqv is not None:
            self.REQUIRES_DISTANCES.add('repi')
        # NB: REQUIRES_DISTANCES is empty when gsims = [FromFile]
        REQUIRES_DISTANCES = self.REQUIRES_DISTANCES | {'rrup'}
        reqs = (sorted(self.REQUIRES_RUPTURE_PARAMETERS) +
                sorted(self.REQUIRES_SITES_PARAMETERS | set(extraparams)) +
                sorted(REQUIRES_DISTANCES))
        dic = {}
        for req in reqs:
            if req in site_param_dt:
                dt = site_param_dt[req]
                if isinstance(dt, tuple):  # (string_, size)
                    dic[req] = b'X' * dt[1]
                else:
                    dic[req] = dt(0)
            else:
                dic[req] = 0.
        dic['src_id'] = U32(0)
        dic['rup_id'] = U32(0)
        dic['mdvbin'] = U32(0)  # velocity-magnitude-distance bin
        dic['sids'] = U32(0)
        dic['rrup'] = numpy.float64(0)
        dic['weight'] = numpy.float64(0)
        dic['occurrence_rate'] = numpy.float64(0)
        self.defaultdict = dic
        self.collapser = Collapser(
            self.collapse_level, REQUIRES_DISTANCES, 'vs30' in dic)
        self.loglevels = DictArray(self.imtls) if self.imtls else {}
        self.shift_hypo = param.get('shift_hypo')
        with warnings.catch_warnings():
            # avoid RuntimeWarning: divide by zero encountered in log
            warnings.simplefilter("ignore")
            for imt, imls in self.imtls.items():
                if imt != 'MMI':
                    self.loglevels[imt] = numpy.log(imls)
        self.init_monitoring(monitor)

    def init_monitoring(self, monitor):
        # instantiating child monitors, may be called in the workers
        self.pla_mon = monitor('planar contexts', measuremem=False)
        self.ctx_mon = monitor('nonplanar contexts', measuremem=False)
        self.col_mon = monitor('collapsing contexts', measuremem=True)
        self.gmf_mon = monitor('computing mean_std', measuremem=False)
        self.poe_mon = monitor('get_poes', measuremem=False)
        self.pne_mon = monitor('composing pnes', measuremem=False)
        self.ir_mon = monitor('iter_ruptures', measuremem=True)
        self.delta_mon = monitor('getting delta_rates', measuremem=False)
        self.task_no = getattr(monitor, 'task_no', 0)
        self.out_no = getattr(monitor, 'out_no', self.task_no)

    def dcache_size(self):
        """
        :returns: the size in bytes of the distance cache
        """
        if not self.dcache:
            return 0
        nbytes = 0
        for arr in self.dcache.values():
            if isinstance(arr, numpy.ndarray):
                nbytes += arr.nbytes
        return nbytes

    def read_ctxs(self, dstore, slc=None, magi=None):
        """
        :param dstore: a DataStore instance
        :param slice: a slice of contexts with the same grp_id
        :returns: a list of contexts
        """
        self.src_mutex, self.rup_mutex = dstore['mutex_by_grp'][self.grp_id]
        sitecol = dstore['sitecol'].complete.array
        if slc is None:
            slc = dstore['rup/grp_id'][:] == self.grp_id
        params = {n: dstore['rup/' + n][slc] for n in dstore['rup']}
        dtlist = []
        for par, val in params.items():
            if len(val) == 0:
                return []
            elif par == 'probs_occur':
                item = (par, object)
            elif par == 'occurrence_rate':
                item = (par, F64)
            else:
                item = (par, val[0].dtype)
            dtlist.append(item)
        for par in sitecol.dtype.names:
            if par != 'sids':
                dtlist.append((par, sitecol.dtype[par]))
        if magi is not None:
            dtlist.append(('magi', numpy.uint8))
        ctx = numpy.zeros(len(params['grp_id']), dtlist).view(numpy.recarray)
        for par, val in params.items():
            ctx[par] = val
        for par in sitecol.dtype.names:
            if par != 'sids':
                ctx[par] = sitecol[par][ctx['sids']]
        if magi is not None:
            ctx['magi'] = magi
        # NB: sorting the contexts break the disaggregation! (see case_1)

        # split parametric vs nonparametric contexts
        nans = numpy.isnan(ctx.occurrence_rate)
        if nans.sum() in (0, len(ctx)):  # no nans or all nans
            ctxs = [ctx]
        else:
            # happens in the oq-risk-tests for NZ
            ctxs = [ctx[nans], ctx[~nans]]
        return ctxs

    def new_ctx(self, size):
        """
        :returns: a recarray of the given size full of zeros
        """
        return RecordBuilder(**self.defaultdict).zeros(size)

    def recarray(self, ctxs, magi=None):
        """
        :params ctxs: a non-empty list of homogeneous contexts
        :returns: a recarray, possibly collapsed
        """
        assert ctxs
        dd = self.defaultdict.copy()
        if magi is not None:  # magnitude bin used in disaggregation
            dd['magi'] = numpy.uint8(0)

        if not hasattr(ctxs[0], 'probs_occur'):
            for ctx in ctxs:
                ctx.probs_occur = numpy.zeros(0)
            np = 0
        else:
            shps = [ctx.probs_occur.shape for ctx in ctxs]
            np = max(i[1] if len(i) > 1 else i[0] for i in shps)
        dd['probs_occur'] = numpy.zeros(np)
        if self.fewsites:  # must be at the end
            dd['clon'] = numpy.float64(0.)
            dd['clat'] = numpy.float64(0.)
        C = sum(len(ctx) for ctx in ctxs)
        ra = RecordBuilder(**dd).zeros(C)
        start = 0
        for ctx in ctxs:
            ctx = ctx.roundup(self.minimum_distance)
            slc = slice(start, start + len(ctx))
            for par in dd:
                if par == 'rup_id':
                    val = getattr(ctx, par)
                elif par == 'magi':  # in disaggregation
                    val = magi
                elif par == 'mdvbin':
                    val = 0  # overridden later
                elif par == 'weight':
                    val = getattr(ctx, par, 0.)
                else:
                    val = getattr(ctx, par, numpy.nan)
                getattr(ra, par)[slc] = val
            ra.sids[slc] = ctx.sids
            start = slc.stop
        return ra

    def get_ctx_params(self):
        """
        :returns: the interesting attributes of the context
        """
        params = {'occurrence_rate', 'sids', 'src_id',
                  'probs_occur', 'clon', 'clat', 'rrup'}
        params.update(self.REQUIRES_RUPTURE_PARAMETERS)
        for dparam in self.REQUIRES_DISTANCES:
            params.add(dparam + '_')
        return params

    def from_srcs(self, srcs, sitecol):  # used in disagg.disaggregation
        """
        :param srcs: a list of Source objects
        :param sitecol: a SiteCollection instance
        :returns: a list of context arrays
        """
        ctxs = []
        srcfilter = SourceFilter(sitecol, self.maximum_distance)
        for i, src in enumerate(srcs):
            src.id = i
            sites = srcfilter.get_close_sites(src)
            if sites is not None:
                ctxs.extend(self.get_ctx_iter(src, sites))
        return concat(ctxs)

    def make_rctx(self, rup):
        """
        Add .REQUIRES_RUPTURE_PARAMETERS to the rupture
        """
        ctx = RuptureContext()
        vars(ctx).update(vars(rup))
        for param in self.REQUIRES_RUPTURE_PARAMETERS:
            if param == 'mag':
                value = numpy.round(rup.mag, 6)
            elif param == 'strike':
                value = rup.surface.get_strike()
            elif param == 'dip':
                value = rup.surface.get_dip()
            elif param == 'rake':
                value = rup.rake
            elif param == 'ztor':
                value = rup.surface.get_top_edge_depth()
            elif param == 'hypo_lon':
                value = rup.hypocenter.longitude
            elif param == 'hypo_lat':
                value = rup.hypocenter.latitude
            elif param == 'hypo_depth':
                value = rup.hypocenter.depth
            elif param == 'width':
                value = rup.surface.get_width()
            elif param == 'in_cshm':
                # used in McVerry and Bradley GMPEs
                if rup.surface:
                    lons = rup.surface.mesh.lons.flatten()
                    lats = rup.surface.mesh.lats.flatten()
                    points_in_polygon = (
                        shapely.geometry.Point(lon, lat).within(cshm_polygon)
                        for lon, lat in zip(lons, lats))
                    value = any(points_in_polygon)
                else:
                    value = False
            elif param == 'zbot':
                # needed for width estimation in CampbellBozorgnia2014
                if rup.surface:
                    value = rup.surface.mesh.depths.max()
                else:
                    value = rup.hypocenter.depth
            else:
                raise ValueError('%s requires unknown rupture parameter %r' %
                                 (type(self).__name__, param))
            setattr(ctx, param, value)
        if not hasattr(ctx, 'occurrence_rate'):
            ctx.occurrence_rate = numpy.nan
        if hasattr(ctx, 'temporal_occurrence_model'):
            if isinstance(ctx.temporal_occurrence_model, NegativeBinomialTOM):
                ctx.probs_occur = ctx.temporal_occurrence_model.get_pmf(
                    ctx.occurrence_rate)

        return ctx

    def get_rctx(self, rup, sites, distances=None):
        """
        :returns: a RuptureContext (or None if filtered away)
        """
        ctx = self.make_rctx(rup)
        for name in sites.array.dtype.names:
            setattr(ctx, name, sites[name])

        if distances is None:
            distances = rup.surface.get_min_distance(sites.mesh)
        ctx.rrup = distances
        ctx.sites = sites
        for param in self.REQUIRES_DISTANCES - {'rrup'}:
            dists = get_distances(rup, sites, param, self.dcache)
            setattr(ctx, param, dists)

        # Equivalent distances
        reqv_obj = (self.reqv.get(self.trt) if self.reqv else None)
        if reqv_obj and not rup.surface:  # PointRuptures have no surface
            reqv = reqv_obj.get(ctx.repi, rup.mag)
            if 'rjb' in self.REQUIRES_DISTANCES:
                ctx.rjb = reqv
            if 'rrup' in self.REQUIRES_DISTANCES:
                ctx.rrup = numpy.sqrt(reqv**2 + rup.hypocenter.depth**2)

        return ctx

    def _get_ctx_planar(self, mag, planar, sites, src_id, start_stop, tom):
        # computing distances
        rrup, xx, yy = project(planar, sites.xyz)  # (3, U, N)
        if self.fewsites:
            # get the closest points on the surface
            closest = project_back(planar, xx, yy)  # (3, U, N)
        dists = {'rrup': rrup}
        for par in self.REQUIRES_DISTANCES - {'rrup'}:
            dists[par] = get_distances_planar(planar, sites, par)
        for par in dists:
            dst = dists[par]
            if self.minimum_distance:
                dst[dst < self.minimum_distance] = self.minimum_distance

        # building contexts; ctx has shape (U, N), ctxt (N, U)
        ctx = self.build_ctx((len(planar), len(sites)))
        ctxt = ctx.T  # smart trick taking advantage of numpy magic
        ctxt['src_id'] = src_id

        if self.fewsites:
            # the loop below is a bit slow
            for u, rup_id in enumerate(range(*start_stop)):
                ctx[u]['rup_id'] = rup_id

        # setting rupture parameters
        for par in self.ruptparams:
            if par == 'mag':
                ctxt[par] = mag
            elif par == 'occurrence_rate':
                ctxt[par] = planar.wlr[:, 2]  # shape U-> (N, U)
            elif par == 'width':
                ctxt[par] = planar.wlr[:, 0]
            elif par == 'strike':
                ctxt[par] = planar.sdr[:, 0]
            elif par == 'dip':
                ctxt[par] = planar.sdr[:, 1]
            elif par == 'rake':
                ctxt[par] = planar.sdr[:, 2]
            elif par == 'ztor':  # top edge depth
                ctxt[par] = planar.corners[:, 2, 0]
            elif par == 'zbot':  # bottom edge depth
                ctxt[par] = planar.corners[:, 2, 3]
            elif par == 'hypo_lon':
                ctxt[par] = planar.hypo[:, 0]
            elif par == 'hypo_lat':
                ctxt[par] = planar.hypo[:, 1]
            elif par == 'hypo_depth':
                ctxt[par] = planar.hypo[:, 2]

        # setting distance parameters
        for par in dists:
            ctx[par] = dists[par]
        if self.fewsites:
            ctx['clon'] = closest[0]
            ctx['clat'] = closest[1]

        # setting site parameters
        for par in self.siteparams:
            ctx[par] = sites.array[par]  # shape N-> (U, N)
        if hasattr(tom, 'get_pmf'):  # NegativeBinomialTOM
            # read Probability Mass Function from model and reshape it
            # into predetermined shape of probs_occur
            pmf = tom.get_pmf(planar.wlr[:, 2],
                              n_max=ctx['probs_occur'].shape[2])
            ctx['probs_occur'] = pmf[:, numpy.newaxis, :]

        return ctx

    def gen_ctxs_planar(self, src, sitecol):
        """
        :param src: a (Collapsed)PointSource
        :param sitecol: a filtered SiteCollection
        :yields: context arrays
        """
        dd = self.defaultdict.copy()
        tom = src.temporal_occurrence_model

        if isinstance(tom, NegativeBinomialTOM):
            if hasattr(src, 'pointsources'):  # CollapsedPointSource
                maxrate = max(max(ps.mfd.occurrence_rates)
                              for ps in src.pointsources)
            else:  # regular source
                maxrate = max(src.mfd.occurrence_rates)
            p_size = tom.get_pmf(maxrate).shape[1]
            dd['probs_occur'] = numpy.zeros(p_size)
        else:
            dd['probs_occur'] = numpy.zeros(0)

        if self.fewsites:
            dd['clon'] = numpy.float64(0.)
            dd['clat'] = numpy.float64(0.)

        self.build_ctx = RecordBuilder(**dd).zeros
        self.siteparams = [par for par in sitecol.array.dtype.names
                           if par in dd]
        self.ruptparams = (
            self.REQUIRES_RUPTURE_PARAMETERS | {'occurrence_rate'})

        with self.ir_mon:
            # building planar geometries
            planardict = src.get_planar(self.shift_hypo)

        magdist = {mag: self.maximum_distance(mag)
                   for mag, rate in src.get_annual_occurrence_rates()}
        # self.maximum_distance(mag) can be 0 if outside the mag range
<<<<<<< HEAD
        magdist = {mag: dist for mag, dist in magdist.items() if dist > 0}
        maxmag = max(magdist)
=======
        maxmag = max(mag for mag, dist in magdist.items() if dist > 0)
>>>>>>> 2b1ab6bb
        max_radius = src.max_radius()
        cdist = sitecol.get_cdist(src.location)
        mask = cdist <= magdist[maxmag] + max_radius
        # print(src.source_id, magdist[maxmag], max_radius)
        sitecol = sitecol.filter(mask)
        if sitecol is None:
            return []

        for magi, mag, planarlist, sites in self._quartets(
                src, sitecol, cdist[mask], planardict):
            if not planarlist:
                continue
            elif len(planarlist) > 1:  # when using ps_grid_spacing
                pla = numpy.concatenate(planarlist).view(numpy.recarray)
            else:
                pla = planarlist[0]

            offset = src.offset + magi * len(pla)
            start_stop = offset, offset + len(pla)
            ctx = self._get_ctx_planar(
                mag, pla, sites, src.id, start_stop, tom).flatten()
            # print('%.2f' % mag, sites, ctx.nbytes / 1024**2)
            ctxt = ctx[ctx.rrup < magdist[mag]]
            if len(ctxt):
                yield ctxt

    def _quartets(self, src, sitecol, cdist, planardict):
        minmag, maxmag = self.maximum_distance.x
        # splitting by magnitude
        if src.count_nphc() == 1:
            # one rupture per magnitude
            for m, (mag, pla) in enumerate(planardict.items()):
                if minmag < mag < maxmag:
                    yield m, mag, pla, sitecol
        else:
            for m, rup in enumerate(src.iruptures()):
                mag = rup.mag
                if mag > maxmag or mag < minmag:
                    continue
                arr = [rup.surface.array.reshape(-1, 3)]
                pla = planardict[mag]
                psdist = (self.pointsource_distance + src.ps_grid_spacing +
                          src.radius[m])
                close = sitecol.filter(cdist <= psdist)
                far = sitecol.filter(cdist > psdist)
                if self.fewsites:
                    if close is None:  # all is far, common for small mag
                        yield m, mag, arr, sitecol
                    else:  # something is close
                        yield m, mag, pla, sitecol
                else:  # many sites
                    if close is None:  # all is far
                        yield m, mag, arr, far
                    elif far is None:  # all is close
                        yield m, mag, pla, close
                    else:  # some sites are far, some are close
                        yield m, mag, arr, far
                        yield m, mag, pla, close

    # this is called for non-point sources (or point sources in preclassical)
    def gen_contexts(self, rups_sites, src_id):
        """
        :yields: the old-style RuptureContexts generated by the source
        """
        for rups, sites in rups_sites:  # ruptures with the same magnitude
            if len(rups) == 0:  # may happen in case of min_mag/max_mag
                continue
            magdist = self.maximum_distance(rups[0].mag)
            for u, rup in enumerate(rups):
                dist = get_distances(rup, sites, 'rrup', self.dcache)
                mask = dist <= magdist
                if mask.any():
                    r_sites = sites.filter(mask)
                    rctx = self.get_rctx(rup, r_sites, dist[mask])
                    rctx.src_id = src_id
                    rctx.rup_id = rup.rup_id
                    if self.fewsites:
                        c = rup.surface.get_closest_points(sites.complete)
                        rctx.clon = c.lons[rctx.sids]
                        rctx.clat = c.lats[rctx.sids]
                    yield rctx

    def get_ctx_iter(self, src, sitecol, src_id=0, step=1):
        """
        :param src:
            a source object (already split) or a list of ruptures
        :param sitecol:
            a (filtered) SiteCollection
        :param src_id:
            integer source ID used where src is actually a list
        :param step:
            > 1 only in preclassical
        :returns:
            iterator over recarrays
        """
        self.fewsites = len(sitecol.complete) <= self.max_sites_disagg
        if getattr(src, 'location', None) and step == 1:
            return self.pla_mon.iter(self.gen_ctxs_planar(src, sitecol))
        elif hasattr(src, 'source_id'):  # other source
            minmag, maxmag = self.maximum_distance.x
            with self.ir_mon:
                allrups = [rup for rup in src.iter_ruptures(
                    shift_hypo=self.shift_hypo, step=step)
                           if minmag < rup.mag < maxmag]
                for i, rup in enumerate(allrups):
                    rup.rup_id = src.offset + i
                self.num_rups = len(allrups)
                # sorted by mag by construction
                u32mags = U32([rup.mag * 100 for rup in allrups])
                rups_sites = [(rups, sitecol) for rups in split_array(
                    numpy.array(allrups), u32mags)]
            src_id = src.id
        else:  # in event based we get a list with a single rupture
            rups_sites = [(src, sitecol)]
            src_id = 0
        rctxs = self.gen_contexts(rups_sites, src_id)
        blocks = block_splitter(rctxs, 10_000, weight=len)
        # the weight of 10_000 ensure less than 1MB per block (recarray)
        return self.ctx_mon.iter(map(self.recarray, blocks))

    def max_intensity(self, sitecol1, mags, dists):
        """
        :param sitecol1: a SiteCollection instance with a single site
        :param mags: a sequence of magnitudes
        :param dists: a sequence of distances
        :returns: an array of GMVs of shape (#mags, #dists)
        """
        assert len(sitecol1) == 1, sitecol1
        nmags, ndists = len(mags), len(dists)
        gmv = numpy.zeros((nmags, ndists))
        for m, d in itertools.product(range(nmags), range(ndists)):
            mag, dist = mags[m], dists[d]
            ctx = RuptureContext()
            for par in self.REQUIRES_RUPTURE_PARAMETERS:
                setattr(ctx, par, 0)
            for dst in self.REQUIRES_DISTANCES:
                setattr(ctx, dst, numpy.array([dist]))
            for par in self.REQUIRES_SITES_PARAMETERS:
                setattr(ctx, par, getattr(sitecol1, par))
            ctx.sids = sitecol1.sids
            ctx.mag = mag
            ctx.width = .01  # 10 meters to avoid warnings in abrahamson_2014
            try:
                maxmean = self.get_mean_stds([ctx])[0].max()
                # shape NM
            except ValueError:  # magnitude outside of supported range
                continue
            else:
                gmv[m, d] = numpy.exp(maxmean)
        return gmv

    # not used by the engine, is is meant for notebooks
    def get_poes(self, srcs, sitecol, collapse_level=-1):
        """
        :param srcs: a list of sources with the same TRT
        :param sitecol: a SiteCollection instance with N sites
        :returns: an array of PoEs of shape (N, L, G)
        """
        self.collapser.cfactor = numpy.zeros(2)
        ctxs = self.from_srcs(srcs, sitecol)
        with patch.object(self.collapser, 'collapse_level', collapse_level):
            return self.get_pmap(ctxs).array

    def get_pmap(self, ctxs, rup_indep=True):
        """
        :param ctxs: a list of context arrays (only one for poissonian ctxs)
        :param rup_indep: default True
        :returns: a ProbabilityMap
        """
        sids = numpy.unique(ctxs[0].sids)
        pmap = ProbabilityMap(sids, size(self.imtls), len(self.gsims))
        pmap.fill(rup_indep)
        self.update(pmap, ctxs, rup_indep)
        return ~pmap if rup_indep else pmap

    def update(self, pmap, ctxs, rup_indep=True):
        """
        :param pmap: probability map to update
        :param ctxs: a list of context arrays (only one for parametric ctxs)
        :param rup_indep: False for mutex ruptures, default True
        """
        if self.tom is None:
            itime = -1.  # test_hazard_curve_X _
        elif isinstance(self.tom, FatedTOM):
            itime = 0.
        else:
            itime = self.tom.time_span
        for ctx in ctxs:
            for poes, ctxt, slcsids in self.gen_poes(ctx, rup_indep):
                probs_occur = getattr(ctxt, 'probs_occur',
                                      numpy.zeros((len(ctxt), 0)))
                rates = ctxt.occurrence_rate
                with self.pne_mon:
                    if isinstance(slcsids, numpy.ndarray):
                        # no collapse: avoiding an inner loop can give a 25%
                        if rup_indep:
                            pmap.update_i(poes, rates, probs_occur,
                                          ctxt.sids, itime)
                        else:  # USAmodel, New Madrid cluster
                            pmap.update_m(poes, rates, probs_occur,
                                          ctxt.weight, ctxt.sids, itime)
                    else:  # collapse is possible only for rup_indep
                        allsids = []
                        sizes = []
                        for sids in slcsids:
                            allsids.extend(sids)
                            sizes.append(len(sids))
                        pmap.update_c(poes, rates, probs_occur,
                                      U32(allsids), U32(sizes), itime)

    # called by gen_poes and by the GmfComputer
    def get_mean_stds(self, ctxs):
        """
        :param ctxs: a list of contexts with N=sum(len(ctx) for ctx in ctxs)
        :returns: an array of shape (4, G, M, N) with mean and stddevs
        """
        if not hasattr(self, 'imts'):
            self.imts = tuple(imt_module.from_string(im) for im in self.imtls)
        N = sum(len(ctx) for ctx in ctxs)
        M = len(self.imtls)
        G = len(self.gsims)
        out = numpy.zeros((4, G, M, N))
        if all(isinstance(ctx, numpy.recarray) for ctx in ctxs):
            # contexts already vectorized
            recarrays = ctxs
        else:  # vectorize the contexts
            recarrays = [self.recarray(ctxs)]
        if any(hasattr(gsim, 'gmpe_table') for gsim in self.gsims):
            assert len(recarrays) == 1, len(recarrays)
            recarrays = split_array(recarrays[0], U32(recarrays[0].mag*100))
        self.adj = {gsim: [] for gsim in self.gsims}  # NSHM2014 adjustments
        for g, gsim in enumerate(self.gsims):
            compute = gsim.__class__.compute
            start = 0
            for ctx in recarrays:
                slc = slice(start, start + len(ctx))
                adj = compute(gsim, ctx, self.imts, *out[:, g, :, slc])
                if adj is not None:
                    self.adj[gsim].append(adj)
                start = slc.stop
            if self.adj[gsim]:
                self.adj[gsim] = numpy.concatenate(self.adj[gsim])
            if self.truncation_level not in (0, 99.) and (
                    out[1, g] == 0.).any():
                raise ValueError('Total StdDev is zero for %s' % gsim)
        return out

    def gen_poes(self, ctx, rup_indep=True):
        """
        :param ctx: a vectorized context (recarray) of size N
        :yields: poes, ctxt, slcsids with poes of shape (N, L, G)
        """
        # NB: we are carefully trying to save memory here
        # for instance, for the GLD model, the parameters are as follows:
        # M=6, L1=20, G=3, len(ctx)=7_474_634, ctx.nbytes=513.24 MB
        # maxsize=3640, #bigslices=2054, mean_stdt.nbytes=2 MB,
        # poes.nbytes=0.5 MB, allsids.nbytes=ctx.sids.nbytes=28.51 MB
        from openquake.hazardlib.site_amplification import get_poes_site
        (M, L1), G = self.loglevels.array.shape, len(self.gsims)
        maxsize = get_maxsize(M, G)
        # L1 is the reduction factor such that the NLG arrays have
        # the same size as the GMN array and fit in the CPU cache

        # collapse if possible
        with self.col_mon:
            ctx, allsids = self.collapser.collapse(ctx, rup_indep)

        # split large context arrays to avoid filling the CPU cache
        if ctx.nbytes > maxsize:
            bigslices = gen_slices(0, len(ctx), maxsize)
        else:
            bigslices = [slice(0, len(ctx))]

        for bigslc in bigslices:
            s = bigslc.start
            with self.gmf_mon:
                # this is allocating at most 2MB of RAM
                mean_stdt = self.get_mean_stds([ctx[bigslc]])
            for slc in gen_slices(bigslc.start, bigslc.stop, maxsize // L1):
                slcsids = allsids[slc]
                ctxt = ctx[slc]
                self.slc = slice(slc.start - s, slc.stop - s)  # in get_poes
                with self.poe_mon:
                    # this is allocating at most 2MB of RAM
                    poes = numpy.zeros((len(ctxt), M*L1, G))
                    for g, gsim in enumerate(self.gsims):
                        ms = mean_stdt[:2, g, :, self.slc]
                        # builds poes of shape (n, L, G)
                        if self.af:  # kernel amplification method
                            poes[:, :, g] = get_poes_site(ms, self, ctxt)
                        else:  # regular case
                            poes[:, :, g] = gsim.get_poes(ms, self, ctxt)
                yield poes, ctxt, slcsids

    def estimate_sites(self, src, sites):
        """
        :returns: how many sites are impacted overall
        """
        nphc = src.count_nphc()
        dists = sites.get_cdist(src.location)
        planardict = src.get_planar(iruptures=True)
        esites = 0
        for m, (mag, [planar]) in enumerate(planardict.items()):
            rrup = dists[dists < self.maximum_distance(mag) + src.radius[m]]
            nclose = (rrup < self.pointsource_distance + src.ps_grid_spacing +
                      src.radius[m]).sum()
            nfar = len(rrup) - nclose
            esites += nclose * nphc + nfar
        return esites

    # tested in test_collapse_small
    def estimate_weight(self, src, srcfilter, multiplier=1):
        """
        :param src: a source object
        :param srcfilter: a SourceFilter instance
        :returns: the weight of the source (num_ruptures * <num_sites/N>)
        """
        sites = srcfilter.get_close_sites(src)
        if sites is None:
            # may happen for CollapsedPointSources
            return 0
        src.nsites = len(sites)
        N = len(srcfilter.sitecol.complete)  # total sites
        if (hasattr(src, 'location') and src.count_nphc() > 1 and
                self.pointsource_distance < 1000):
            esites = self.estimate_sites(src, sites) * multiplier
        else:
            ctxs = list(self.get_ctx_iter(src, sites, step=10))  # reduced
            if not ctxs:
                return src.num_ruptures if N == 1 else 0
            esites = (len(ctxs[0]) * src.num_ruptures /
                      self.num_rups * multiplier)
        weight = esites / N  # the weight is the effective number of ruptures
        src.esites = int(esites)
        return weight

    def set_weight(self, sources, srcfilter, multiplier=1, mon=Monitor()):
        """
        Set the weight attribute on each prefiltered source
        """
        if hasattr(srcfilter, 'array'):  # a SiteCollection was passed
            srcfilter = SourceFilter(srcfilter, self.maximum_distance)
        N = len(srcfilter.sitecol)
        G = len(self.gsims)
        for src in sources:
            if src.nsites == 0:  # was discarded by the prefiltering
                src.weight = .001
                src.esites = 0
            else:
                with mon:
                    src.esites = 0  # overridden inside estimate_weight
                    src.weight = .1 + self.estimate_weight(
                        src, srcfilter, multiplier) * G
                    if src.code == b'F' and N <= self.max_sites_disagg:
                        src.weight *= 20  # test ucerf
                    elif src.code == b'S':
                        src.weight += .9
                    elif src.code == b'C':
                        src.weight += 9.9


# see contexts_tests.py for examples of collapse
# probs_occur = functools.reduce(combine_pmf, (r.probs_occur for r in rups))
def combine_pmf(o1, o2):
    """
    Combine probabilities of occurrence; used to collapse nonparametric
    ruptures.

    :param o1: probability distribution of length n1
    :param o2: probability distribution of length n2
    :returns: probability distribution of length n1 + n2 - 1

    >>> combine_pmf([.99, .01], [.98, .02])
    array([9.702e-01, 2.960e-02, 2.000e-04])
    """
    n1 = len(o1)
    n2 = len(o2)
    o = numpy.zeros(n1 + n2 - 1)
    for i in range(n1):
        for j in range(n2):
            o[i + j] += o1[i] * o2[j]
    return o


def print_finite_size(rups):
    """
    Used to print the number of finite-size ruptures
    """
    c = collections.Counter()
    for rup in rups:
        if rup.surface:
            c['%.2f' % rup.mag] += 1
    print(c)
    print('total finite size ruptures = ', sum(c.values()))


class PmapMaker(object):
    """
    A class to compute the PoEs from a given source
    """
    def __init__(self, cmaker, srcfilter, group):
        vars(self).update(vars(cmaker))
        self.cmaker = cmaker
        self.srcfilter = srcfilter
        self.N = len(self.srcfilter.sitecol.complete)
        try:
            self.sources = group.sources
        except AttributeError:  # already a list of sources
            self.sources = group
        self.src_mutex = getattr(group, 'src_interdep', None) == 'mutex'
        self.rup_indep = getattr(group, 'rup_interdep', None) != 'mutex'
        self.fewsites = self.N <= cmaker.max_sites_disagg

    def count_bytes(self, ctxs):
        # # usuful for debugging memory issues
        rparams = len(self.cmaker.REQUIRES_RUPTURE_PARAMETERS)
        sparams = len(self.cmaker.REQUIRES_SITES_PARAMETERS) + 1
        dparams = len(self.cmaker.REQUIRES_DISTANCES)
        nbytes = 0
        for ctx in ctxs:
            nsites = len(ctx)
            nbytes += 8 * rparams
            nbytes += 8 * sparams * nsites
            nbytes += 8 * dparams * nsites
        return nbytes

    def gen_ctxs(self, src):
        sites = self.srcfilter.get_close_sites(src)
        if sites is None:
            return
        for ctx in self.cmaker.get_ctx_iter(src, sites):
            if self.cmaker.deltagetter:
                # adjust occurrence rates in case of aftershocks
                with self.cmaker.delta_mon:
                    delta = self.cmaker.deltagetter(src.id)
                    ctx.occurrence_rate += delta[ctx.rup_id]
            if hasattr(src, 'mutex_weight'):
                if ctx.weight.any():
                    ctx['weight'] *= src.mutex_weight
                else:
                    ctx['weight'] = src.mutex_weight
            if self.fewsites:  # keep rupdata in memory (before collapse)
                self.rupdata.append(ctx)
            yield ctx

    def _make_src_indep(self, pmap):
        # sources with the same ID
        cm = self.cmaker
        allctxs = []
        ctxs_mb = 0
        totlen = 0
        t0 = time.time()
        for src in self.sources:
            nsites = 0
            for ctx in self.gen_ctxs(src):
                ctxs_mb += ctx.nbytes / TWO20  # TWO20=1MB
                nsites += len(ctx)
                allctxs.append(ctx)
                if ctxs_mb > MAX_MB:
                    cm.update(pmap, concat(allctxs), self.rup_indep)
                    allctxs.clear()
                    ctxs_mb = 0
        if allctxs:
            src.nsites = nsites
            totlen += nsites
            cm.update(pmap, concat(allctxs), self.rup_indep)
            allctxs.clear()
        dt = time.time() - t0
        nsrcs = len(self.sources)
        for src in self.sources:
            self.source_data['src_id'].append(src.source_id)
            self.source_data['grp_id'].append(src.grp_id)
            self.source_data['nsites'].append(src.nsites)
            self.source_data['esites'].append(src.esites)
            self.source_data['nrupts'].append(src.num_ruptures)
            self.source_data['weight'].append(src.weight)
            self.source_data['ctimes'].append(
                dt * src.nsites / totlen if totlen else dt / nsrcs)
            self.source_data['taskno'].append(cm.task_no)
        return pmap

    def _make_src_mutex(self, pmap):
        # used in the Japan model, test case_27
        pmap_by_src = {}
        cm = self.cmaker
        for src in self.sources:
            t0 = time.time()
            pm = ProbabilityMap(pmap.sids, cm.imtls.size, len(cm.gsims))
            pm.fill(self.rup_indep)
            ctxs = list(self.gen_ctxs(src))
            nctxs = len(ctxs)
            nsites = sum(len(ctx) for ctx in ctxs)
            if nsites:
                cm.update(pm, ctxs, self.rup_indep)
            arr = 1. - pm.array if self.rup_indep else pm.array
            p = pm.new(arr * src.mutex_weight)
            if ':' in src.source_id:
                srcid = basename(src)
                if srcid in pmap_by_src:
                    pmap_by_src[srcid].array += p.array
                else:
                    pmap_by_src[srcid] = p
            else:
                pmap_by_src[src.source_id] = p
            dt = time.time() - t0
            self.source_data['src_id'].append(src.source_id)
            self.source_data['grp_id'].append(src.grp_id)
            self.source_data['nsites'].append(nsites)
            self.source_data['esites'].append(src.esites)
            self.source_data['nrupts'].append(nctxs)
            self.source_data['weight'].append(src.weight)
            self.source_data['ctimes'].append(dt)
            self.source_data['taskno'].append(cm.task_no)

        return pmap_by_src

    def make(self, pmap):
        dic = {}
        self.rupdata = []
        self.source_data = AccumDict(accum=[])
        grp_id = self.sources[0].grp_id
        if self.src_mutex:
            pmap.fill(0)
            pmap_by_src = self._make_src_mutex(pmap)
            for source_id, pm in pmap_by_src.items():
                pmap.array += pm.array
        else:
            self._make_src_indep(pmap)
        dic['cfactor'] = self.cmaker.collapser.cfactor
        dic['rup_data'] = concat(self.rupdata)
        dic['source_data'] = self.source_data
        dic['task_no'] = self.task_no
        dic['grp_id'] = grp_id
        if self.disagg_by_src and self.src_mutex:
            dic['pmap_by_src'] = pmap_by_src
        elif self.disagg_by_src:
            # all the sources in the group have the same source_id because
            # of the groupby(group, get_source_id) in classical.py
            srcid = basename(self.sources[0])
            dic['pmap_by_src'] = {srcid: pmap}
        return dic


class BaseContext(metaclass=abc.ABCMeta):
    """
    Base class for context object.
    """
    def __eq__(self, other):
        """
        Return True if ``other`` has same attributes with same values.
        """
        if isinstance(other, self.__class__):
            if self._slots_ == other._slots_:
                oks = []
                for s in self._slots_:
                    a, b = getattr(self, s, None), getattr(other, s, None)
                    if a is None and b is None:
                        ok = True
                    elif a is None and b is not None:
                        ok = False
                    elif a is not None and b is None:
                        ok = False
                    elif hasattr(a, 'shape') and hasattr(b, 'shape'):
                        if a.shape == b.shape:
                            ok = numpy.allclose(a, b)
                        else:
                            ok = False
                    else:
                        ok = a == b
                    oks.append(ok)
                return numpy.all(oks)
        return False


# mock of a site collection used in the tests and in the SMTK
class SitesContext(BaseContext):
    """
    Sites calculation context for ground shaking intensity models.

    Instances of this class are passed into
    :meth:`GroundShakingIntensityModel.get_mean_and_stddevs`. They are
    intended to represent relevant features of the sites collection.
    Every GSIM class is required to declare what :attr:`sites parameters
    <GroundShakingIntensityModel.REQUIRES_SITES_PARAMETERS>` does it need.
    Only those required parameters are made available in a result context
    object.
    """
    # _slots_ is used in hazardlib check_gsim and in the SMTK
    def __init__(self, slots='vs30 vs30measured z1pt0 z2pt5'.split(),
                 sitecol=None):
        self._slots_ = slots
        if sitecol is not None:
            self.sids = sitecol.sids
            for slot in slots:
                setattr(self, slot, getattr(sitecol, slot))

    # used in the SMTK
    def __len__(self):
        return len(self.sids)


class DistancesContext(BaseContext):
    """
    Distances context for ground shaking intensity models.

    Instances of this class are passed into
    :meth:`GroundShakingIntensityModel.get_mean_and_stddevs`. They are
    intended to represent relevant distances between sites from the collection
    and the rupture. Every GSIM class is required to declare what
    :attr:`distance measures <GroundShakingIntensityModel.REQUIRES_DISTANCES>`
    does it need. Only those required values are calculated and made available
    in a result context object.
    """
    _slots_ = ('rrup', 'rx', 'rjb', 'rhypo', 'repi', 'ry0', 'rcdpp',
               'azimuth', 'hanging_wall', 'rvolc')

    def __init__(self, param_dist_pairs=()):
        for param, dist in param_dist_pairs:
            setattr(self, param, dist)

    def roundup(self, minimum_distance):
        """
        If the minimum_distance is nonzero, returns a copy of the
        DistancesContext with updated distances, i.e. the ones below
        minimum_distance are rounded up to the minimum_distance. Otherwise,
        returns the original DistancesContext unchanged.
        """
        if not minimum_distance:
            return self
        ctx = DistancesContext()
        for dist, array in vars(self).items():
            small_distances = array < minimum_distance
            if small_distances.any():
                array = numpy.array(array)  # make a copy first
                array[small_distances] = minimum_distance
                array.flags.writeable = False
            setattr(ctx, dist, array)
        return ctx


def get_dists(ctx):
    """
    Extract the distance parameters from a context.

    :returns: a dictionary dist_name -> distances
    """
    return {par: dist for par, dist in vars(ctx).items()
            if par in KNOWN_DISTANCES}


# used to produce a RuptureContext suitable for legacy code, i.e. for calls
# to .get_mean_and_stddevs, like for instance in the SMTK
def full_context(sites, rup, dctx=None):
    """
    :returns: a full RuptureContext with all the relevant attributes
    """
    self = RuptureContext()
    self.src_id = 0
    for par, val in vars(rup).items():
        setattr(self, par, val)
    if not hasattr(self, 'occurrence_rate'):
        self.occurrence_rate = numpy.nan
    if hasattr(sites, 'array'):  # is a SiteCollection
        for par in sites.array.dtype.names:
            setattr(self, par, sites[par])
    else:  # sites is a SitesContext
        for par, val in vars(sites).items():
            setattr(self, par, val)
    if dctx:
        for par, val in vars(dctx).items():
            setattr(self, par, val)
    return self


def get_mean_stds(gsim, ctx, imts, **kw):
    """
    :param gsim: a single GSIM or a a list of GSIMs
    :param ctx: a RuptureContext or a recarray of size N
    :param imts: a list of M IMTs
    :param kw: additional keyword arguments
    :returns:
        an array of shape (4, M, N) obtained by applying the
        given GSIM, ctx amd imts, or an array of shape (G, 4, M, N)
    """
    imtls = {imt.string: [0] for imt in imts}
    single = hasattr(gsim, 'compute')
    kw['imtls'] = imtls
    cmaker = ContextMaker('*', [gsim] if single else gsim, kw)
    out = cmaker.get_mean_stds([ctx])  # (4, G, M, N)
    return out[:, 0] if single else out


# mock of a rupture used in the tests and in the SMTK
class RuptureContext(BaseContext):
    """
    Rupture calculation context for ground shaking intensity models.

    Instances of this class are passed into
    :meth:`GroundShakingIntensityModel.get_mean_and_stddevs`. They are
    intended to represent relevant features of a single rupture. Every
    GSIM class is required to declare what :attr:`rupture parameters
    <GroundShakingIntensityModel.REQUIRES_RUPTURE_PARAMETERS>` does it need.
    Only those required parameters are made available in a result context
    object.
    """
    src_id = 0
    rup_id = 0
    _slots_ = (
        'mag', 'strike', 'dip', 'rake', 'ztor', 'hypo_lon', 'hypo_lat',
        'hypo_depth', 'width', 'hypo_loc', 'src_id', 'rup_id')

    def __init__(self, param_pairs=()):
        for param, value in param_pairs:
            setattr(self, param, value)

    def size(self):
        """
        If the context is a multi rupture context, i.e. it contains an array
        of magnitudes and it refers to a single site, returns the size of
        the array, otherwise returns 1.
        """
        nsites = len(self.sids)
        if nsites == 1 and isinstance(self.mag, numpy.ndarray):
            return len(self.mag)
        return nsites

    # used in acme_2019
    def __len__(self):
        return len(self.sids)

    def roundup(self, minimum_distance):
        """
        If the minimum_distance is nonzero, returns a copy of the
        RuptureContext with updated distances, i.e. the ones below
        minimum_distance are rounded up to the minimum_distance. Otherwise,
        returns the original.
        """
        if not minimum_distance:
            return self
        ctx = copy.copy(self)
        for dist, array in vars(self).items():
            if dist in KNOWN_DISTANCES:
                small_distances = array < minimum_distance
                if small_distances.any():
                    array = numpy.array(array)  # make a copy first
                    array[small_distances] = minimum_distance
                    array.flags.writeable = False
                setattr(ctx, dist, array)
        return ctx


class Effect(object):
    """
    Compute the effect of a rupture of a given magnitude and distance.

    :param effect_by_mag: a dictionary magstring -> intensities
    :param dists: array of distances, one per each intensity
    :param cdist: collapse distance
    """
    def __init__(self, effect_by_mag, dists, collapse_dist=None):
        self.effect_by_mag = effect_by_mag
        self.dists = dists
        self.nbins = len(dists)

    def collapse_value(self, collapse_dist):
        """
        :returns: intensity at collapse distance
        """
        # get the maximum magnitude with a cutoff at 7
        for mag in self.effect_by_mag:
            if mag > '7.00':
                break
        effect = self.effect_by_mag[mag]
        idx = numpy.searchsorted(self.dists, collapse_dist)
        return effect[idx-1 if idx == self.nbins else idx]

    def __call__(self, mag, dist):
        di = numpy.searchsorted(self.dists, dist)
        if di == self.nbins:
            di = self.nbins
        eff = self.effect_by_mag['%.2f' % mag][di]
        return eff

    # this is used to compute the magnitude-dependent pointsource_distance
    def dist_by_mag(self, intensity):
        """
        :returns: a dict magstring -> distance
        """
        dst = {}  # magnitude -> distance
        for mag, intensities in self.effect_by_mag.items():
            if intensity < intensities.min():
                dst[mag] = self.dists[-1]  # largest distance
            elif intensity > intensities.max():
                dst[mag] = self.dists[0]  # smallest distance
            else:
                dst[mag] = interp1d(intensities, self.dists)(intensity)
        return dst


def get_effect_by_mag(mags, sitecol1, gsims_by_trt, maximum_distance, imtls):
    """
    :param mags: an ordered list of magnitude strings with format %.2f
    :param sitecol1: a SiteCollection with a single site
    :param gsims_by_trt: a dictionary trt -> gsims
    :param maximum_distance: an IntegrationDistance object
    :param imtls: a DictArray with intensity measure types and levels
    :returns: a dict magnitude-string -> array(#dists, #trts)
    """
    trts = list(gsims_by_trt)
    ndists = 51
    gmv = numpy.zeros((len(mags), ndists, len(trts)))
    param = dict(maximum_distance=maximum_distance, imtls=imtls)
    for t, trt in enumerate(trts):
        dist_bins = maximum_distance.get_dist_bins(trt, ndists)
        cmaker = ContextMaker(trt, gsims_by_trt[trt], param)
        gmv[:, :, t] = cmaker.max_intensity(sitecol1, F64(mags), dist_bins)
    return dict(zip(mags, gmv))


def read_cmakers(dstore, full_lt=None):
    """
    :param dstore: a DataStore-like object
    :param full_lt: a FullLogicTree instance, if given
    :returns: a list of ContextMaker instance, one per source group
    """
    from openquake.hazardlib.site_amplification import AmplFunction
    cmakers = []
    oq = dstore['oqparam']
    full_lt = full_lt or dstore['full_lt']
    trt_smrs = dstore['trt_smrs'][:]
    toms = decode(dstore['toms'][:])
    rlzs_by_gsim_list = full_lt.get_rlzs_by_gsim_list(trt_smrs)
    trts = list(full_lt.gsim_lt.values)
    num_eff_rlzs = len(full_lt.sm_rlzs)
    start = 0
    aftershock = 'delta_rates' in dstore
    for grp_id, rlzs_by_gsim in enumerate(rlzs_by_gsim_list):
        trti = trt_smrs[grp_id][0] // num_eff_rlzs
        trt = trts[trti]
        if ('amplification' in oq.inputs and
                oq.amplification_method == 'kernel'):
            df = AmplFunction.read_df(oq.inputs['amplification'])
            oq.af = AmplFunction.from_dframe(df)
        else:
            oq.af = None
        oq.mags_by_trt = {k: decode(v[:])
                          for k, v in dstore['source_mags'].items()}
        cmaker = ContextMaker(trt, rlzs_by_gsim, oq)
        if aftershock:
            cmaker.deltagetter = DeltaRatesGetter(dstore)
        cmaker.tom = valid.occurrence_model(toms[grp_id])
        cmaker.trti = trti
        cmaker.start = start
        cmaker.grp_id = grp_id
        start += len(rlzs_by_gsim)
        cmakers.append(cmaker)
    return cmakers


# used in event_based
def read_cmaker(dstore, trt_smr):
    """
    :param dstore: a DataStore-like object
    :returns: a ContextMaker instance
    """
    oq = dstore['oqparam']
    full_lt = dstore['full_lt']
    trts = list(full_lt.gsim_lt.values)
    trt = trts[trt_smr // len(full_lt.sm_rlzs)]
    rlzs_by_gsim = full_lt._rlzs_by_gsim(trt_smr)
    return ContextMaker(trt, rlzs_by_gsim, oq)<|MERGE_RESOLUTION|>--- conflicted
+++ resolved
@@ -773,16 +773,10 @@
         magdist = {mag: self.maximum_distance(mag)
                    for mag, rate in src.get_annual_occurrence_rates()}
         # self.maximum_distance(mag) can be 0 if outside the mag range
-<<<<<<< HEAD
-        magdist = {mag: dist for mag, dist in magdist.items() if dist > 0}
-        maxmag = max(magdist)
-=======
         maxmag = max(mag for mag, dist in magdist.items() if dist > 0)
->>>>>>> 2b1ab6bb
         max_radius = src.max_radius()
         cdist = sitecol.get_cdist(src.location)
         mask = cdist <= magdist[maxmag] + max_radius
-        # print(src.source_id, magdist[maxmag], max_radius)
         sitecol = sitecol.filter(mask)
         if sitecol is None:
             return []
