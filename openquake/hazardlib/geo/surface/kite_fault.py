--- conflicted
+++ resolved
@@ -119,10 +119,6 @@
 
     def get_surface_boundaries(self):
         return self._get_external_boundary()
-<<<<<<< HEAD
-
-    def _get_external_boundary(self):
-=======
 
     def get_tor(self):
         """
@@ -153,7 +149,6 @@
             Two :class:`numpy.ndarray` instances containing longitudes and
             latitudes, respectively
         """
->>>>>>> bbcef30a
         idxs = self._get_external_boundary_indexes()
         lo = []
         la = []
@@ -161,7 +156,6 @@
             lo.append(self.mesh.lons[i[0], i[1]])
             la.append(self.mesh.lats[i[0], i[1]])
         return np.array(lo), np.array(la)
-<<<<<<< HEAD
 
     def _get_external_boundary_indexes(self):
         """
@@ -208,54 +202,6 @@
             A :class:`numpy.ndarray` instance with the Rjb values
         """
 
-=======
-
-    def _get_external_boundary_indexes(self):
-        """
-        Computes the indexes of the points composing the boundary of the
-        surface
-        """
-        iul = []
-        ilr = []
-        for i in range(0, self.mesh.lons.shape[1]):
-            idx = np.where(np.isfinite(self.mesh.lons[:, i]))[0]
-            if len(idx) == 0:
-                continue
-            iul.append([min(idx), max(idx)])
-        for i in range(0, self.mesh.lons.shape[0]):
-            idx = np.where(np.isfinite(self.mesh.lons[i, :]))[0]
-            if len(idx) == 0:
-                continue
-            ilr.append([min(idx), max(idx)])
-        iul = np.array(iul)
-        ilr = np.array(ilr)
-        bnd = []
-        # Top
-        for i in range(0, self.mesh.lons.shape[1]):
-            bnd.append([iul[i, 0], i])
-        # Right
-        for i in range(iul[-1, 0]+1, iul[-1, 1]):
-            bnd.append([i, ilr[i, 1]])
-        # Bottom
-        for i in range(self.mesh.lons.shape[1]-1, -1, -1):
-            bnd.append([iul[i, 1], i])
-        # Left
-        for i in range(iul[0, 1]-1, iul[0, 0], -1):
-            bnd.append([i, ilr[i, 0]])
-        return bnd
-
-    def get_joyner_boore_distance(self, mesh) -> np.ndarray:
-        """
-        Computes the Rjb distance between the rupture and the points included
-        in the mesh provided.
-
-        :param mesh:
-            An instance of :class:`openquake.hazardlib.geo.mesh.Mesh`
-        :returns:
-            A :class:`numpy.ndarray` instance with the Rjb values
-        """
-
->>>>>>> bbcef30a
         blo, bla = self._get_external_boundary()
         distances = geodetic.min_geodetic_distance(
             (blo, bla), (mesh.lons, mesh.lats))
@@ -321,11 +267,6 @@
             raise ValueError(msg)
 
     def get_width(self) -> float:
-<<<<<<< HEAD
-        """
-        Compute the width of the kite surface. This corresponds to the mean
-        width computed for all the columns of the mesh defining the surface.
-=======
         # TODO this method is provisional.  It works correctly for simple and
         # regular geometries defined using profiles parallel to the dip
         # direction
@@ -335,7 +276,6 @@
         Defining a width for a kite surface is quite difficult. At present we
         compute it as the mean width for all the columns of the mesh defining
         the surface.
->>>>>>> bbcef30a
         """
         if self.width is None:
             widths = []
@@ -359,11 +299,7 @@
         # regular geometries defined using profiles parallel to the dip
         # direction
         """
-<<<<<<< HEAD
-        Computes the fault dip as the average dip over the surface
-=======
         Computes the fault dip as the average dip over the surface.
->>>>>>> bbcef30a
 
         :returns:
             The average dip, in decimal degrees.
@@ -567,7 +503,6 @@
             Two :class:`numpy.ndarray` instances with the longitudes and
             latitudes
         """
-<<<<<<< HEAD
         los = self.mesh.lons
         las = self.mesh.lats
         idx = np.isfinite(los[0, :])
@@ -583,30 +518,19 @@
         """
         Provides the coordinates of the surface projection of the rupture
         surface.
-=======
+
+        :returns:
+            Two lists with the coordinates of the longitude and latitude
+        """
         return self._get_external_boundary()
 
     def get_area(self):
         _, _, _, cell_area = self.get_cell_dimensions()
         idx = np.isfinite(cell_area)
         return np.sum(cell_area[idx])
->>>>>>> bbcef30a
-
-        :returns:
-            Two lists with the coordinates of the longitude and latitude
-        """
-<<<<<<< HEAD
-        return self._get_external_boundary()
-
-    def get_area(self):
-        _, _, _, cell_area = self.get_cell_dimensions()
-        idx = np.isfinite(cell_area)
-        return np.sum(cell_area[idx])
 
     def get_cell_dimensions(self):
         """
-=======
->>>>>>> bbcef30a
         Compute the area [km2] of the cells representing the surface.
         """
         lo = self.mesh.lons
