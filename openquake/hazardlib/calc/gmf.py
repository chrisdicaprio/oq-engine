--- conflicted
+++ resolved
@@ -116,11 +116,7 @@
         # `rupture` is an EBRupture instance in the engine
         if hasattr(rupture, 'source_id'):
             self.ebrupture = rupture
-<<<<<<< HEAD
-            self.source_id = rupture.source_id
-=======
             self.source_id = rupture.source_id  # the underlying source
->>>>>>> be4d639e
             self.e0 = rupture.e0
             rupture = rupture.rupture  # the underlying rupture
         else:  # in the hazardlib tests
@@ -167,6 +163,8 @@
                     for sid, gmv in zip(sids, gmf):
                         if gmv.sum():
                             data.append((sid, eid, gmv))
+                        # gmv can be zero due to the minimum_intensity, coming
+                        # from the job.ini or from the vulnerability functions
                 n += e
         m = (len(min_iml),)
         d = numpy.array(data, [('sid', U32), ('eid', U32), ('gmv', (F32, m))])
