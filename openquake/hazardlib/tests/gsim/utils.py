--- conflicted
+++ resolved
@@ -17,7 +17,6 @@
 # along with OpenQuake.  If not, see <http://www.gnu.org/licenses/>.
 
 import os
-import sys
 import csv
 import glob
 import logging
@@ -211,12 +210,7 @@
             size = os.path.getsize(fname)
             hsize = humansize(size)
             if size > MAXSIZE:
-<<<<<<< HEAD
                 raise ValueError(f'{cls.__module__}: {fname} is {hsize}')
-=======
-                #raise ValueError(f'{cls.__module__}: {fname} is {hsize}')
-                print(f'{cls.__module__}: {fname} is {hsize}', file=sys.stderr)
->>>>>>> c926bf0d
 
     def check(self, *filenames, max_discrep_percentage,
               std_discrep_percentage=None, truncation_level=99., **kwargs):
