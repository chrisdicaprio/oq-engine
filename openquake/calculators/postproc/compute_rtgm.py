--- conflicted
+++ resolved
@@ -202,16 +202,10 @@
 
 def get_hazdic(afe, imt, imtls, sitecol):
     """
-<<<<<<< HEAD
-    Convert an array of mean hazard curves into a dictionary suitable for the
-    rtgmpy library. Note that here the imls are already converted to max
-    component
-=======
     Convert an array of mean hazard curves into a dictionary suitable
     for the rtgmpy library. Note that here the imls are already converted
     to maximum component.
 
->>>>>>> 3446e83a
     :param hcurves: array with annual frequency of exceedance
     """
     [site] = sitecol  # there must be a single site
@@ -267,14 +261,9 @@
     prob_mce_out = {}
     for i, imt in enumerate(det_imt):
         if low:
-<<<<<<< HEAD
             det_mce[imt] = None
             det_imt[imt] = None
             mce[imt] = prob_mce[i]
-=======
-            det_mce[imt] = 'n.a.'
-            mce[imt] = prob_mce[i] 
->>>>>>> 3446e83a
         else:
             det_mce[imt] = max(det_imt[imt], DLLs[i])
             mce[imt] = min(prob_mce[i], det_mce[imt])
@@ -634,19 +623,12 @@
     logging.info('Storing png/hcurves.png')
     dstore['png/hcurves.png'] = img
 
-<<<<<<< HEAD
     # FIXME: if low hazard, plot MCE anyway with limited items (without
     # deterministic
 
-    if not hc_only:
-        df, imtls_dict = disaggr_by_src(dstore, imtls)
-        _find_sources(df, imtls_dict, imts, rtgm_probmce, mean_hcurve, dstore)
-
-=======
     if not hc_only:
         df = disaggr_by_src(dstore, imtls)
         _find_sources(df, imtls, imts, rtgm_probmce, mean_hcurve, dstore)
->>>>>>> 3446e83a
         img = plot_governing_mce(dstore, imtls)
         logging.info('Storing png/governing_mce.png')
         dstore['png/governing_mce.png'] = img
