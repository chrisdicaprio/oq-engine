# -*- coding: utf-8 -*-
# vim: tabstop=4 shiftwidth=4 softtabstop=4
#
# Copyright (C) 2014-2021 GEM Foundation
#
# OpenQuake is free software: you can redistribute it and/or modify it
# under the terms of the GNU Affero General Public License as published
# by the Free Software Foundation, either version 3 of the License, or
# (at your option) any later version.
#
# OpenQuake is distributed in the hope that it will be useful,
# but WITHOUT ANY WARRANTY; without even the implied warranty of
# MERCHANTABILITY or FITNESS FOR A PARTICULAR PURPOSE.  See the
# GNU Affero General Public License for more details.
#
# You should have received a copy of the GNU Affero General Public License
# along with OpenQuake. If not, see <http://www.gnu.org/licenses/>.

import time
import logging
import numpy
from openquake.baselib import parallel
from openquake.baselib.python3compat import encode
from openquake.baselib.general import (
    AccumDict, block_splitter, groupby, get_nbytes_msg)
from openquake.hazardlib.source.point import grid_point_sources, msr_name
from openquake.hazardlib.source.base import get_code2cls
from openquake.hazardlib.sourceconverter import SourceGroup
from openquake.hazardlib.calc.filters import split_source, SourceFilter
from openquake.calculators import base

U16 = numpy.uint16
U32 = numpy.uint32
F32 = numpy.float32
F64 = numpy.float64
TWO32 = 2 ** 32
BUFFER = 1.5  # enlarge the pointsource_distance sphere to fix the weight;
# with BUFFER = 1 we would have lots of apparently light sources
# collected together in an extra-slow task, as it happens in SHARE
# with ps_grid_spacing=50


def zero_times(sources):
    # src.id -> nrups, nsites, time, task_no
    calc_times = AccumDict(accum=numpy.zeros(4, F32))
    for src in sources:
        calc_times[src.id]
    return calc_times


def run_preclassical(calc):
    """
    :param csm: a CompositeSourceModel with attribute .srcfilter
    :param oqparam: the parameters in job.ini file
    :param h5: a DataStore instance
    """
    csm = calc.csm
    oqparam = calc.oqparam
    h5 = calc.datastore.hdf5
    # do nothing for atomic sources except counting the ruptures
    atomic_sources = csm.get_sources(atomic=True)
    normal_sources = csm.get_sources(atomic=False)
    for src in atomic_sources:
        src.num_ruptures = src.count_ruptures()
        src.nsites = len(csm.sitecol) if csm.sitecol else 1

    # run preclassical for non-atomic sources
    sources_by_grp = groupby(
<<<<<<< HEAD
        csm.get_sources(atomic=False),
        lambda src: (src.grp_id, msr_name(src)))
=======
        normal_sources, lambda src: (src.grp_id, msr_name(src)))
    param = dict(maximum_distance=oqparam.maximum_distance,
                 pointsource_distance=oqparam.pointsource_distance,
                 ps_grid_spacing=oqparam.ps_grid_spacing,
                 split_sources=oqparam.split_sources)
>>>>>>> 542b23e0
    srcfilter = SourceFilter(
        csm.sitecol.reduce(10000) if csm.sitecol else None,
        oqparam.maximum_distance)
    if csm.sitecol:
        logging.info('Sending %s', srcfilter.sitecol)
    if oqparam.ps_grid_spacing:
        # produce a preclassical task for each group
        allargs = ((srcs, srcfilter, oqparam)
                   for srcs in sources_by_grp.values())
    else:
        # produce many preclassical task
        maxw = sum(len(srcs) for srcs in sources_by_grp.values()) / (
            oqparam.concurrent_tasks or 1)
        allargs = ((blk, srcfilter, oqparam)
                   for srcs in sources_by_grp.values()
                   for blk in block_splitter(srcs, maxw))
    if atomic_sources:  # case_35
        n = len(atomic_sources)
        atomic = AccumDict({'before': n, 'after': n,
                            'calc_times': zero_times(atomic_sources)})
        for grp_id, srcs in groupby(
                atomic_sources, lambda src: src.grp_id).items():
            atomic[grp_id] = srcs
    else:
        grp_id = normal_sources[0].grp_id
        atomic = AccumDict()
    normal = parallel.Starmap(
        preclassical, allargs,  h5=h5,
        distribute=None if len(sources_by_grp) > 1 else 'no'
    ).reduce()
    res = atomic + normal
    if res['before'] != res['after']:
        logging.info('Reduced the number of sources from {:_d} -> {:_d}'.
                     format(res['before'], res['after']))

    calc.store_source_info(res['calc_times'])

    acc = AccumDict(accum=0)
    code2cls = get_code2cls()
    for grp_id, srcs in res.items():
        # srcs can be empty if the minimum_magnitude filter is on
        if srcs and not isinstance(grp_id, str) and grp_id not in atomic:
            newsg = SourceGroup(srcs[0].tectonic_region_type)
            newsg.sources = srcs
            csm.src_groups[grp_id] = newsg
            for src in srcs:
                acc[src.code] += int(src.num_ruptures)
    for val, key in sorted((val, key) for key, val in acc.items()):
        cls = code2cls[key].__name__
        logging.info('{} ruptures: {:_d}'.format(cls, val))

    # sanity check
    for sg in csm.src_groups:
        for src in sg:
            assert src.num_ruptures
            assert src.weight

    # store ps_grid data, if any
    for key, sources in res.items():
        if isinstance(key, str) and key.startswith('ps_grid/'):
            arrays = []
            for ps in sources:
                if hasattr(ps, 'location'):
                    lonlats = [ps.location.x, ps.location.y]
                    for src in getattr(ps, 'pointsources', []):
                        lonlats.extend([src.location.x, src.location.y])
                    arrays.append(F32(lonlats))
            h5[key] = arrays

    h5['full_lt'] = csm.full_lt
    return res


def preclassical(srcs, srcfilter, oqparam, monitor):
    """
    Weight the sources. Also split them if split_sources is true. If
    ps_grid_spacing is set, grid the point sources before weighting them.

    NB: srcfilter can be on a reduced site collection for performance reasons
    """
    # src.id -> nrups, nsites, time, task_no
    calc_times = zero_times(srcs)
    split_sources = []
    spacing = oqparam.ps_grid_spacing
    grp_id = srcs[0].grp_id
    if srcfilter.sitecol is None:
        # in csm2rup just split the sources and count the ruptures
        for src in srcs:
            t0 = time.time()
            ss = split_source(src)
            if len(ss) > 1:
                for ss_ in ss:
                    ss_.nsites = 1
            split_sources.extend(ss)
            src.num_ruptures = src.count_ruptures()
            dt = time.time() - t0
            calc_times[src.id] += F32([src.num_ruptures, 1, dt, 0])
        for arr in calc_times.values():
            arr[3] = monitor.task_no
        dic = {grp_id: split_sources}
        dic['calc_times'] = calc_times
        dic['before'] = len(srcs)
        dic['after'] = len(dic[grp_id])
        return dic

    with monitor('splitting sources'):
        # this can be slow
        for src in srcs:
            t0 = time.time()
            # NB: this is approximate, since the sitecol is sampled!
            nsites = len(srcfilter.close_sids(src))  # can be 0
            # NB: it is crucial to split only the close sources, for
            # performance reasons (think of Ecuador in SAM)
            splits = split_source(src) if (
                oqparam.split_sources and nsites) else [src]
            split_sources.extend(splits)
            nrups = src.count_ruptures() if nsites else 0
            dt = time.time() - t0
            calc_times[src.id] += F32([nrups, nsites, dt, 0])
        for arr in calc_times.values():
            arr[3] = monitor.task_no
    dic = grid_point_sources(split_sources, spacing, monitor)
    with monitor('weighting sources'):
        if len(srcfilter.sitecol) > oqparam.max_sites_disagg:
            srcfilter.set_weight(dic[grp_id])
        else:  # if there are few sites use a trivial weight
            for src in dic[grp_id]:
                src.weight = src.num_ruptures = src.count_ruptures()
    dic['calc_times'] = calc_times
    dic['before'] = len(split_sources)
    dic['after'] = len(dic[grp_id])
    if spacing:
        dic['ps_grid/%02d' % monitor.task_no] = dic[grp_id]
    return dic


@base.calculators.add('preclassical')
class PreClassicalCalculator(base.HazardCalculator):
    """
    PreClassical PSHA calculator
    """
    core_task = preclassical
    accept_precalc = []

    def get_source_ids(self):
        """
        :returns: the unique source IDs contained in the composite model
        """
        oq = self.oqparam
        self.M = len(oq.imtls)
        self.L1 = oq.imtls.size // self.M
        sources = encode([src_id for src_id in self.csm.source_info])
        size, msg = get_nbytes_msg(
            dict(N=self.N, R=self.R, M=self.M, L1=self.L1, Ns=self.Ns))
        ps = 'pointSource' in self.full_lt.source_model_lt.source_types
        if size > TWO32 and not ps:
            raise RuntimeError('The matrix disagg_by_src is too large: %s'
                               % msg)
        elif size > TWO32:
            msg = ('The source model contains point sources: you cannot set '
                   'disagg_by_src=true unless you convert them to multipoint '
                   'sources with the command oq upgrade_nrml --multipoint %s'
                   ) % oq.base_path
            raise RuntimeError(msg)
        return sources

    def init(self):
        super().init()
        if self.oqparam.hazard_calculation_id:
            full_lt = self.datastore.parent['full_lt']
            trt_smrs = self.datastore.parent['trt_smrs'][:]
        else:
            full_lt = self.csm.full_lt
            trt_smrs = self.csm.get_trt_smrs()
        self.grp_ids = numpy.arange(len(trt_smrs))
        rlzs_by_gsim_list = full_lt.get_rlzs_by_gsim_list(trt_smrs)
        rlzs_by_g = []
        for rlzs_by_gsim in rlzs_by_gsim_list:
            for rlzs in rlzs_by_gsim.values():
                rlzs_by_g.append(rlzs)
        self.datastore.hdf5.save_vlen(
            'rlzs_by_g', [U32(rlzs) for rlzs in rlzs_by_g])

    def execute(self):
        """
        Run `preclassical(srcs, srcfilter, params, monitor)` by
        parallelizing on the sources according to their weight and
        tectonic region type.
        """
        self.set_psd()  # set the pointsource_distance, needed for ps_grid_spc
        res = run_preclassical(self)
        if res:
            self.store_source_info(res['calc_times'])
        return self.csm

    def set_psd(self):
        """
        Set the pointsource_distance
        """
        oq = self.oqparam
        mags = self.datastore['source_mags']  # by TRT
        if len(mags) == 0:  # everything was discarded
            raise RuntimeError('All sources were discarded!?')
        mags_by_trt = {}
        for trt in mags:
            mags_by_trt[trt] = mags[trt][()]
        psd = oq.pointsource_distance
        if psd is not None:
            psd.interp(mags_by_trt)
            for trt, dic in psd.ddic.items():
                # the sum is zero for {'default': [(1, 0), (10, 0)]}
                if sum(dic.values()):
                    it = list(dic.items())
                    dists = {i[1] for i in it}
                    if len(set(dists)) > 1:
                        md = '%s->%d ... %s->%d' % (it[0] + it[-1])
                        logging.info('ps_dist %s: %s', trt, md)
        self.params = dict(
            truncation_level=oq.truncation_level,
            investigation_time=oq.investigation_time,
            imtls=oq.imtls, reqv=oq.get_reqv(),
            pointsource_distance=oq.pointsource_distance,
            shift_hypo=oq.shift_hypo,
            min_weight=oq.min_weight,
            collapse_level=int(oq.collapse_level),
            max_sites_disagg=oq.max_sites_disagg,
            split_sources=oq.split_sources, af=self.af)
        return psd

    def post_execute(self, csm):
        """
        Store the CompositeSourceModel in binary format
        """
        if self.oqparam.calculation_mode == 'preclassical':
            self.datastore['_csm'] = csm<|MERGE_RESOLUTION|>--- conflicted
+++ resolved
@@ -66,16 +66,7 @@
 
     # run preclassical for non-atomic sources
     sources_by_grp = groupby(
-<<<<<<< HEAD
-        csm.get_sources(atomic=False),
-        lambda src: (src.grp_id, msr_name(src)))
-=======
         normal_sources, lambda src: (src.grp_id, msr_name(src)))
-    param = dict(maximum_distance=oqparam.maximum_distance,
-                 pointsource_distance=oqparam.pointsource_distance,
-                 ps_grid_spacing=oqparam.ps_grid_spacing,
-                 split_sources=oqparam.split_sources)
->>>>>>> 542b23e0
     srcfilter = SourceFilter(
         csm.sitecol.reduce(10000) if csm.sitecol else None,
         oqparam.maximum_distance)
