# -*- coding: utf-8 -*-
# vim: tabstop=4 shiftwidth=4 softtabstop=4
#
# Copyright (C) 2014-2017 GEM Foundation
#
# OpenQuake is free software: you can redistribute it and/or modify it
# under the terms of the GNU Affero General Public License as published
# by the Free Software Foundation, either version 3 of the License, or
# (at your option) any later version.
#
# OpenQuake is distributed in the hope that it will be useful,
# but WITHOUT ANY WARRANTY; without even the implied warranty of
# MERCHANTABILITY or FITNESS FOR A PARTICULAR PURPOSE.  See the
# GNU Affero General Public License for more details.
#
# You should have received a copy of the GNU Affero General Public License
# along with OpenQuake. If not, see <http://www.gnu.org/licenses/>.

from __future__ import division
import math
import logging
import operator
import numpy

from openquake.baselib import parallel
from openquake.baselib.python3compat import encode
from openquake.baselib.general import AccumDict
from openquake.hazardlib.calc.hazard_curve import (
    pmap_from_grp, pmap_from_trt, ProbabilityMap)
from openquake.hazardlib.stats import compute_pmap_stats
from openquake.hazardlib import source
from openquake.hazardlib.calc.filters import SourceFilter
from openquake.calculators import getters
from openquake.calculators import base

U16 = numpy.uint16
U32 = numpy.uint32
F32 = numpy.float32
F64 = numpy.float64
weight = operator.attrgetter('weight')


source_data_dt = numpy.dtype(
    [('taskno', U16), ('nsites', U32), ('nruptures', U32), ('weight', F32)])


def saving_sources_by_task(iterargs, dstore):
    """
    Yield the iterargs again by populating 'task_info/source_data'
    """
    source_ids = []
    data = []
    for i, args in enumerate(iterargs, 1):
        source_ids.append(' ' .join(src.source_id for src in args[0]))
        for src in args[0]:  # collect source data
            data.append((i, src.nsites, src.num_ruptures, src.weight))
        yield args
    dstore['task_info/task_sources'] = encode(source_ids)
    dstore.extend('task_info/source_data', numpy.array(data, source_data_dt))


def classical(sources, src_filter, gsims, param, monitor):
    """
    :param sources:
        a list of independent sources or a SourceGroup with mutex sources
    :param src_filter:
        a SourceFilter instance
    :param gsims:
        a list of GSIMs
    :param param:
        a dictionary with parameters imtls and truncation_level
    :param monitor:
        a Monitor instance
    :returns: a dictionary grp_id -> ProbabilityMap
    """
    if getattr(sources, 'src_interdep', None) == 'mutex':
        return pmap_from_grp(sources, src_filter, gsims, param, monitor)
    else:
        return pmap_from_trt(sources, src_filter, gsims, param, monitor)


@base.calculators.add('psha')
class PSHACalculator(base.HazardCalculator):
    """
    Classical PSHA calculator
    """
    core_task = classical

    def agg_dicts(self, acc, pmap_by_grp):
        """
        Aggregate dictionaries of hazard curves by updating the accumulator.

        :param acc: accumulator dictionary
        :param pmap_by_grp: dictionary grp_id -> ProbabilityMap
        """
        with self.monitor('aggregate curves', autoflush=True):
<<<<<<< HEAD
            acc.eff_ruptures += pmap_by_grp.eff_ruptures
            for grp_id in pmap_by_grp:
                if pmap_by_grp[grp_id]:
                    acc[grp_id] |= pmap_by_grp[grp_id]
            for srcid, (srcweight, nsites, calc_time, split) in \
                    pmap_by_grp.calc_times.items():
=======
            acc.eff_ruptures += pmap.eff_ruptures
            for grp_id in pmap:
                if pmap[grp_id]:
                    acc[grp_id] |= pmap[grp_id]
                self.nsites.append(len(pmap[grp_id]))
            for src_id, srcweight, nsites, calc_time in pmap.calc_times:
                srcid = src_id.split(':', 1)[0]
>>>>>>> 8a1ff50f
                info = self.csm.infos[srcid]
                info.calc_time += calc_time
                info.num_sites += nsites
                info.num_split += split
        return acc

    def zerodict(self):
        """
        Initial accumulator, a dict grp_id -> ProbabilityMap(L, G)
        """
        csm_info = self.csm.info
        zd = AccumDict()
        num_levels = len(self.oqparam.imtls.array)
        for grp in self.csm.src_groups:
            num_gsims = len(csm_info.gsim_lt.get_gsims(grp.trt))
            zd[grp.id] = ProbabilityMap(num_levels, num_gsims)
        zd.calc_times = []
        zd.eff_ruptures = AccumDict()  # grp_id -> eff_ruptures
        return zd

    def execute(self):
        """
        Run in parallel `core_task(sources, sitecol, monitor)`, by
        parallelizing on the sources according to their weight and
        tectonic region type.
        """
        try:
            self.csm
        except AttributeError:
            raise RuntimeError('No CompositeSourceModel, did you forget to '
                               'run the hazard or the --hc option?')
        with self.monitor('managing sources', autoflush=True):
            allargs = self.gen_args(self.monitor('classical'))
            iterargs = saving_sources_by_task(allargs, self.datastore)
            if isinstance(allargs, list):
                # there is a trick here: if the arguments are known
                # (a list, not an iterator), keep them as a list
                # then the Starmap will understand the case of a single
                # argument tuple and it will run in core the task
                iterargs = list(iterargs)
            ires = parallel.Starmap(
                self.core_task.__func__, iterargs).submit_all()
        self.nsites = []
        acc = ires.reduce(self.agg_dicts, self.zerodict())
        logging.info('effective sites per task: %d', numpy.mean(self.nsites))
        with self.monitor('store source_info', autoflush=True):
            self.store_source_info(self.csm.infos, acc)
        return acc

    def gen_args(self, monitor):
        """
        Used in the case of large source model logic trees.

        :param monitor: a :class:`openquake.baselib.performance.Monitor`
        :yields: (sources, sites, gsims, monitor) tuples
        """
        oq = self.oqparam
        opt = self.oqparam.optimize_same_id_sources
        num_tiles = math.ceil(len(self.sitecol) / oq.sites_per_tile)
        tasks_per_tile = oq.concurrent_tasks / math.sqrt(num_tiles)
        if num_tiles > 1:
            tiles = self.sitecol.split_in_tiles(num_tiles)
        else:
            tiles = [self.sitecol]
        param = dict(truncation_level=oq.truncation_level, imtls=oq.imtls)
        for tile_i, tile in enumerate(tiles, 1):
            num_tasks = 0
            num_sources = 0
            with self.monitor('prefiltering'):
                logging.info('Prefiltering tile %d of %d', tile_i, len(tiles))
                src_filter = SourceFilter(tile, oq.maximum_distance)
                csm = self.csm.filter(src_filter)
            maxweight = csm.get_maxweight(tasks_per_tile)
            numheavy = len(csm.get_sources('heavy', maxweight))
            logging.info('Using maxweight=%d, numheavy=%d',
                         maxweight, numheavy)
            if csm.has_dupl_sources and not opt:
                logging.warn('Found %d duplicated sources, use oq info',
                             csm.has_dupl_sources)
            for sg in csm.src_groups:
                if sg.src_interdep == 'mutex':
                    gsims = self.csm.info.gsim_lt.get_gsims(sg.trt)
                    yield sg, csm.src_filter, gsims, param, monitor
                    num_tasks += 1
                    num_sources += len(sg.sources)
            # NB: csm.get_sources_by_trt discards the mutex sources
            for trt, sources in csm.get_sources_by_trt(opt).items():
                gsims = self.csm.info.gsim_lt.get_gsims(trt)
                for block in csm.split_in_blocks(maxweight, sources):
                    yield block, csm.src_filter, gsims, param, monitor
                    num_tasks += 1
                    num_sources += len(block)
            logging.info('Sent %d sources in %d tasks', num_sources, num_tasks)
        source.split_map.clear()

    def post_execute(self, pmap_by_grp_id):
        """
        Collect the hazard curves by realization and export them.

        :param pmap_by_grp_id:
            a dictionary grp_id -> hazard curves
        """
        grp_trt = self.csm.info.grp_by("trt")
        grp_name = self.csm.info.grp_by("name")
        with self.monitor('saving probability maps', autoflush=True):
            for grp_id, pmap in pmap_by_grp_id.items():
                if pmap:  # pmap can be missing if the group is filtered away
                    fix_ones(pmap)  # avoid saving PoEs == 1
                    key = 'poes/grp-%02d' % grp_id
                    self.datastore[key] = pmap
                    self.datastore.set_attrs(key, trt=grp_trt[grp_id],
                                             name=str(grp_name[grp_id]))
            if 'poes' in self.datastore:
                self.datastore.set_nbytes('poes')


def fix_ones(pmap):
    """
    Physically, an extremely small intensity measure level can have an
    extremely large probability of exceedence, however that probability
    cannot be exactly 1 unless the level is exactly 0. Numerically, the
    PoE can be 1 and this give issues when calculating the damage (there
    is a log(0) in
    :class:`openquake.risklib.scientific.annual_frequency_of_exceedence`).
    Here we solve the issue by replacing the unphysical probabilities 1
    with .9999999999999999 (the float64 closest to 1).
    """
    for sid in pmap:
        array = pmap[sid].array
        array[array == 1.] = .9999999999999999


def build_hcurves_and_stats(pgetter, hstats, monitor):
    """
    :param pgetter: an :class:`openquake.commonlib.getters.PmapGetter`
    :param hstats: a list of pairs (statname, statfunc)
    :param monitor: instance of Monitor
    :returns: a dictionary kind -> ProbabilityMap

    The "kind" is a string of the form 'rlz-XXX' or 'mean' of 'quantile-XXX'
    used to specify the kind of output.
    """
    with monitor('combine pmaps'):
        pgetter.init()  # if not already initialized
        try:
            pmaps = pgetter.get_pmaps(pgetter.sids)
        except IndexError:  # no data
            return {}
        if sum(len(pmap) for pmap in pmaps) == 0:  # no data
            return {}
    pmap_by_kind = {}
    for kind, stat in hstats:
        with monitor('compute ' + kind):
            pmap = compute_pmap_stats(pmaps, [stat], pgetter.weights)
        pmap_by_kind[kind] = pmap
    return pmap_by_kind


@base.calculators.add('classical')
class ClassicalCalculator(PSHACalculator):
    """
    Classical PSHA calculator
    """
    pre_calculator = 'psha'
    core_task = build_hcurves_and_stats

    def execute(self):
        """
        Build statistical hazard curves from the stored PoEs
        """
        if 'poes' not in self.datastore:  # for short report
            return
        oq = self.oqparam
        num_rlzs = self.datastore['csm_info'].get_num_rlzs()
        if num_rlzs == 1:  # no stats to compute
            return {}
        elif not oq.hazard_stats():
            if oq.hazard_maps or oq.uniform_hazard_spectra:
                logging.warn('mean_hazard_curves was false in the job.ini, '
                             'so no outputs were generated.\nYou can compute '
                             'the statistics without repeating the calculation'
                             ' with the --hc option')
            return {}
        # initialize datasets
        N = len(self.sitecol)
        L = len(oq.imtls.array)
        attrs = dict(
            __pyclass__='openquake.hazardlib.probability_map.ProbabilityMap',
            sids=numpy.arange(N, dtype=numpy.uint32))
        nbytes = N * L * 4  # bytes per realization (32 bit floats)
        totbytes = 0
        if num_rlzs > 1:
            for name, stat in oq.hazard_stats():
                self.datastore.create_dset(
                    'hcurves/' + name, F32, (N, L, 1), attrs=attrs)
                totbytes += nbytes
        if 'hcurves' in self.datastore:
            self.datastore.set_attrs('hcurves', nbytes=totbytes)
        self.datastore.flush()

        with self.monitor('sending pmaps', autoflush=True, measuremem=True):
            ires = parallel.Starmap(
                self.core_task.__func__, self.gen_args()
            ).submit_all()
        nbytes = ires.reduce(self.save_hcurves)
        return nbytes

    def gen_args(self):
        """
        :yields: pgetter, hstats, monitor
        """
        monitor = self.monitor('build_hcurves_and_stats')
        hstats = self.oqparam.hazard_stats()
        parent = self.can_read_parent()
        if parent is None:
            parent = self.datastore
        for t in self.sitecol.split_in_tiles(self.oqparam.concurrent_tasks):
            pgetter = getters.PmapGetter(parent, t.sids, self.rlzs_assoc)
            if parent is self.datastore:  # read now, not in the workers
                logging.info('Reading PoEs on %d sites', len(t))
                pgetter.init()
            yield pgetter, hstats, monitor

    def save_hcurves(self, acc, pmap_by_kind):
        """
        Works by side effect by saving hcurves and statistics on the
        datastore; the accumulator stores the number of bytes saved.

        :param acc: dictionary kind -> nbytes
        :param pmap_by_kind: a dictionary of ProbabilityMaps
        """
        with self.monitor('saving statistical hcurves', autoflush=True):
            for kind in pmap_by_kind:
                pmap = pmap_by_kind[kind]
                if pmap:
                    key = 'hcurves/' + kind
                    dset = self.datastore.getitem(key)
                    for sid in pmap:
                        dset[sid] = pmap[sid].array
                    # in the datastore we save 4 byte floats, thus we
                    # divide the memory consumption by 2: pmap.nbytes / 2
                    acc += {kind: pmap.nbytes // 2}
            self.datastore.flush()
            return acc

    def post_execute(self, acc):
        """Save the number of bytes per each dataset"""
        for kind, nbytes in acc.items():
            self.datastore.getitem('hcurves/' + kind).attrs['nbytes'] = nbytes<|MERGE_RESOLUTION|>--- conflicted
+++ resolved
@@ -94,22 +94,13 @@
         :param pmap_by_grp: dictionary grp_id -> ProbabilityMap
         """
         with self.monitor('aggregate curves', autoflush=True):
-<<<<<<< HEAD
             acc.eff_ruptures += pmap_by_grp.eff_ruptures
             for grp_id in pmap_by_grp:
                 if pmap_by_grp[grp_id]:
                     acc[grp_id] |= pmap_by_grp[grp_id]
+                self.nsites.append(len(pmap_by_grp[grp_id]))
             for srcid, (srcweight, nsites, calc_time, split) in \
                     pmap_by_grp.calc_times.items():
-=======
-            acc.eff_ruptures += pmap.eff_ruptures
-            for grp_id in pmap:
-                if pmap[grp_id]:
-                    acc[grp_id] |= pmap[grp_id]
-                self.nsites.append(len(pmap[grp_id]))
-            for src_id, srcweight, nsites, calc_time in pmap.calc_times:
-                srcid = src_id.split(':', 1)[0]
->>>>>>> 8a1ff50f
                 info = self.csm.infos[srcid]
                 info.calc_time += calc_time
                 info.num_sites += nsites
