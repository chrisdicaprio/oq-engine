#  -*- coding: utf-8 -*-
#  vim: tabstop=4 shiftwidth=4 softtabstop=4

#  Copyright (c) 2014, GEM Foundation

#  OpenQuake is free software: you can redistribute it and/or modify it
#  under the terms of the GNU Affero General Public License as published
#  by the Free Software Foundation, either version 3 of the License, or
#  (at your option) any later version.

#  OpenQuake is distributed in the hope that it will be useful,
#  but WITHOUT ANY WARRANTY; without even the implied warranty of
#  MERCHANTABILITY or FITNESS FOR A PARTICULAR PURPOSE.  See the
#  GNU General Public License for more details.

#  You should have received a copy of the GNU Affero General Public License
#  along with OpenQuake.  If not, see <http://www.gnu.org/licenses/>.

import numpy
import logging
import operator
import collections
from functools import partial

from openquake.hazardlib.geo.utils import get_spherical_bounding_box
from openquake.hazardlib.geo.utils import get_longitudinal_extent
from openquake.hazardlib.geo.geodetic import npoints_between
from openquake.hazardlib.site import SiteCollection
from openquake.hazardlib.calc.filters import source_site_distance_filter
from openquake.hazardlib.calc.hazard_curve import (
    hazard_curves_per_trt, zero_curves, zero_maps, agg_curves)
from openquake.risklib import scientific
from openquake.commonlib import parallel, source, datastore
from openquake.calculators.views import get_data_transfer
from openquake.baselib.general import AccumDict, split_in_blocks

from openquake.calculators import base, calc


HazardCurve = collections.namedtuple('HazardCurve', 'location poes')


# this is needed for the disaggregation
class BoundingBox(object):
    """
    A class to store the bounding box in distances, longitudes and magnitudes,
    given a source model and a site. This is used for disaggregation
    calculations. The goal is to determine the minimum and maximum
    distances of the ruptures generated from the model from the site;
    moreover the maximum and minimum longitudes and magnitudes are stored, by
    taking in account the international date line.
    """
    def __init__(self, lt_model_id, site_id):
        self.lt_model_id = lt_model_id
        self.site_id = site_id
        self.min_dist = self.max_dist = None
        self.east = self.west = self.south = self.north = None

    def update(self, dists, lons, lats):
        """
        Compare the current bounding box with the value in the arrays
        dists, lons, lats and enlarge it if needed.

        :param dists:
            a sequence of distances
        :param lons:
            a sequence of longitudes
        :param lats:
            a sequence of latitudes
        """
        if self.min_dist is not None:
            dists = [self.min_dist, self.max_dist] + dists
        if self.west is not None:
            lons = [self.west, self.east] + lons
        if self.south is not None:
            lats = [self.south, self.north] + lats
        self.min_dist, self.max_dist = min(dists), max(dists)
        self.west, self.east, self.north, self.south = \
            get_spherical_bounding_box(lons, lats)

    def update_bb(self, bb):
        """
        Compare the current bounding box with the given bounding box
        and enlarge it if needed.

        :param bb:
            an instance of :class:
            `openquake.engine.calculators.hazard.classical.core.BoundingBox`
        """
        if bb:  # the given bounding box must be non-empty
            self.update([bb.min_dist, bb.max_dist], [bb.west, bb.east],
                        [bb.south, bb.north])

    def bins_edges(self, dist_bin_width, coord_bin_width):
        """
        Define bin edges for disaggregation histograms, from the bin data
        collected from the ruptures.

        :param dists:
            array of distances from the ruptures
        :param lons:
            array of longitudes from the ruptures
        :param lats:
            array of latitudes from the ruptures
        :param dist_bin_width:
            distance_bin_width from job.ini
        :param coord_bin_width:
            coordinate_bin_width from job.ini
        """
        dist_edges = dist_bin_width * numpy.arange(
            int(self.min_dist / dist_bin_width),
            int(numpy.ceil(self.max_dist / dist_bin_width) + 1))

        west = numpy.floor(self.west / coord_bin_width) * coord_bin_width
        east = numpy.ceil(self.east / coord_bin_width) * coord_bin_width
        lon_extent = get_longitudinal_extent(west, east)

        lon_edges, _, _ = npoints_between(
            west, 0, 0, east, 0, 0,
            numpy.round(lon_extent / coord_bin_width) + 1)

        lat_edges = coord_bin_width * numpy.arange(
            int(numpy.floor(self.south / coord_bin_width)),
            int(numpy.ceil(self.north / coord_bin_width) + 1))

        return dist_edges, lon_edges, lat_edges

    def __nonzero__(self):
        """
        True if the bounding box is non empty.
        """
        return (self.min_dist is not None and self.west is not None and
                self.south is not None)


@parallel.litetask
def classical(sources, sitecol, rlzs_assoc, monitor):
    """
    :param sources:
        a non-empty sequence of sources of homogeneous tectonic region type
    :param sitecol:
        a SiteCollection instance
    :param rlzs_assoc:
        a RlzsAssoc instance
    :param monitor:
        a monitor instance
    :returns:
        an AccumDict rlz -> curves
    """
    max_dist = monitor.oqparam.maximum_distance
    truncation_level = monitor.oqparam.truncation_level
    imtls = monitor.oqparam.imtls
    trt_model_id = sources[0].trt_model_id
    gsims = rlzs_assoc.gsims_by_trt_id[trt_model_id]
    for smodel in rlzs_assoc.csm_info.source_models:
        for trt_model in smodel.trt_models:
            if trt_model.id == trt_model_id:
                sm_id = smodel.ordinal
                break

    if monitor.oqparam.poes_disagg:
        bbs = [BoundingBox(sm_id, sid) for sid in sitecol.sids]
    else:
        bbs = []
    # NB: the source_site_filter below is ESSENTIAL for performance inside
    # hazard_curves_per_trt, since it reduces the full site collection
    # to a filtered one *before* doing the rupture filtering
    curves_by_gsim = hazard_curves_per_trt(
        sources, sitecol, imtls, gsims, truncation_level,
        source_site_filter=source_site_distance_filter(max_dist),
<<<<<<< HEAD
        maximum_distance=max_dist, bbs=bbs, monitor=monitor)
    dic = dict(monitor=monitor, bbs=bbs)
=======
        maximum_distance=max_dist, monitor=monitor)
    dic = dict(calc_times=monitor.calc_times)
>>>>>>> d4b9e9b3
    for gsim, curves in zip(gsims, curves_by_gsim):
        dic[trt_model_id, str(gsim)] = curves
    return dic


def agg_dicts(acc, val):
    """
    Aggregate dictionaries of hazard curves by updating the accumulator
    """
    for key in val:
<<<<<<< HEAD
        if key == 'monitor':
            acc['calc_times'].extend(val[key].calc_times)
        elif key == 'bbs':
            for bb in val['bbs']:
                acc['bb_dict'][bb.lt_model_id, bb.site_id].update_bb(bb)
=======
        if key == 'calc_times':
            acc[key].extend(val[key])
>>>>>>> d4b9e9b3
        else:  # aggregate curves
            acc[key] = agg_curves(acc[key], val[key])
    return acc


source_info_dt = numpy.dtype(
    [('trt_model_id', numpy.uint32),
     ('source_id', (bytes, 20)),
     ('calc_time', numpy.float32)])


def store_source_chunks(dstore):
    """
    Get information about the source data transfer and store it
    in the datastore, under the name 'source_chunks'.

    This is a composite array (num_srcs, weight) displaying info the
    block of sources internally generated by the grouping procedure
    :function:openquake.baselib.split_in_blocks

    :param dstore: the datastore of the current calculation
    """
    dstore['source_chunks'], forward, back = get_data_transfer(dstore)
    attrs = dstore['source_chunks'].attrs
    attrs['to_send_forward'] = forward
    attrs['to_send_back'] = back
    dstore.hdf5.flush()


@base.calculators.add('classical')
class ClassicalCalculator(base.HazardCalculator):
    """
    Classical PSHA calculator
    """
    core_func = classical
    source_info = datastore.persistent_attribute('source_info')

    def execute(self):
        """
        Run in parallel `core_func(sources, sitecol, monitor)`, by
        parallelizing on the sources according to their weight and
        tectonic region type.
        """
        monitor = self.monitor.new(self.core_func.__name__)
        monitor.oqparam = self.oqparam
        sources = self.csm.get_sources()
        zc = zero_curves(len(self.sitecol.complete), self.oqparam.imtls)
        zerodict = AccumDict((key, zc) for key in self.rlzs_assoc)
        zerodict['calc_times'] = []
        if self.oqparam.poes_disagg:
            zerodict['bb_dict'] = {
                (smodel.ordinal, site.id): BoundingBox(smodel.ordinal, site.id)
                for site in self.sitecol
                for smodel in self.csm.source_models}
        curves_by_trt_gsim = parallel.apply_reduce(
            self.core_func.__func__,
            (sources, self.sitecol, self.rlzs_assoc, monitor),
            agg=agg_dicts, acc=zerodict,
            concurrent_tasks=self.oqparam.concurrent_tasks,
            weight=operator.attrgetter('weight'),
            key=operator.attrgetter('trt_model_id'))
<<<<<<< HEAD
        self.bb_dict = curves_by_trt_gsim.pop('bb_dict', {})
        monitor.flush()
=======
>>>>>>> d4b9e9b3
        if self.persistent:
            store_source_chunks(self.datastore)
        return curves_by_trt_gsim

    def post_execute(self, curves_by_trt_gsim):
        """
        Collect the hazard curves by realization and export them.

        :param curves_by_trt_gsim:
            a dictionary (trt_id, gsim) -> hazard curves
        """
        # save calculation time per source
        try:
            calc_times = curves_by_trt_gsim.pop('calc_times')
        except KeyError:
            pass
        else:
            sources = self.csm.get_sources()
            info = []
            for i, dt in calc_times:
                src = sources[i]
                info.append((src.trt_model_id, src.source_id, dt))
            info.sort(key=operator.itemgetter(2), reverse=True)
            self.source_info = numpy.array(info, source_info_dt)

        # save curves_by_trt_gsim
        for sm in self.rlzs_assoc.csm_info.source_models:
            group = self.datastore.hdf5.create_group(
                'curves_by_sm/' + '_'.join(sm.path))
            group.attrs['source_model'] = sm.name
            for tm in sm.trt_models:
                for gsim in tm.gsims:
                    try:
                        curves = curves_by_trt_gsim[tm.id, gsim]
                    except KeyError:  # no data for the trt_model
                        pass
                    else:
                        ts = '%03d-%s' % (tm.id, gsim)
                        group[ts] = curves
                        group[ts].attrs['trt'] = tm.trt
        oq = self.oqparam
        zc = zero_curves(len(self.sitecol.complete), oq.imtls)
        curves_by_rlz = self.rlzs_assoc.combine_curves(
            curves_by_trt_gsim, agg_curves, zc)
        rlzs = self.rlzs_assoc.realizations
        nsites = len(self.sitecol)
        if oq.individual_curves:
            for rlz, curves in curves_by_rlz.items():
                self.store_curves('rlz-%03d' % rlz.ordinal, curves, rlz)

        if len(rlzs) == 1:  # cannot compute statistics
            [self.mean_curves] = curves_by_rlz.values()
            return

        weights = (None if oq.number_of_logic_tree_samples
                   else [rlz.weight for rlz in rlzs])
        mean = oq.mean_hazard_curves
        if mean:
            self.mean_curves = numpy.array(zc)
            for imt in oq.imtls:
                self.mean_curves[imt] = scientific.mean_curve(
                    [curves_by_rlz[rlz][imt] for rlz in rlzs], weights)

        self.quantile = {}
        for q in oq.quantile_hazard_curves:
            self.quantile[q] = qc = numpy.array(zc)
            for imt in oq.imtls:
                curves = [curves_by_rlz[rlz][imt] for rlz in rlzs]
                qc[imt] = scientific.quantile_curve(
                    curves, q, weights).reshape((nsites, -1))

        if mean:
            self.store_curves('mean', self.mean_curves)
        for q in self.quantile:
            self.store_curves('quantile-%s' % q, self.quantile[q])

    def hazard_maps(self, curves):
        """
        Compute the hazard maps associated to the curves
        """
        n, p = len(self.sitecol), len(self.oqparam.poes)
        maps = zero_maps((n, p), self.oqparam.imtls)
        for imt in curves.dtype.fields:
            maps[imt] = calc.compute_hazard_maps(
                curves[imt], self.oqparam.imtls[imt], self.oqparam.poes)
        return maps

    def store_curves(self, kind, curves, rlz=None):
        """
        Store all kind of curves, optionally computing maps and uhs curves.

        :param kind: the kind of curves to store
        :param curves: an array of N curves to store
        :param rlz: hazard realization, if any
        """
        if not self.persistent:  # do nothing
            return
        oq = self.oqparam
        self._store('hcurves/' + kind, curves, rlz)
        if oq.hazard_maps or oq.uniform_hazard_spectra:
            # hmaps is a composite array of shape (N, P)
            hmaps = self.hazard_maps(curves)
            if oq.hazard_maps:
                self._store('hmaps/' + kind, hmaps, rlz, poes=oq.poes)
            if oq.uniform_hazard_spectra:
                # uhs is an array of shape (N, I, P)
                self._store('uhs/' + kind, calc.make_uhs(hmaps), rlz,
                            poes=oq.poes)

    def _store(self, name, curves, rlz, **kw):
        self.datastore.hdf5[name] = curves
        dset = self.datastore.hdf5[name]
        if rlz is not None:
            dset.attrs['uid'] = rlz.uid
        for k, v in kw.items():
            dset.attrs[k] = v


def is_effective_trt_model(result_dict, trt_model):
    """
    Returns True on tectonic region types
    which ID in contained in the result_dict.

    :param result_dict: a dictionary with keys (trt_id, gsim)
    """
    return any(trt_model.id == key[0] for key in result_dict)


@parallel.litetask
def classical_tiling(calculator, sitecol, position, tileno, monitor):
    """
    :param calculator:
        a ClassicalCalculator instance
    :param sitecol:
        the site collection of the current tile
    :param position:
        position of the current tile in the full site collection
    :param tileno:
        the tile ordinal
    :param monitor:
        a monitor instance
    :returns:
        a dictionary file name -> full path for each exported file
    """
    calculator.sitecol = sitecol
    calculator.tileno = '.%04d' % tileno
    curves_by_trt_gsim = calculator.execute()
    curves_by_trt_gsim.indices = list(range(position, position + len(sitecol)))
    # build the correct realizations from the (reduced) logic tree
    calculator.rlzs_assoc = calculator.csm.get_rlzs_assoc(
        partial(is_effective_trt_model, curves_by_trt_gsim))
    n_levels = sum(len(imls) for imls in calculator.oqparam.imtls.values())
    tup = (len(calculator.sitecol), n_levels, len(calculator.rlzs_assoc),
           len(calculator.rlzs_assoc.realizations))
    logging.info('Processed tile %d, (sites, levels, keys, rlzs)=%s',
                 tileno, tup)
    return curves_by_trt_gsim


def agg_curves_by_trt_gsim(acc, curves_by_trt_gsim):
    """
    :param acc: AccumDict (trt_id, gsim) -> N curves
    :param curves_by_trt_gsim: AccumDict (trt_id, gsim) -> T curves

    where N is the total number of sites and T the number of sites
    in the current tile. Works by side effect, by updating the accumulator.
    """
    for k in curves_by_trt_gsim:
        if k == 'calc_times':
            acc[k].extend(curves_by_trt_gsim[k])
        else:
            acc[k][curves_by_trt_gsim.indices] = curves_by_trt_gsim[k]
    return acc


@base.calculators.add('classical_tiling')
class ClassicalTilingCalculator(ClassicalCalculator):
    """
    Classical Tiling calculator
    """
    SourceProcessor = source.SourceFilter

    def execute(self):
        """
        Split the computation by tiles which are run in parallel.
        """
        monitor = self.monitor.new(self.core_func.__name__)
        monitor.oqparam = oq = self.oqparam
        self.tiles = split_in_blocks(
            self.sitecol, self.oqparam.concurrent_tasks or 1)
        oq.concurrent_tasks = 0
        calculator = ClassicalCalculator(
            self.oqparam, monitor, persistent=False)
        calculator.csm = self.csm
        rlzs_assoc = self.csm.get_rlzs_assoc()
        self.rlzs_assoc = calculator.rlzs_assoc = rlzs_assoc

        # parallelization
        all_args = []
        position = 0
        for (i, tile) in enumerate(self.tiles):
            all_args.append((calculator, SiteCollection(tile),
                             position, i, monitor))
            position += len(tile)
        acc = {trt_gsim: zero_curves(len(self.sitecol), oq.imtls)
               for trt_gsim in calculator.rlzs_assoc}
        acc['calc_times'] = []
        return parallel.starmap(classical_tiling, all_args).reduce(
            agg_curves_by_trt_gsim, acc)<|MERGE_RESOLUTION|>--- conflicted
+++ resolved
@@ -168,13 +168,8 @@
     curves_by_gsim = hazard_curves_per_trt(
         sources, sitecol, imtls, gsims, truncation_level,
         source_site_filter=source_site_distance_filter(max_dist),
-<<<<<<< HEAD
         maximum_distance=max_dist, bbs=bbs, monitor=monitor)
-    dic = dict(monitor=monitor, bbs=bbs)
-=======
-        maximum_distance=max_dist, monitor=monitor)
-    dic = dict(calc_times=monitor.calc_times)
->>>>>>> d4b9e9b3
+    dic = dict(calc_times=monitor.calc_times, bbs=bbs)
     for gsim, curves in zip(gsims, curves_by_gsim):
         dic[trt_model_id, str(gsim)] = curves
     return dic
@@ -185,16 +180,11 @@
     Aggregate dictionaries of hazard curves by updating the accumulator
     """
     for key in val:
-<<<<<<< HEAD
-        if key == 'monitor':
-            acc['calc_times'].extend(val[key].calc_times)
+        if key == 'calc_times':
+            acc[key].extend(val[key])
         elif key == 'bbs':
             for bb in val['bbs']:
                 acc['bb_dict'][bb.lt_model_id, bb.site_id].update_bb(bb)
-=======
-        if key == 'calc_times':
-            acc[key].extend(val[key])
->>>>>>> d4b9e9b3
         else:  # aggregate curves
             acc[key] = agg_curves(acc[key], val[key])
     return acc
@@ -256,11 +246,7 @@
             concurrent_tasks=self.oqparam.concurrent_tasks,
             weight=operator.attrgetter('weight'),
             key=operator.attrgetter('trt_model_id'))
-<<<<<<< HEAD
         self.bb_dict = curves_by_trt_gsim.pop('bb_dict', {})
-        monitor.flush()
-=======
->>>>>>> d4b9e9b3
         if self.persistent:
             store_source_chunks(self.datastore)
         return curves_by_trt_gsim
