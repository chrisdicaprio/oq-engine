# -*- coding: utf-8 -*-
# vim: tabstop=4 shiftwidth=4 softtabstop=4
#
# Copyright (C) 2014-2020 GEM Foundation
#
# OpenQuake is free software: you can redistribute it and/or modify it
# under the terms of the GNU Affero General Public License as published
# by the Free Software Foundation, either version 3 of the License, or
# (at your option) any later version.
#
# OpenQuake is distributed in the hope that it will be useful,
# but WITHOUT ANY WARRANTY; without even the implied warranty of
# MERCHANTABILITY or FITNESS FOR A PARTICULAR PURPOSE.  See the
# GNU Affero General Public License for more details.
#
# You should have received a copy of the GNU Affero General Public License
# along with OpenQuake. If not, see <http://www.gnu.org/licenses/>.
import io
import os
import time
import copy
import psutil
import pprint
import logging
import operator
from datetime import datetime
import numpy
try:
    from PIL import Image
except ImportError:
    Image = None
from openquake.baselib import parallel, performance, hdf5
from openquake.baselib.python3compat import encode
from openquake.baselib.general import (
    AccumDict, DictArray, block_splitter, groupby, humansize, get_nbytes_msg)
from openquake.hazardlib.contexts import ContextMaker, get_effect
from openquake.hazardlib.calc.hazard_curve import classical as hazclassical
from openquake.hazardlib.probability_map import ProbabilityMap
from openquake.hazardlib.sourceconverter import SourceGroup
from openquake.commonlib import calc, util, logs
from openquake.calculators import getters
from openquake.calculators import base

U16 = numpy.uint16
U32 = numpy.uint32
F32 = numpy.float32
F64 = numpy.float64
TWO32 = 2 ** 32
get_weight = operator.attrgetter('weight')
grp_extreme_dt = numpy.dtype([('et_id', U16), ('grp_trt', hdf5.vstr),
                             ('extreme_poe', F32)])


def get_source_id(src):  # used in submit_tasks
    return src.source_id.split(':')[0]


def get_extreme_poe(array, imtls):
    """
    :param array: array of shape (L, G) with L=num_levels, G=num_gsims
    :param imtls: DictArray imt -> levels
    :returns:
        the maximum PoE corresponding to the maximum level for IMTs and GSIMs
    """
    return max(array[imtls(imt).stop - 1].max() for imt in imtls)


def classical(srcs, rlzs_by_gsim, params, monitor):
    """
    Read the SourceFilter and call the classical calculator in hazardlib
    """
    srcfilter = monitor.read('srcfilter')
    return hazclassical(srcs, srcfilter, rlzs_by_gsim, params, monitor)


def classical_split_filter(sources, rlzs_by_gsim, params, monitor):
    """
    Compute the PoEs from filtered sources.
    """
    minw = params['min_weight']
    if params['split_sources']:
        maxw = params['max_weight'] / 5  # produce more subtasks
    else:
        maxw = params['max_weight'] / 2
    blocks = list(block_splitter(sources, maxw, get_weight))
    if not blocks:
        yield {'pmap': {}, 'extra': {}}
        return
    heavy = []
    light = list(blocks[-1])
    for block in blocks[:-1]:
        if block.weight < minw:  # extend light sources
            light.extend(block)
        else:  # heavy block, turn it into a subtask
            heavy.append(int(block.weight))
            yield classical, block, rlzs_by_gsim, params
    if heavy:
        msg = 'produced %d subtask with weights %s' % (len(heavy), heavy)
        try:
            logs.dbcmd(
                'log', monitor.calc_id, datetime.utcnow(), 'DEBUG',
                'classical_split_filter#%d' % monitor.task_no, msg)
        except Exception:
            # a foreign key error in case of `oq run` is expected
            print(msg)
    yield classical(light, rlzs_by_gsim, params, monitor)


def preclassical(srcs, params, monitor):
    """
    Prefilter and weight the sources
    """
    srcfilter = monitor.read('srcfilter')
    calc_times = AccumDict(accum=numpy.zeros(3, F32))  # nrups, nsites, time
    sources = []
    filt = srcfilter.split if params['split_sources'] else srcfilter.filter
    for src, sites in filt(srcs):
        t0 = time.time()
        src.num_ruptures = src.count_ruptures()
        dt = time.time() - t0
        calc_times[src.id] += F32([src.num_ruptures, len(sites), dt])
        sources.extend(srcs)
    return dict(sources=sources, calc_times=calc_times)


def store_ctxs(dstore, rupdata, grp_id):
    """
    Store contexts with the same magnitude in the datastore
    """
    nr = len(rupdata['mag'])
    rupdata['nsites'] = numpy.array([len(s) for s in rupdata['sids_']])
    rupdata['grp_id'] = numpy.repeat(grp_id, nr)
    nans = numpy.repeat(numpy.nan, nr)
    for par in dstore['rup']:
        n = 'rup/' + par
        if par.endswith('_'):
            if par in rupdata:
                dstore.hdf5.save_vlen(n, rupdata[par])
            else:  # add nr empty rows
                dstore[n].resize((len(dstore[n]) + nr,))
        else:
            hdf5.extend(dstore[n], rupdata.get(par, nans))


@base.calculators.add('classical', 'preclassical', 'ucerf_classical')
class ClassicalCalculator(base.HazardCalculator):
    """
    Classical PSHA calculator
    """
    core_task = classical_split_filter
    accept_precalc = ['classical']

    def agg_dicts(self, acc, dic):
        """
        Aggregate dictionaries of hazard curves by updating the accumulator.

        :param acc: accumulator dictionary
        :param dic: dict with keys pmap, calc_times, rup_data
        """
        # NB: dic should be a dictionary, but when the calculation dies
        # for an OOM it can become None, thus giving a very confusing error
        if dic is None:
            raise MemoryError('You ran out of memory!')
        pmap = dic['pmap']
        extra = dic['extra']
        if not pmap:
            return acc
        grp_id = extra['grp_id']
        if self.oqparam.disagg_by_src:
            # store the poes for the given source
            pmap.grp_id = grp_id
            acc[extra['source_id'].split(':')[0]] = pmap

        trt = extra.pop('trt')
        self.maxradius = max(self.maxradius, extra.pop('maxradius'))
        with self.monitor('aggregate curves'):
            self.totrups += extra['totrups']
            d = dic['calc_times']  # srcid -> eff_rups, eff_sites, dt
            self.calc_times += d
            srcids = set()
            eff_rups = 0
            eff_sites = 0
            for srcid, rec in d.items():
                srcids.add(srcid)
                eff_rups += rec[0]
                if rec[0]:
                    eff_sites += rec[1] / rec[0]
            self.by_task[extra['task_no']] = (
                eff_rups, eff_sites, sorted(srcids))
            if pmap and grp_id in acc:
                acc[grp_id] |= pmap
            else:
                acc[grp_id] = copy.copy(pmap)
            acc.eff_ruptures[trt] += eff_rups

            # store rup_data if there are few sites
            if self.few_sites:
                store_ctxs(self.datastore, dic['rup_data'], grp_id)

        return acc

    def acc0(self):
        """
        Initial accumulator, a dict et_id -> ProbabilityMap(L, G)
        """
        zd = AccumDict()
        params = {'grp_id', 'occurrence_rate', 'clon_', 'clat_', 'rrup_',
                  'nsites', 'probs_occur_', 'sids_', 'src_id'}
        gsims_by_trt = self.full_lt.get_gsims_by_trt()
        for trt, gsims in gsims_by_trt.items():
            cm = ContextMaker(trt, gsims)
            params.update(cm.REQUIRES_RUPTURE_PARAMETERS)
            for dparam in cm.REQUIRES_DISTANCES:
                params.add(dparam + '_')
        zd.eff_ruptures = AccumDict(accum=0)  # trt -> eff_ruptures
        mags = set()
        for trt, dset in self.datastore['source_mags'].items():
            mags.update(dset[:])
        mags = sorted(mags)
        if self.few_sites:
            for param in params:
                if param == 'sids_':
                    dt = hdf5.vuint16
                elif param == 'probs_occur_':
                    dt = hdf5.vfloat64
                elif param.endswith('_'):
                    dt = hdf5.vfloat32
                elif param == 'src_id':
                    dt = U32
                elif param in {'nsites', 'grp_id'}:
                    dt = U16
                else:
                    dt = F32
                self.datastore.create_dset('rup/' + param, dt, (None,),
                                           compression='gzip')
            dset = self.datastore.getitem('rup')
            dset.attrs['__pdcolumns__'] = ' '.join(params)
        self.by_task = {}  # task_no => src_ids
        self.totrups = 0  # total number of ruptures before collapsing
        self.maxradius = 0
        self.Ns = len(self.csm.source_info)
        if self.oqparam.disagg_by_src:
            sources = self.get_source_ids()
            self.datastore.create_dset(
                'disagg_by_src', F32,
                (self.N, self.R, self.M, self.L1, self.Ns))
            self.datastore.set_shape_attrs(
                'disagg_by_src', site_id=self.N, rlz_id=self.R,
                imt=list(self.oqparam.imtls), lvl=self.L1, src_id=sources)
        return zd

    def get_source_ids(self):
        """
        :returns: the unique source IDs contained in the composite model
        """
        oq = self.oqparam
        self.M = len(oq.imtls)
        self.L1 = len(oq.imtls.array) // self.M
        sources = encode([src_id for src_id in self.csm.source_info])
        size, msg = get_nbytes_msg(
            dict(N=self.N, R=self.R, M=self.M, L1=self.L1, Ns=self.Ns))
        ps = 'pointSource' in self.full_lt.source_model_lt.source_types
        if size > TWO32 and not ps:
            raise RuntimeError('The matrix disagg_by_src is too large: %s'
                               % msg)
        elif size > TWO32:
            msg = ('The source model contains point sources: you cannot set '
                   'disagg_by_src=true unless you convert them to multipoint '
                   'sources with the command oq upgrade_nrml --multipoint %s'
                   ) % oq.base_path
            raise RuntimeError(msg)
        return sources

    def init(self):
        super().init()
        if self.oqparam.hazard_calculation_id:
            full_lt = self.datastore.parent['full_lt']
        else:
            full_lt = self.csm.full_lt
        et_ids = self.datastore['et_ids'][:]
        rlzs_by_gsim_list = full_lt.get_rlzs_by_gsim_list(et_ids)
        rlzs_by_g = []
        for rlzs_by_gsim in rlzs_by_gsim_list:
            for rlzs in rlzs_by_gsim.values():
                rlzs_by_g.append(rlzs)
        self.datastore.create_dset('rlzs_by_grp', hdf5.vuint32)
        self.datastore.hdf5.save_vlen(
            'rlzs_by_g', [U32(rlzs) for rlzs in rlzs_by_g])
        poes_shape = (self.N, len(self.oqparam.imtls.array), len(rlzs_by_g))
        size = numpy.prod(poes_shape) * 8
        logging.info('Requiring %s for ProbabilityMap of shape %s',
                     humansize(size), poes_shape)
        avail = psutil.virtual_memory().available
        if avail < 1.5 * size:
            raise MemoryError(
                'You have only %s of free RAM' % humansize(avail))
        self.datastore.create_dset('_poes', F64, poes_shape)
        if not self.oqparam.hazard_calculation_id:
            self.datastore.swmr_on()

    def execute(self):
        """
        Run in parallel `core_task(sources, sitecol, monitor)`, by
        parallelizing on the sources according to their weight and
        tectonic region type.
        """
        oq = self.oqparam
        if oq.hazard_calculation_id and not oq.compare_with_classical:
            with util.read(self.oqparam.hazard_calculation_id) as parent:
                self.full_lt = parent['full_lt']
            self.calc_stats()  # post-processing
            return {}

        assert oq.max_sites_per_tile > oq.max_sites_disagg, (
            oq.max_sites_per_tile, oq.max_sites_disagg)
        psd = self.set_psd()
        performance.Monitor.save(
            self.datastore, 'srcfilter', self.src_filter())
        srcs = self.csm.get_sources(atomic=False)
        if srcs:
            res = parallel.Starmap.apply(
                preclassical,
                (srcs, self.params),
                concurrent_tasks=oq.concurrent_tasks or 1,
                h5=self.datastore.hdf5).reduce()
            if oq.calculation_mode == 'preclassical':
                self.store_source_info(res['calc_times'], nsites=True)
                self.datastore['full_lt'] = self.csm.full_lt
                self.datastore.swmr_on()  # fixes HDF5 error in build_hazard
                return

            dic = groupby(res['sources'], operator.attrgetter('grp_id'))
            self.csm.src_groups = [
                sg for sg in self.csm.src_groups if sg.atomic]
            for grp_id, sources in dic.items():
                sg = SourceGroup(sources[0].tectonic_region_type)
                sg.sources = sources
                self.csm.src_groups.append(sg)
            self.update_source_info(res['calc_times'], nsites=True)

        # if OQ_SAMPLE_SOURCES is set extract one source for group
        ss = os.environ.get('OQ_SAMPLE_SOURCES')
        if ss:
            logging.info('Reducing the number of sources')
            for sg in self.csm.src_groups:
                if not sg.atomic:
                    src = max(
                        sg, key=operator.attrgetter('nsites', 'source_id'))
                    sg.sources = [src]
<<<<<<< HEAD
=======

        print(self.csm)
        mags = self.datastore['source_mags']  # by TRT
        if len(mags) == 0:  # everything was discarded
            raise RuntimeError('All sources were discarded!?')
        gsims_by_trt = self.full_lt.get_gsims_by_trt()
        mags_by_trt = {}
        for trt in mags:
            mags_by_trt[trt] = mags[trt][()]
        psd = oq.pointsource_distance
        if psd is not None:
            psd.interp(mags_by_trt)
            for trt, dic in psd.ddic.items():
                # the sum is zero for {'default': [(1, 0), (10, 0)]}
                if sum(dic.values()):
                    it = list(dic.items())
                    md = '%s->%d ... %s->%d' % (it[0] + it[-1])
                    logging.info('ps_dist %s: %s', trt, md)
        imts_with_period = [imt for imt in oq.imtls
                            if imt == 'PGA' or imt.startswith('SA')]
        imts_ok = len(imts_with_period) == len(oq.imtls)
        if (imts_ok and psd and psd.suggested()) or (
                imts_ok and oq.minimum_intensity):
            aw = get_effect(mags_by_trt, self.sitecol.one(), gsims_by_trt, oq)
            if psd:
                dic = {trt: [(float(mag), int(dst))
                             for mag, dst in psd.ddic[trt].items()]
                       for trt in psd.ddic if trt != 'default'}
                logging.info('pointsource_distance=\n%s', pprint.pformat(dic))
            if len(vars(aw)) > 1:  # more than _extra
                self.datastore['effect_by_mag_dst'] = aw
>>>>>>> dc8f15d6
        smap = parallel.Starmap(classical, h5=self.datastore.hdf5)
        self.submit_tasks(smap)
        acc0 = self.acc0()  # create the rup/ datasets BEFORE swmr_on()
        self.datastore.swmr_on()
        smap.h5 = self.datastore.hdf5
        self.calc_times = AccumDict(accum=numpy.zeros(3, F32))
        try:
            acc = smap.reduce(self.agg_dicts, acc0)
            self.store_rlz_info(acc.eff_ruptures)
        finally:
            source_ids = self.store_source_info(self.calc_times)
            if self.by_task:
                logging.info('Storing by_task information')
                num_tasks = max(self.by_task) + 1,
                er = self.datastore.create_dset('by_task/eff_ruptures',
                                                U32, num_tasks)
                es = self.datastore.create_dset('by_task/eff_sites',
                                                U32, num_tasks)
                si = self.datastore.create_dset('by_task/srcids',
                                                hdf5.vstr, num_tasks,
                                                fillvalue=None)
                for task_no, rec in self.by_task.items():
                    effrups, effsites, srcids = rec
                    er[task_no] = effrups
                    es[task_no] = effsites
                    si[task_no] = ' '.join(source_ids[s] for s in srcids)
                self.by_task.clear()
        self.numrups = sum(arr[0] for arr in self.calc_times.values())
        numsites = sum(arr[1] for arr in self.calc_times.values())
        logging.info('Effective number of ruptures: {:_d}/{:_d}'.format(
            int(self.numrups), self.totrups))
        logging.info('Effective number of sites per rupture: %d',
                     numsites / self.numrups)
        if psd:
            psdist = max(max(psd.ddic[trt].values()) for trt in psd.ddic)
            if psdist and self.maxradius >= psdist / 2:
                logging.warning('The pointsource_distance of %d km is too '
                                'small compared to a maxradius of %d km',
                                psdist, self.maxradius)
        self.calc_times.clear()  # save a bit of memory
        return acc

    def set_psd(self):
        """
        Set the pointsource_distance
        """
        oq = self.oqparam
        mags = self.datastore['source_mags']  # by TRT
        if len(mags) == 0:  # everything was discarded
            raise RuntimeError('All sources were discarded!?')
        gsims_by_trt = self.full_lt.get_gsims_by_trt()
        mags_by_trt = {}
        for trt in mags:
            mags_by_trt[trt] = mags[trt][()]
        psd = oq.pointsource_distance
        if psd is not None:
            psd.interp(mags_by_trt)
            for trt, dic in psd.ddic.items():
                # the sum is zero for {'default': [(1, 0), (10, 0)]}
                if sum(dic.values()):
                    it = list(dic.items())
                    md = '%s->%d ... %s->%d' % (it[0] + it[-1])
                    logging.info('ps_dist %s: %s', trt, md)
        imts_with_period = [imt for imt in oq.imtls
                            if imt == 'PGA' or imt.startswith('SA')]
        imts_ok = len(imts_with_period) == len(oq.imtls)
        if (imts_ok and psd and psd.suggested()) or (
                imts_ok and oq.minimum_intensity):
            aw = get_effect(mags_by_trt, self.sitecol.one(), gsims_by_trt, oq)
            if psd:
                dic = {trt: [(float(mag), int(dst))
                             for mag, dst in psd.ddic[trt].items()]
                       for trt in psd.ddic if trt != 'default'}
                logging.info('pointsource_distance=\n%s', pprint.pformat(dic))
            if len(vars(aw)) > 1:  # more than _extra
                self.datastore['effect_by_mag_dst'] = aw
        hint = 1 if self.N <= oq.max_sites_disagg else numpy.ceil(
            self.N / oq.max_sites_per_tile)
        self.params = dict(
            truncation_level=oq.truncation_level,
            imtls=oq.imtls, reqv=oq.get_reqv(),
            pointsource_distance=getattr(oq.pointsource_distance, 'ddic', {}),
            point_rupture_bins=oq.point_rupture_bins,
            shift_hypo=oq.shift_hypo,
            min_weight=oq.min_weight,
            collapse_level=oq.collapse_level, hint=hint,
            max_sites_disagg=oq.max_sites_disagg,
            split_sources=oq.split_sources, af=self.af)
        return psd

    def submit_tasks(self, smap):
        """
        Submit tasks to the passed Starmap
        """
        oq = self.oqparam
        src_groups = self.csm.src_groups
        totweight = 0
        et_ids = self.datastore['et_ids'][:]
        rlzs_by_gsim_list = self.full_lt.get_rlzs_by_gsim_list(et_ids)
        for rlzs_by_gsim, sg in zip(rlzs_by_gsim_list, src_groups):
            for src in sg:
                src.ngsims = len(rlzs_by_gsim)
                totweight += src.weight
                if src.code == b'C' and src.num_ruptures > 20_000:
                    msg = ('{} is suspiciously large, containing {:_d} '
                           'ruptures with complex_fault_mesh_spacing={} km')
                    spc = oq.complex_fault_mesh_spacing
                    logging.info(msg.format(src, src.num_ruptures, spc))
        C = oq.concurrent_tasks or 1
        if oq.disagg_by_src or oq.is_ucerf():
            f1, f2 = classical, classical
            max_weight = max(totweight / C, oq.min_weight) / 5
        else:
            f1, f2 = classical, classical_split_filter
            max_weight = max(totweight / C, oq.min_weight)
        self.params['max_weight'] = max_weight
        logging.info('tot_weight={:_d}, max_weight={:_d}'.format(
            int(totweight), int(max_weight)))
        for rlzs_by_gsim, sg in zip(rlzs_by_gsim_list, src_groups):
            nb = 0
            if sg.atomic:
                # do not split atomic groups
                nb += 1
                smap.submit((sg, rlzs_by_gsim, self.params), f1)
            else:  # regroup the sources in blocks
                blks = (groupby(sg, get_source_id).values()
                        if oq.disagg_by_src
                        else block_splitter(sg, 2 * max_weight,
                                            get_weight, sort=True))
                blocks = list(blks)
                nb += len(blocks)
                for block in blocks:
                    logging.debug('Sending %d source(s) with weight %d',
                                  len(block), sum(src.weight for src in block))
                    smap.submit((block, rlzs_by_gsim, self.params), f2)

            w = sum(src.weight for src in sg)
            it = sorted(oq.maximum_distance.ddic[sg.trt].items())
            md = '%s->%d ... %s->%d' % (it[0] + it[-1])
            logging.info('max_dist={}, gsims={}, weight={:_d}, blocks={}'.
                         format(md, len(rlzs_by_gsim), int(w), nb))
        return rlzs_by_gsim_list

    def save_hazard(self, acc, pmap_by_kind):
        """
        Works by side effect by saving hcurves and hmaps on the datastore

        :param acc: ignored
        :param pmap_by_kind: a dictionary of ProbabilityMaps

        kind can be ('hcurves', 'mean'), ('hmaps', 'mean'),  ...
        """
        with self.monitor('saving statistics'):
            for kind in pmap_by_kind:  # i.e. kind == 'hcurves-stats'
                pmaps = pmap_by_kind[kind]
                if kind in ('hmaps-rlzs', 'hmaps-stats'):
                    # pmaps is a list of R pmaps
                    dset = self.datastore.getitem(kind)
                    for r, pmap in enumerate(pmaps):
                        for s in pmap:
                            dset[s, r] = pmap[s].array  # shape (M, P)
                elif kind in ('hcurves-rlzs', 'hcurves-stats'):
                    dset = self.datastore.getitem(kind)
                    for r, pmap in enumerate(pmaps):
                        for s in pmap:
                            dset[s, r] = pmap[s].array.reshape(self.M, self.L1)
            self.datastore.flush()

    def post_execute(self, pmap_by_key):
        """
        Collect the hazard curves by realization and export them.

        :param pmap_by_key:
            a dictionary key -> hazard curves
        """
        nr = {name: len(dset['mag']) for name, dset in self.datastore.items()
              if name.startswith('rup_')}
        if nr:  # few sites, log the number of ruptures per magnitude
            logging.info('%s', nr)
        oq = self.oqparam
        et_ids = self.datastore['et_ids'][:]
        rlzs_by_gsim_list = self.full_lt.get_rlzs_by_gsim_list(et_ids)
        slice_by_g = getters.get_slice_by_g(rlzs_by_gsim_list)
        data = []
        weights = [rlz.weight for rlz in self.realizations]
        pgetter = getters.PmapGetter(
            self.datastore, weights, self.sitecol.sids, oq.imtls)
        logging.info('Saving _poes')
        enum = enumerate(self.datastore['source_info']['source_id'])
        srcid = {source_id: i for i, source_id in enum}
        with self.monitor('saving probability maps'):
            for key, pmap in pmap_by_key.items():
                if isinstance(key, str):  # disagg_by_src
                    rlzs_by_gsim = rlzs_by_gsim_list[pmap.grp_id]
                    self.datastore['disagg_by_src'][..., srcid[key]] = (
                        pgetter.get_hcurves(pmap, rlzs_by_gsim))
                elif pmap:  # pmap can be missing if the group is filtered away
                    # key is the group ID
                    trt = self.full_lt.trt_by_et[et_ids[key][0]]
                    # avoid saving PoEs == 1
                    base.fix_ones(pmap)
                    sids = sorted(pmap)
                    arr = numpy.array([pmap[sid].array for sid in sids])
                    self.datastore['_poes'][sids, :, slice_by_g[key]] = arr
                    extreme = max(
                        get_extreme_poe(pmap[sid].array, oq.imtls)
                        for sid in pmap)
                    data.append((key, trt, extreme))
        if oq.hazard_calculation_id is None and '_poes' in self.datastore:
            self.datastore['disagg_by_grp'] = numpy.array(
                sorted(data), grp_extreme_dt)
            self.datastore.swmr_on()  # needed
            self.calc_stats()

    def calc_stats(self):
        oq = self.oqparam
        hstats = oq.hazard_stats()
        # initialize datasets
        imls = oq.imtls.array
        N = len(self.sitecol.complete)
        P = len(oq.poes)
        M = self.M = len(oq.imtls)
        imts = list(oq.imtls)
        if oq.soil_intensities is not None:
            L = M * len(oq.soil_intensities)
        else:
            L = len(imls)
        L1 = self.L1 = L // M
        R = len(self.realizations)
        S = len(hstats)
        if R > 1 and oq.individual_curves or not hstats:
            self.datastore.create_dset('hcurves-rlzs', F32, (N, R, M, L1))
            self.datastore.set_shape_attrs(
                'hcurves-rlzs', site_id=N, rlz_id=R, imt=imts, lvl=L1)
            if oq.poes:
                self.datastore.create_dset('hmaps-rlzs', F32, (N, R, M, P))
                self.datastore.set_shape_attrs(
                    'hmaps-rlzs', site_id=N, rlz_id=R,
                    imt=list(oq.imtls), poe=oq.poes)
        if hstats:
            self.datastore.create_dset('hcurves-stats', F32, (N, S, M, L1))
            self.datastore.set_shape_attrs(
                'hcurves-stats', site_id=N, stat=list(hstats),
                imt=imts, lvl=numpy.arange(L1))
            if oq.poes:
                self.datastore.create_dset('hmaps-stats', F32, (N, S, M, P))
                self.datastore.set_shape_attrs(
                    'hmaps-stats', site_id=N, stat=list(hstats),
                    imt=list(oq.imtls), poe=oq.poes)
        ct = oq.concurrent_tasks or 1
        logging.info('Building hazard statistics')
        self.weights = [rlz.weight for rlz in self.realizations]
        dstore = (self.datastore.parent if oq.hazard_calculation_id
                  else self.datastore)
        allargs = [  # this list is very fast to generate
            (getters.PmapGetter(
                dstore, self.weights, t.sids, oq.imtls, oq.poes),
             N, hstats, oq.individual_curves, oq.max_sites_disagg,
             self.amplifier)
            for t in self.sitecol.split_in_tiles(ct)]
        if self.few_sites:
            dist = 'no'
        else:
            dist = None  # parallelize as usual
        if oq.hazard_calculation_id is None:  # essential before Starmap
            self.datastore.swmr_on()
        parallel.Starmap(
            build_hazard, allargs, distribute=dist, h5=self.datastore.hdf5
        ).reduce(self.save_hazard)
        if 'hmaps-stats' in self.datastore:
            hmaps = self.datastore.sel('hmaps-stats', stat='mean')  # NSMP
            maxhaz = hmaps.max(axis=(0, 1, 3))
            mh = dict(zip(self.oqparam.imtls, maxhaz))
            logging.info('The maximum hazard map values are %s', mh)
            if Image is None or not self.from_engine:  # missing PIL
                return
            M, P = hmaps.shape[2:]
            logging.info('Saving %dx%d mean hazard maps', M, P)
            inv_time = oq.investigation_time
            allargs = []
            for m, imt in enumerate(self.oqparam.imtls):
                for p, poe in enumerate(self.oqparam.poes):
                    dic = dict(m=m, p=p, imt=imt, poe=poe, inv_time=inv_time,
                               calc_id=self.datastore.calc_id,
                               array=hmaps[:, 0, m, p])
                    allargs.append((dic, self.sitecol.lons, self.sitecol.lats))
            smap = parallel.Starmap(make_hmap_png, allargs)
            for dic in smap:
                self.datastore['png/hmap_%(m)d_%(p)d' % dic] = dic['img']


def make_hmap_png(hmap, lons, lats):
    """
    :param hmap:
        a dictionary with keys calc_id, m, p, imt, poe, inv_time, array
    :param lons: an array of longitudes
    :param lats: an array of latitudes
    :returns: an Image object containing the hazard map
    """
    import matplotlib.pyplot as plt
    fig = plt.figure()
    ax = fig.add_subplot(111)
    ax.grid(True)
    ax.set_title('hmap for IMT=%(imt)s, poe=%(poe)s\ncalculation %(calc_id)d,'
                 'inv_time=%(inv_time)dy' % hmap)
    ax.set_ylabel('Longitude')
    coll = ax.scatter(lons, lats, c=hmap['array'], cmap='jet')
    plt.colorbar(coll)
    bio = io.BytesIO()
    plt.savefig(bio, format='png')
    return dict(img=Image.open(bio), m=hmap['m'], p=hmap['p'])


def build_hazard(pgetter, N, hstats, individual_curves,
                 max_sites_disagg, amplifier, monitor):
    """
    :param pgetter: an :class:`openquake.commonlib.getters.PmapGetter`
    :param N: the total number of sites
    :param hstats: a list of pairs (statname, statfunc)
    :param individual_curves: if True, also build the individual curves
    :param max_sites_disagg: if there are less sites than this, store rup info
    :param amplifier: instance of Amplifier or None
    :param monitor: instance of Monitor
    :returns: a dictionary kind -> ProbabilityMap

    The "kind" is a string of the form 'rlz-XXX' or 'mean' of 'quantile-XXX'
    used to specify the kind of output.
    """
    with monitor('read PoEs'):
        pgetter.init()
        if amplifier:
            with hdf5.File(pgetter.filename, 'r') as f:
                ampcode = f['sitecol'].ampcode
            imtls = DictArray({imt: amplifier.amplevels
                               for imt in pgetter.imtls})
        else:
            imtls = pgetter.imtls
    poes, weights = pgetter.poes, pgetter.weights
    M = len(imtls)
    P = len(poes)
    L = len(imtls.array)
    R = len(weights)
    S = len(hstats)
    pmap_by_kind = {}
    if R > 1 and individual_curves or not hstats:
        pmap_by_kind['hcurves-rlzs'] = [ProbabilityMap(L) for r in range(R)]
        if poes:
            pmap_by_kind['hmaps-rlzs'] = [
                ProbabilityMap(M, P) for r in range(R)]
    if hstats:
        pmap_by_kind['hcurves-stats'] = [ProbabilityMap(L) for r in range(S)]
        if poes:
            pmap_by_kind['hmaps-stats'] = [
                ProbabilityMap(M, P) for r in range(S)]
    combine_mon = monitor('combine pmaps', measuremem=False)
    compute_mon = monitor('compute stats', measuremem=False)
    for sid in pgetter.sids:
        with combine_mon:
            pcurves = pgetter.get_pcurves(sid)
            if amplifier:
                pcurves = amplifier.amplify(ampcode[sid], pcurves)
                # NB: the pcurves have soil levels != IMT levels
        if sum(pc.array.sum() for pc in pcurves) == 0:  # no data
            continue
        with compute_mon:
            if hstats:
                arr = numpy.array([pc.array for pc in pcurves])
                for s, (statname, stat) in enumerate(hstats.items()):
                    pc = getters.build_stat_curve(arr, imtls, stat, weights)
                    pmap_by_kind['hcurves-stats'][s][sid] = pc
                    if poes:
                        hmap = calc.make_hmap(pc, imtls, poes, sid)
                        pmap_by_kind['hmaps-stats'][s].update(hmap)
            if R > 1 and individual_curves or not hstats:
                for pmap, pc in zip(pmap_by_kind['hcurves-rlzs'], pcurves):
                    pmap[sid] = pc
                if poes:
                    for r, pc in enumerate(pcurves):
                        hmap = calc.make_hmap(pc, imtls, poes, sid)
                        pmap_by_kind['hmaps-rlzs'][r].update(hmap)
    return pmap_by_kind<|MERGE_RESOLUTION|>--- conflicted
+++ resolved
@@ -347,40 +347,7 @@
                     src = max(
                         sg, key=operator.attrgetter('nsites', 'source_id'))
                     sg.sources = [src]
-<<<<<<< HEAD
-=======
-
         print(self.csm)
-        mags = self.datastore['source_mags']  # by TRT
-        if len(mags) == 0:  # everything was discarded
-            raise RuntimeError('All sources were discarded!?')
-        gsims_by_trt = self.full_lt.get_gsims_by_trt()
-        mags_by_trt = {}
-        for trt in mags:
-            mags_by_trt[trt] = mags[trt][()]
-        psd = oq.pointsource_distance
-        if psd is not None:
-            psd.interp(mags_by_trt)
-            for trt, dic in psd.ddic.items():
-                # the sum is zero for {'default': [(1, 0), (10, 0)]}
-                if sum(dic.values()):
-                    it = list(dic.items())
-                    md = '%s->%d ... %s->%d' % (it[0] + it[-1])
-                    logging.info('ps_dist %s: %s', trt, md)
-        imts_with_period = [imt for imt in oq.imtls
-                            if imt == 'PGA' or imt.startswith('SA')]
-        imts_ok = len(imts_with_period) == len(oq.imtls)
-        if (imts_ok and psd and psd.suggested()) or (
-                imts_ok and oq.minimum_intensity):
-            aw = get_effect(mags_by_trt, self.sitecol.one(), gsims_by_trt, oq)
-            if psd:
-                dic = {trt: [(float(mag), int(dst))
-                             for mag, dst in psd.ddic[trt].items()]
-                       for trt in psd.ddic if trt != 'default'}
-                logging.info('pointsource_distance=\n%s', pprint.pformat(dic))
-            if len(vars(aw)) > 1:  # more than _extra
-                self.datastore['effect_by_mag_dst'] = aw
->>>>>>> dc8f15d6
         smap = parallel.Starmap(classical, h5=self.datastore.hdf5)
         self.submit_tasks(smap)
         acc0 = self.acc0()  # create the rup/ datasets BEFORE swmr_on()
@@ -484,6 +451,7 @@
             for src in sg:
                 src.ngsims = len(rlzs_by_gsim)
                 totweight += src.weight
+                print('-------', src, src.weight, totweight)
                 if src.code == b'C' and src.num_ruptures > 20_000:
                     msg = ('{} is suspiciously large, containing {:_d} '
                            'ruptures with complex_fault_mesh_spacing={} km')
