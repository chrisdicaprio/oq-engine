--- conflicted
+++ resolved
@@ -260,11 +260,7 @@
             lrgetter.dstore.close()  # this is essential on the cluster
             parallel.Processmap.apply(
                 build_loss_maps,
-<<<<<<< HEAD
-                (self.assetcol, builder, getter, rlzs, stats, self.monitor)
-=======
-                (assetcol, builder, lrgetter, rlzs, quantiles, self.monitor)
->>>>>>> a7ee68ab
+                (assetcol, builder, getter, rlzs, stats, self.monitor)
             ).reduce(self.save_loss_maps)
             lrgetter.dstore.open()
 
