# -*- coding: utf-8 -*-
# vim: tabstop=4 shiftwidth=4 softtabstop=4
#
# Copyright (C) 2017-2021 GEM Foundation
#
# OpenQuake is free software: you can redistribute it and/or modify it
# under the terms of the GNU Affero General Public License as published
# by the Free Software Foundation, either version 3 of the License, or
# (at your option) any later version.
#
# OpenQuake is distributed in the hope that it will be useful,
# but WITHOUT ANY WARRANTY; without even the implied warranty of
# MERCHANTABILITY or FITNESS FOR A PARTICULAR PURPOSE.  See the
# GNU Affero General Public License for more details.
#
# You should have received a copy of the GNU Affero General Public License
# along with OpenQuake. If not, see <http://www.gnu.org/licenses/>.

import numpy
from openquake.calculators.export import export
from openquake.calculators.tests import CalculatorTestCase, strip_calc_id
from openquake.qa_tests_data.gmf_ebrisk import case_1, case_2, case_3, case_4
from openquake.qa_tests_data.event_based_risk import (
    case_master, case_2 as ebr_2)

aae = numpy.testing.assert_almost_equal


def check_full_lt(calc1, calc2):
    val1 = calc1['full_lt/sm_data'][()]
    val2 = calc2['full_lt/sm_data'][()]
    for name in val1.dtype.names:
        if name not in ('name', 'path'):  # avoid comparing strings
            aae(val1[name], val2[name])


class GmfEbRiskTestCase(CalculatorTestCase):
    def test_case_1(self):
        self.run_calc(case_1.__file__, 'job_risk.ini')
        num_events = len(self.calc.datastore['agg_loss_table/event_id'])
        self.assertEqual(num_events, 10)

    def test_case_2(self):
        # case with 3 sites but gmvs only on 2 sites
        self.run_calc(case_2.__file__, 'job.ini')
        alt = self.calc.datastore.read_df('agg_loss_table', 'agg_id')
        self.assertEqual(len(alt), 3)
        totloss = alt.structural.sum()
        aae(totloss, 1.82, decimal=4)

    def test_case_3(self):
        # case with 13 sites, 10 eids, and several 0 values
        self.run_calc(case_3.__file__, 'job.ini')
        alt = self.calc.datastore.read_df('agg_loss_table', 'agg_id')
        self.assertEqual(len(alt), 10)
        totloss = alt.structural.sum()
<<<<<<< HEAD
        val = 60.1231
=======
        val = 60.1302
>>>>>>> 654e1f79
        aae(totloss / 1E6, [val], decimal=4)

        # avg_losses-rlzs has shape (A, R, LI)
        avglosses = self.calc.datastore['avg_losses-rlzs'][:, 0, :].sum(axis=0)
        aae(avglosses / 1E6, [val], decimal=4)

    def test_ebr_2(self):
        self.run_calc(ebr_2.__file__, 'job_ebrisk.ini', exports='csv')
        alt = self.calc.datastore.read_df('agg_loss_table', 'agg_id')
        self.assertEqual(len(alt), 8)
        totloss = alt.structural.sum()
        aae(totloss, 14572.446, decimal=2)

    def test_case_4(self):
        # a simple test with 1 asset and two source models
        # this is also a test with preimported exposure
        self.run_calc(case_4.__file__, 'job_haz.ini')
        calc0 = self.calc.datastore  # event_based
        self.run_calc(case_4.__file__, 'job_risk.ini',
                      hazard_calculation_id=str(calc0.calc_id))
        calc1 = self.calc.datastore  # event_based_risk
        [fname] = export(('agg_loss_table', 'csv'), calc1)
        self.assertEqualFiles('expected/' + strip_calc_id(fname), fname,
                              delta=1E-5)

        # checking agg_curves-stats
        fnames = export(('agg_curves-stats', 'csv'), self.calc.datastore)
        for fname in fnames:
            self.assertEqualFiles('expected/' + strip_calc_id(fname), fname,
                                  delta=1E-5)

    def test_case_master(self):
        self.run_calc(case_master.__file__, 'job.ini', insured_losses='false')
        calc0 = self.calc.datastore  # single file event_based_risk
        self.run_calc(case_master.__file__, 'job.ini', insured_losses='false',
                      calculation_mode='event_based')
        calc1 = self.calc.datastore  # event_based
        self.run_calc(case_master.__file__, 'job.ini', insured_losses='false',
                      hazard_calculation_id=str(calc1.calc_id),
                      source_model_logic_tree_file='',
                      gsim_logic_tree_file='')
        calc2 = self.calc.datastore  # two files event_based_risk

        check_full_lt(calc0, calc1)  # the full_lt arrays must be equal
        check_full_lt(calc0, calc2)  # the full_lt arrays must be equal<|MERGE_RESOLUTION|>--- conflicted
+++ resolved
@@ -54,11 +54,7 @@
         alt = self.calc.datastore.read_df('agg_loss_table', 'agg_id')
         self.assertEqual(len(alt), 10)
         totloss = alt.structural.sum()
-<<<<<<< HEAD
-        val = 60.1231
-=======
-        val = 60.1302
->>>>>>> 654e1f79
+        val = 60.1673
         aae(totloss / 1E6, [val], decimal=4)
 
         # avg_losses-rlzs has shape (A, R, LI)
@@ -70,7 +66,7 @@
         alt = self.calc.datastore.read_df('agg_loss_table', 'agg_id')
         self.assertEqual(len(alt), 8)
         totloss = alt.structural.sum()
-        aae(totloss, 14572.446, decimal=2)
+        aae(totloss, 15287.6801616106, decimal=2)
 
     def test_case_4(self):
         # a simple test with 1 asset and two source models
