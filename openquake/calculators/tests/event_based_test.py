# -*- coding: utf-8 -*-
# vim: tabstop=4 shiftwidth=4 softtabstop=4
#
# Copyright (C) 2014-2020 GEM Foundation
#
# OpenQuake is free software: you can redistribute it and/or modify it
# under the terms of the GNU Affero General Public License as published
# by the Free Software Foundation, either version 3 of the License, or
# (at your option) any later version.
#
# OpenQuake is distributed in the hope that it will be useful,
# but WITHOUT ANY WARRANTY; without even the implied warranty of
# MERCHANTABILITY or FITNESS FOR A PARTICULAR PURPOSE.  See the
# GNU Affero General Public License for more details.
#
# You should have received a copy of the GNU Affero General Public License
# along with OpenQuake. If not, see <http://www.gnu.org/licenses/>.

import io
import os
import re
import math

import numpy.testing

from openquake.baselib.general import countby, gettemp
from openquake.baselib.datastore import read
from openquake.hazardlib import nrml, InvalidFile
from openquake.hazardlib.sourceconverter import RuptureConverter
from openquake.commonlib.writers import write_csv
from openquake.commonlib.util import max_rel_diff_index
from openquake.commonlib.calc import gmvs_to_poes
from openquake.calculators.views import view
from openquake.calculators.export import export
from openquake.calculators.extract import extract
from openquake.calculators.event_based import get_mean_curves
from openquake.calculators.tests import CalculatorTestCase
from openquake.qa_tests_data.classical import case_18 as gmpe_tables
from openquake.qa_tests_data.event_based import (
    blocksize, case_1, case_2, case_3, case_4, case_5, case_6, case_7,
    case_8, case_9, case_10, case_12, case_13, case_14, case_15, case_16,
    case_17,  case_18, case_19, case_20, case_21, case_22, case_23, case_24,
    case_25, case_26, mutex)
from openquake.qa_tests_data.event_based.spatial_correlation import (
    case_1 as sc1, case_2 as sc2, case_3 as sc3)

aae = numpy.testing.assert_almost_equal


def strip_calc_id(fname):
    name = os.path.basename(fname)
    return re.sub(r'_\d+\.', '.', name)


def joint_prob_of_occurrence(gmvs_site_1, gmvs_site_2, gmv, time_span,
                             num_ses, delta_gmv=0.1):
    """
    Compute the Poissonian probability of a ground shaking value to be in the
    range [``gmv`` - ``delta_gmv`` / 2, ``gmv`` + ``delta_gmv`` / 2] at two
    different locations within a given ``time_span``.

    :param gmvs_site_1, gmvs_site_2:
        Lists of ground motion values (as floats) for two different sites.
    :param gmv:
        Reference value for computing joint probability.
    :param time_span:
        `investigation_time` parameter from the calculation which produced
        these ground motion values.
    :param num_ses:
        `ses_per_logic_tree_path` parameter from the calculation which produced
        these ground motion values. In other words, the total number of
        stochastic event sets.
    :param delta_gmv:
        the interval to consider
    """
    assert len(gmvs_site_1) == len(gmvs_site_2)
    half_delta = float(delta_gmv) / 2

    def gmv_close(v):
        return (gmv - half_delta <= v <= gmv + half_delta)
    count = 0
    for gmv_site_1, gmv_site_2 in zip(gmvs_site_1, gmvs_site_2):
        if gmv_close(gmv_site_1) and gmv_close(gmv_site_2):
            count += 1

    prob = 1 - math.exp(- (float(count) / num_ses))
    return prob


class EventBasedTestCase(CalculatorTestCase):

    def test_spatial_correlation(self):
        expected = {sc1: [0.99, 0.41],
                    sc2: [0.99, 0.64],
                    sc3: [0.99, 0.22]}

        for case in expected:
            self.run_calc(case.__file__, 'job.ini')
            oq = self.calc.oqparam
            self.assertEqual(list(oq.imtls), ['PGA'])
            dstore = read(self.calc.datastore.calc_id)
            gmf = dstore.read_df('gmf_data', 'sid')
            gmvs_site_0 = gmf.loc[0]['gmv_0']
            gmvs_site_1 = gmf.loc[1]['gmv_0']
            joint_prob_0_5 = joint_prob_of_occurrence(
                gmvs_site_0, gmvs_site_1, 0.5, oq.investigation_time,
                oq.ses_per_logic_tree_path)
            joint_prob_1_0 = joint_prob_of_occurrence(
                gmvs_site_0, gmvs_site_1, 1.0, oq.investigation_time,
                oq.ses_per_logic_tree_path)

            p05, p10 = expected[case]
            aae(joint_prob_0_5, p05, decimal=1)
            aae(joint_prob_1_0, p10, decimal=1)

    def test_blocksize(self):
        out = self.run_calc(blocksize.__file__, 'job.ini',
                            concurrent_tasks='3', exports='csv')
        [fname, _, sitefile] = out['gmf_data', 'csv']
        self.assertEqualFiles('expected/gmf-data.csv', fname)
        self.assertEqualFiles('expected/sites.csv', sitefile)

        out = self.run_calc(blocksize.__file__, 'job.ini',
                            concurrent_tasks='4', exports='csv')
        [fname, sig_eps, _] = out['gmf_data', 'csv']
        self.assertEqualFiles('expected/gmf-data.csv', fname)
        self.assertEqualFiles('expected/sig-eps.csv', sig_eps)

    def test_case_1(self):
        out = self.run_calc(case_1.__file__, 'job.ini', exports='csv,xml')

        # make sure ses_id >= 65536 is valid
        high_ses = (self.calc.datastore['events']['ses_id'] >= 65536).sum()
        self.assertGreater(high_ses, 1000)

        [fname] = out['ruptures', 'xml']  # just check that it exists

        [fname] = export(('hcurves', 'csv'), self.calc.datastore)
        self.assertEqualFiles(
            'expected/hazard_curve-smltp_b1-gsimltp_b1.csv', fname)

        export(('hcurves', 'xml'), self.calc.datastore)  # check it works

        [fname] = out['hcurves', 'xml']
        self.assertEqualFiles(
            'expected/hazard_curve-smltp_b1-gsimltp_b1-PGA.xml', fname)

        # compute hcurves in postprocessing and compare with inprocessing
        df = self.calc.datastore.read_df('gmf_data', 'sid').loc[0]
        gmvs = [df[col].to_numpy() for col in df.columns
                if col.startswith('gmv_')]
        oq = self.calc.datastore['oqparam']
        poes = gmvs_to_poes(gmvs, oq.imtls, oq.ses_per_logic_tree_path)
        hcurve = self.calc.datastore['hcurves-stats'][0, 0]  # shape (M, L)
        aae(poes, hcurve)

        # test gsim_by_imt
        out = self.run_calc(case_1.__file__, 'job.ini',
                            ses_per_logic_tree_path='20',
                            gsim_logic_tree_file='gsim_by_imt_logic_tree.xml',
                            exports='csv')

        # testing event_info
        einfo = dict(extract(self.calc.datastore, 'event_info/0'))
        self.assertEqual(einfo['trt'], 'active shallow crust')
        self.assertEqual(einfo['rupture_class'],
                         'ParametricProbabilisticRupture')
        self.assertEqual(einfo['surface_class'], 'PlanarSurface')
        self.assertEqual(einfo['serial'], 1066)
        self.assertEqual(str(einfo['gsim']),
                         '[MultiGMPE."PGA".AkkarBommer2010]\n'
                         '[MultiGMPE."SA(0.1)".SadighEtAl1997]')
        self.assertEqual(einfo['rlzi'], 0)
        self.assertEqual(einfo['grp_id'], 0)
        aae(einfo['occurrence_rate'], 0.6)
        aae(einfo['hypo'], [0., 0., 4.])

        [fname, _, _] = out['gmf_data', 'csv']
        self.assertEqualFiles('expected/gsim_by_imt.csv', fname)

    def test_case_1_ruptures(self):
        self.run_calc(case_1.__file__, 'job_ruptures.ini')
        self.assertEqual(len(self.calc.datastore['ruptures']), 2)
        [fname] = export(('events', 'csv'), self.calc.datastore)
        self.assertEqualFiles('expected/events.csv', fname)

    def test_minimum_intensity(self):
        out = self.run_calc(case_2.__file__, 'job.ini', exports='csv',
                            minimum_intensity='0.2')

        [fname, _, _] = out['gmf_data', 'csv']
        self.assertEqualFiles('expected/minimum-intensity-gmf-data.csv', fname)

    def test_case_2(self):
        out = self.run_calc(case_2.__file__, 'job.ini', exports='csv')

        [gmfs, sig_eps, _sitefile] = out['gmf_data', 'csv']
        self.assertEqualFiles('expected/gmf-data.csv', gmfs)
        # this is a case with truncation_level=0: sig-eps.csv must be empty
        self.assertEqualFiles('expected/sig-eps.csv', sig_eps)

        [fname] = out['hcurves', 'csv']
        self.assertEqualFiles(
            'expected/hazard_curve-smltp_b1-gsimltp_b1.csv', fname)

    def test_case_2bis(self):  # oversampling
        out = self.run_calc(case_2.__file__, 'job_2.ini', exports='csv,xml')
        [fname, _, _] = out['gmf_data', 'csv']  # 2 realizations, 1 TRT
        self.assertEqualFiles('expected/gmf-data-bis.csv', fname)
        for fname in out['hcurves', 'csv']:
            self.assertEqualFiles('expected/' + strip_calc_id(fname), fname,
                                  delta=1E-6)

    def test_case_3(self):  # 1 site, 1 rupture, 2 GSIMs
        self.run_calc(case_3.__file__, 'job.ini')
        [f, _, _] = export(('gmf_data', 'csv'), self.calc.datastore)
        self.assertEqualFiles('expected/gmf-data.csv', f)

        # check the rupture multiplicity
        [f] = export(('ruptures', 'xml'), self.calc.datastore)
        self.assertEqualFiles('expected/ses.xml', f)

        [f] = export(('ruptures', 'csv'), self.calc.datastore)
        self.assertEqualFiles('expected/ruptures.csv', f)

    def test_case_4(self):
        out = self.run_calc(case_4.__file__, 'job.ini', exports='csv')
        [fname] = out['hcurves', 'csv']
        self.assertEqualFiles(
            'expected/hazard_curve-smltp_b1-gsimltp_b1.csv', fname)

        # exercise preclassical
        self.run_calc(case_4.__file__, 'job.ini',
                      calculation_mode='preclassical')

    def test_case_5(self):
        out = self.run_calc(case_5.__file__, 'job.ini', exports='csv')
        [fname, _, _] = out['gmf_data', 'csv']
        self.assertEqualFiles('expected/%s' % strip_calc_id(fname), fname,
                              delta=1E-6)

        [fname] = export(('ruptures', 'csv'), self.calc.datastore)
        self.assertEqualFiles('expected/ruptures.csv', fname, delta=1E-6)

        tmp = gettemp(extract(self.calc.datastore, 'ruptures').array)
        self.assertEqualFiles('expected/ruptures_full.csv', tmp, delta=1E-6)

        # check MFD
        aw = extract(self.calc.datastore, 'event_based_mfd?kind=mean')
        self.assertEqual(aw.duration, 30)  # 30 years
        aae(aw.magnitudes, [4.6, 4.7, 5., 5.1, 5.3], decimal=6)
        aae(aw.mean_frequency, [0.01, 0.063333, 0.01, 0.043333, 0.006667],
            decimal=6)

    def test_case_6(self):
        # 2 models x 3 GMPEs, different weights
        expected = [
            'hazard_curve-mean.csv',
            'quantile_curve-0.1.csv',
        ]
        out = self.run_calc(case_6.__file__, 'job.ini', exports='csv')
        fnames = out['hcurves', 'csv']
        for exp, got in zip(expected, fnames):
            self.assertEqualFiles('expected/%s' % exp, got)

        [fname] = export(('realizations', 'csv'), self.calc.datastore)
        self.assertEqualFiles('expected/realizations.csv', fname)

    def test_case_7(self):
        # 2 models x 3 GMPEs, 1000 samples * 10 SES
        expected = [
            'hazard_curve-mean.csv',
        ]
        out = self.run_calc(case_7.__file__, 'job.ini', exports='csv')
        aw = extract(self.calc.datastore, 'realizations')
        dic = countby(aw.array, 'branch_path')
        self.assertEqual({b'b11~BA': 308,  # w = .6 * .5 = .30
                          b'b11~CB': 173,  # w = .6 * .3 = .18
                          b'b11~CY': 119,  # w = .6 * .2 = .12
                          b'b12~BA': 192,  # w = .4 * .5 = .20
                          b'b12~CB': 127,  # w = .4 * .3 = .12
                          b'b12~CY': 81},  # w = .4 * .2 = .08
                         dic)

        fnames = out['hcurves', 'csv']
        mean_eb = get_mean_curves(self.calc.datastore, 'PGA')
        for exp, got in zip(expected, fnames):
            self.assertEqualFiles('expected/%s' % exp, got)
        mean_cl = get_mean_curves(self.calc.cl.datastore, 'PGA')
        reldiff, _index = max_rel_diff_index(
            mean_cl, mean_eb, min_value=0.1)
        self.assertLess(reldiff, 0.05)

    def test_case_8(self):
        out = self.run_calc(case_8.__file__, 'job.ini', exports='csv')
        [fname] = out['ruptures', 'csv']
        self.assertEqualFiles('expected/rup_data.csv', fname, delta=1E-5)

    def test_case_9(self):
        # example with correlation: the site collection must not be filtered
        self.run_calc(case_9.__file__, 'job.ini', exports='csv')
        # this is a case where there are 2 ruptures and 1 gmv per site
        self.assertEqual(len(self.calc.datastore['gmf_data/eid']), 51)

    def test_case_10(self):
        # this is a case with multiple files in the smlt uncertaintyModel
        # and with sampling
        self.run_calc(case_10.__file__, 'job.ini')
        [fname] = export(('realizations', 'csv'), self.calc.datastore)
        self.assertEqualFiles('expected/realizations.csv', fname)

    def test_case_12(self):
        out = self.run_calc(case_12.__file__, 'job.ini', exports='csv')
        [fname] = out['hcurves', 'csv']
        self.assertEqualFiles(
            'expected/hazard_curve-smltp_b1-gsimltp_b1_b2.csv', fname)

    def test_case_13(self):
        out = self.run_calc(case_13.__file__, 'job.ini', exports='csv')
        [fname, _, _] = out['gmf_data', 'csv']
        self.assertEqualFiles('expected/gmf-data.csv', fname)

        [fname] = out['hcurves', 'csv']
        self.assertEqualFiles(
            'expected/hazard_curve-smltp_b1-gsimltp_b1.csv', fname)

    def test_case_14(self):
        # sampling of a logic tree of kind `on_each_source`
        out = self.run_calc(case_14.__file__, 'job.ini', exports='csv')
        [fname, _, _] = out['gmf_data', 'csv']
        self.assertEqualFiles('expected/gmf-data.csv', fname)

    def test_case_15(self):
        # an example for Japan testing also the XML rupture exporter
        self.run_calc(case_15.__file__, 'job.ini')
        [fname] = export(('ruptures', 'csv'), self.calc.datastore)
        self.assertEqualFiles('expected/ruptures.csv', fname)
        [fname] = export(('ruptures', 'xml'), self.calc.datastore)
        self.assertEqualFiles('expected/ruptures.xml', fname)

    def test_case_16(self):
        # an example with site model raising warnings and autogridded exposure
        # and GMF amplification too
        self.run_calc(case_16.__file__, 'job.ini')
        hid = str(self.calc.datastore.calc_id)
        self.run_calc(case_16.__file__, 'job.ini', hazard_calculation_id=hid)
        tmp = gettemp(view('global_gmfs', self.calc.datastore))
        self.assertEqualFiles('expected/global_gmfs.txt', tmp)

    def test_case_17(self):  # oversampling
        # also, grp-00 does not produce ruptures
        expected = [
            'hazard_curve-mean.csv',
            'hazard_curve-rlz-001.csv',
            'hazard_curve-rlz-002.csv',
            'hazard_curve-rlz-003.csv',
            'hazard_curve-rlz-004.csv',
        ]
        # test the --hc functionality, i.e. that ruptures are read correctly
        out = self.run_calc(case_17.__file__, 'job.ini,job.ini', exports='csv')
        fnames = out['hcurves', 'csv']
        for exp, got in zip(expected, fnames):
            self.assertEqualFiles('expected/%s' % exp, got)

        # check that a single rupture file is exported even if there are
        # several collections
        [fname] = export(('ruptures', 'xml'), self.calc.datastore.parent)
        self.assertEqualFiles('expected/ses.xml', fname)

        # check that the exported file is parseable
        rupcoll = nrml.to_python(fname, RuptureConverter(1))
        self.assertEqual(list(rupcoll), [1])  # one group
        self.assertEqual(len(rupcoll[1]), 3)  # three EBRuptures

        # check that GMFs are not stored
        with self.assertRaises(KeyError):
            self.calc.datastore['gmf_data']

    def test_case_18(self):  # oversampling, 3 realizations
        out = self.run_calc(case_18.__file__, 'job.ini', exports='csv')
        [fname, _, _] = out['gmf_data', 'csv']
        self.assertEqualFiles('expected/%s' % strip_calc_id(fname), fname,
                              delta=1E-6)

    def test_case_19(self):  # test for Vancouver using the NRCan15SiteTerm
        self.run_calc(case_19.__file__, 'job.ini')
        [gmf, _, _] = export(('gmf_data', 'csv'), self.calc.datastore)
        self.assertEqualFiles('expected/gmf-data.csv', gmf)

        # a test with grid and site model
        self.run_calc(case_19.__file__, 'job_grid.ini')
        self.assertEqual(len(self.calc.datastore['ruptures']), 1)

        # error for missing intensity_measure_types
        with self.assertRaises(InvalidFile) as ctx:
            self.run_calc(
                case_19.__file__, 'job.ini',
                hazard_calculation_id=str(self.calc.datastore.calc_id),
                intensity_measure_types='')
        self.assertIn('There are no intensity measure types in',
                      str(ctx.exception))

    def test_case_20(self):  # test for Vancouver using the NRCan15SiteTerm
        self.run_calc(case_20.__file__, 'job.ini')
        [gmf, _, _] = export(('gmf_data', 'csv'), self.calc.datastore)
        self.assertEqualFiles('expected/gmf-data.csv', gmf)

        # check the relevant_events
        E = extract(self.calc.datastore, 'num_events')['num_events']
        e = len(extract(self.calc.datastore, 'events'))
        self.assertAlmostEqual(e/E, 0.1607843137)

        # run again the GMF calculation, but this time from stored ruptures
        hid = str(self.calc.datastore.calc_id)
        self.run_calc(case_20.__file__, 'job.ini', hazard_calculation_id=hid)
        [gmf, _, _] = export(('gmf_data', 'csv'), self.calc.datastore)
        self.assertEqualFiles('expected/gmf-data-from-ruptures.csv', gmf)

    def test_case_21(self):
        self.run_calc(case_21.__file__, 'job.ini', exports='csv,xml')
        self.run_calc(case_21.__file__, 'job.ini',
                      ses_per_logic_tree_path='10',
                      number_of_logic_tree_samples='0')

    def test_case_22(self):
        out = self.run_calc(case_22.__file__, 'job.ini', exports='csv')
        [fname, _, _] = out['gmf_data', 'csv']
        self.assertEqualFiles('expected/%s' % strip_calc_id(fname), fname,
                              delta=1E-6)

    def test_case_23(self):
        # case with implicit grid and site model on a larger grid
        out = self.run_calc(case_23.__file__, 'job.ini', exports='csv')
        [fname] = out['ruptures', 'csv']
        self.assertEqualFiles('expected/%s' % strip_calc_id(fname), fname,
                              delta=1E-6)
        sio = io.StringIO()
        write_csv(sio, self.calc.datastore.getitem('sitecol'))
        tmp = gettemp(sio.getvalue())
        self.assertEqualFiles('expected/sitecol.csv', tmp)

    def test_case_24(self):
        # This is a test for shift_hypo = true - The expected results are the
        # same ones defined for the case_44 of the classical methodology
        self.run_calc(case_24.__file__, 'job.ini')
        [fname] = export(('hcurves', 'csv'), self.calc.datastore)
        self.assertEqualFiles('expected/hazard_curve-mean-PGA.csv', fname)

    def test_case_25(self):
        # logic tree common + extra
        # common1.xml contains "5" "6"
        # common2.xml contains "1" "2"
        # extra1.xml contains "3"
        # extra2.xml contains "4"
        self.run_calc(case_25.__file__, 'job.ini')
        mean, *others = export(('hcurves', 'csv'), self.calc.datastore)
        self.assertEqualFiles('expected/hazard_curve-PGA.csv', mean)

        self.run_calc(case_25.__file__, 'job2.ini')
        mean, *others = export(('hcurves', 'csv'), self.calc.datastore)
        self.assertEqualFiles('expected/hazard_curve-PGA.csv', mean)

        # test with common1.xml present into branchs and sampling
        self.run_calc(case_25.__file__, 'job_common.ini')
        mean, *others = export(('ruptures', 'csv'), self.calc.datastore)
        self.assertEqualFiles('expected/ruptures.csv', mean)

    def test_case_26_land(self):
        # cali landslide simplified
<<<<<<< HEAD
        self.run_calc(case_26.__file__, 'job_land.ini')
        df = self.calc.datastore.read_df('gmf_data/data', 'sid')
        pd_mean = df[df['prob_disp_0'] > 0]['prob_disp_0'].mean()
        nd_mean = df[df['newmark_disp_0'] > 0]['newmark_disp_0'].mean()
=======
        self.run_calc(case_26.__file__, 'job.ini')
        df = self.calc.datastore.read_df('gmf_data', 'sid')
        pd_mean = df[df.prob_disp_0 > 0].prob_disp_0.mean()
        nd_mean = df[df.newmark_disp_0 > 0].newmark_disp_0.mean()
>>>>>>> 363f1e22
        self.assertGreater(pd_mean, 0)
        self.assertGreater(nd_mean, 0)

    def test_case_26_liq(self):
        # cali liquefaction simplified
        self.run_calc(case_26.__file__, 'job_liq.ini')
        df = self.calc.datastore.read_df('gmf_data', 'sid')
        pd_mean = df[df.liq_prob_0 > 0].liq_prob_0.mean()
        self.assertGreater(pd_mean, 0)

    def test_overflow(self):
        too_many_imts = {'SA(%s)' % period: [0.1, 0.2, 0.3]
                         for period in numpy.arange(0.1,  1, 0.001)}
        with self.assertRaises(ValueError) as ctx:
            self.run_calc(
                case_2.__file__, 'job.ini',
                intensity_measure_types_and_levels=str(too_many_imts))
        self.assertEqual(str(ctx.exception),
                         'The event_based calculator is restricted '
                         'to 256 imts, got 900')

    def test_mutex(self):
        out = self.run_calc(mutex.__file__, 'job.ini', exports='csv,xml')
        [fname] = out['ruptures', 'xml']
        self.assertEqualFiles('expected/ses.xml', fname, delta=1E-6)
        [fname] = out['ruptures', 'csv']
        self.assertEqualFiles('expected/ruptures.csv', fname, delta=1E-6)

    def test_gmpe_tables(self):
        out = self.run_calc(
            gmpe_tables.__file__, 'job.ini',
            calculation_mode='event_based',
            investigation_time='100',
            exports='csv')
        [fname, _, _] = out['gmf_data', 'csv']
        self.assertEqualFiles('expected/gmf.csv', fname, delta=1E-6)<|MERGE_RESOLUTION|>--- conflicted
+++ resolved
@@ -467,17 +467,10 @@
 
     def test_case_26_land(self):
         # cali landslide simplified
-<<<<<<< HEAD
         self.run_calc(case_26.__file__, 'job_land.ini')
-        df = self.calc.datastore.read_df('gmf_data/data', 'sid')
-        pd_mean = df[df['prob_disp_0'] > 0]['prob_disp_0'].mean()
-        nd_mean = df[df['newmark_disp_0'] > 0]['newmark_disp_0'].mean()
-=======
-        self.run_calc(case_26.__file__, 'job.ini')
         df = self.calc.datastore.read_df('gmf_data', 'sid')
         pd_mean = df[df.prob_disp_0 > 0].prob_disp_0.mean()
         nd_mean = df[df.newmark_disp_0 > 0].newmark_disp_0.mean()
->>>>>>> 363f1e22
         self.assertGreater(pd_mean, 0)
         self.assertGreater(nd_mean, 0)
 
