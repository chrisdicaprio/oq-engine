--- conflicted
+++ resolved
@@ -238,30 +238,19 @@
                      general.humansize(size))
         alt_df = self.datastore.read_df('risk_by_event')
         dic = general.AccumDict(accum=[])
-<<<<<<< HEAD
-        columns = sorted(set(alt_df.columns) -
-                         {'event_id', 'agg_id', 'loss_id', 'variance'})
-        periods = [0] + list(self.builder.return_periods)
-=======
         columns = [col for col in alt_df.columns
-                   if col not in {'agg_id', 'loss_id', 'variance'}]
+                   if col not in {'event_id', 'agg_id', 'loss_id', 'variance'}]
         periods = list(self.builder.return_periods)
->>>>>>> 30683ee7
         wdd = {'agg_id': [], 'loss_id': [], 'event_id': []}
         for col in columns[:D-1]:
             wdd[col] = []
         for (agg_id, loss_id), df in alt_df.groupby(
                 [alt_df.agg_id, alt_df.loss_id]):
             worst_dmgdist(df, agg_id, loss_id, wdd)
-<<<<<<< HEAD
-            tots = [df[col].sum() * time_ratio for col in columns]
             array = df.to_records()
             array.sort(order=list(reversed(columns[:D-1])))
             # sort by dmg_4, dmg_3, dmg_2, dmg_1
             curves = [self.builder.build_curve(array[col], sort=False)
-=======
-            curves = [self.builder.build_curve(df[col].to_numpy())
->>>>>>> 30683ee7
                       for col in columns]
             for p, period in enumerate(periods):
                 dic['agg_id'].append(agg_id)
