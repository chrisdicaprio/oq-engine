--- conflicted
+++ resolved
@@ -86,56 +86,27 @@
     """
     core_calc_task = classical_bcr
 
-    def __init__(self, job):
-        super(ClassicalBCRRiskCalculator, self).__init__(job)
-
-    def task_arg_gen(self, block_size):
+    @property
+    def calculator_parameters(self):
         """
-        Generator function for creating the arguments for each task.
-
-        :param int block_size:
-            The number of work items per task (sources, sites, etc.).
+        Specific calculator parameters returned as list suitable to be
+        passed in task_arg_gen
         """
 
-<<<<<<< HEAD
-        return {
-            'lrem_steps_per_interval': self.rc.lrem_steps_per_interval,
-            'interest_rate': self.rc.interest_rate,
-            'asset_life_expectancy': self.rc.asset_life_expectancy
-            }
-=======
-        rc = self.job.risk_calculation
-        distribution_id = self.create_distribution_output()
-        asset_offsets = range(0, self.assets_nr, block_size)
-        region_constraint = self.job.risk_calculation.region_constraint
+        return [self.rc.lrem_steps_per_interval,
+                self.rc.asset_life_expectancy, self.rc.interest_rate]
 
-        for offset in asset_offsets:
-            with logs.tracing("getting assets"):
-                assets = models.ExposureData.objects.contained_in(
-                    self.exposure_model_id, region_constraint, offset,
-                    block_size)
-
-            tf_args = [
-                self.job.id, assets, "one_query_per_asset", self.hazard_id,
-                distribution_id, rc.lrem_steps_per_interval,
-                rc.asset_life_expectancy,  rc.interest_rate,
-            ]
-
-        yield  tf_args
->>>>>>> aeccafd7
-
-    def create_distribution_output(self):
+    def create_outputs(self):
         """
         Create BCR Distribution output container, i.e. a
         :class:`openquake.db.models.BCRDistribution` instance and its
         :class:`openquake.db.models.Output` container.
 
-        :returns: A dictionary where the created output container is
-          associated with the key bcr_distribution_id.
+        :returns: A list containing the output container id
         """
-        return models.BCRDistribution.objects.create(
+        return [models.BCRDistribution.objects.create(
             output=models.Output.objects.create_output(
-            self.job, "BCR Distribution", "bcr_distribution")).pk
+            self.job, "BCR Distribution", "bcr_distribution")).pk]
 
     def store_risk_model(self):
         """
@@ -144,7 +115,6 @@
         """
         super(ClassicalBCRRiskCalculator, self).store_risk_model()
 
-<<<<<<< HEAD
         general.store_risk_model(self.rc, "vulnerability_retrofitted")
 
     @property
@@ -155,8 +125,4 @@
         :returns: A string used to get the hazard getter class from
         `openquake.calculators.risk.hazard_getters.HAZARD_GETTERS`
         """
-        return "hazard_curve"
-=======
-        general.store_risk_model(self.job.risk_calculation,
-            "vulnerability_retrofitted")
->>>>>>> aeccafd7
+        return "hazard_curve"