--- conflicted
+++ resolved
@@ -758,28 +758,7 @@
     (shakemap_id, lon, lat, dep, mag, rake, dip, strike, maximum_distance, trt,
      truncation_level, number_of_ground_motion_fields,
      asset_hazard_distance) = res
-<<<<<<< HEAD
-
-=======
-    expo = os.path.join(config.directory.mosaic_dir, 'exposure.hdf5')
-    smodel = os.path.join(config.directory.mosaic_dir, 'site_model.hdf5')
-    rupdic = dict(
-        lon=lon, lat=lat, dep=dep, mag=mag,
-        rake=rake, dip=dip, strike=strike)
-    inputs = {'exposure': [expo], 'site_model': [smodel],
-              'job_ini': '<in-memory>'}
-    params = dict(calculation_mode='scenario_risk',
-                  rupture_dict=str(rupdic),
-                  maximum_distance=str(maximum_distance),
-                  tectonic_region_type=trt,
-                  truncation_level=str(truncation_level),
-                  number_of_ground_motion_fields=str(
-                      number_of_ground_motion_fields),
-                  asset_hazard_distance=str(asset_hazard_distance),
-                  inputs=inputs)
-    oq = readinput.get_oqparam(params)
     readinput.Global.reset()  # reset the cache
->>>>>>> 93ba1e2b
     try:
         allparams = get_aristotle_allparams(
             shakemap_id, lon, lat, dep, mag, rake, dip, strike,
@@ -789,22 +768,8 @@
         response_data = {"status": "failed", "error_msg": str(exc)}
         return HttpResponse(content=json.dumps(response_data),
                             content_type=JSON, status=406)
-<<<<<<< HEAD
 
     user = utils.get_user(request)
-=======
-    id0s, counts = numpy.unique(assetcol['ID_0'], return_counts=1)
-    countries = set(assetcol.tagcol.ID_0[i] for i in id0s)
-    tmap_keys = aristotle.get_tmap_keys(expo, countries)
-    allparams = []
-    for key in tmap_keys:
-        params['countries'] = key.replace('_', ' ')
-        contries_per_tmap = ', '.join(
-            country for country in key.split('_') if country in countries)
-        params['description'] = (
-            f'{shakemap_id} ({lat}, {lon}) M{mag} {contries_per_tmap}')
-        allparams.append(params.copy())
->>>>>>> 93ba1e2b
     jobctxs = engine.create_jobs(
         allparams, config.distribution.log_level, None, user, None)
 
