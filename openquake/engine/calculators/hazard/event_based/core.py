# Copyright (c) 2010-2014, GEM Foundation.
#
# OpenQuake is free software: you can redistribute it and/or modify it
# under the terms of the GNU Affero General Public License as published
# by the Free Software Foundation, either version 3 of the License, or
# (at your option) any later version.
#
# OpenQuake is distributed in the hope that it will be useful,
# but WITHOUT ANY WARRANTY; without even the implied warranty of
# MERCHANTABILITY or FITNESS FOR A PARTICULAR PURPOSE.  See the
# GNU General Public License for more details.
#
# You should have received a copy of the GNU Affero General Public License
# along with OpenQuake.  If not, see <http://www.gnu.org/licenses/>.

"""
Core calculator functionality for computing stochastic event sets and ground
motion fields using the 'event-based' method.

Stochastic events sets (which can be thought of as collections of ruptures) are
computed iven a set of seismic sources and investigation time span (in years).

For more information on computing stochastic event sets, see
:mod:`openquake.hazardlib.calc.stochastic`.

One can optionally compute a ground motion field (GMF) given a rupture, a site
collection (which is a collection of geographical points with associated soil
parameters), and a ground shaking intensity model (GSIM).

For more information on computing ground motion fields, see
:mod:`openquake.hazardlib.calc.gmf`.
"""

import time
import random
import operator
import itertools
import collections

import numpy.random

from django.db import transaction
from openquake.hazardlib.calc import gmf, filters
from openquake.hazardlib.imt import from_string
from openquake.hazardlib.site import FilteredSiteCollection

from openquake.commonlib import logictree

from openquake.engine import writer
from openquake.engine.calculators.hazard import general
from openquake.engine.db import models
from openquake.engine.utils import tasks
from openquake.engine.performance import EnginePerformanceMonitor, LightMonitor

# NB: beware of large caches
inserter = writer.CacheInserter(models.GmfData, 1000)
source_inserter = writer.CacheInserter(models.SourceInfo, 100)


# NB (MS): the approach used here will not work for non-poissonian models
def gmvs_to_haz_curve(gmvs, imls, invest_time, duration):
    """
    Given a set of ground motion values (``gmvs``) and intensity measure levels
    (``imls``), compute hazard curve probabilities of exceedance.

    :param gmvs:
        A list of ground motion values, as floats.
    :param imls:
        A list of intensity measure levels, as floats.
    :param float invest_time:
        Investigation time, in years. It is with this time span that we compute
        probabilities of exceedance.

        Another way to put it is the following. When computing a hazard curve,
        we want to answer the question: What is the probability of ground
        motion meeting or exceeding the specified levels (``imls``) in a given
        time span (``invest_time``).
    :param float duration:
        Time window during which GMFs occur. Another was to say it is, the
        period of time over which we simulate ground motion occurrences.

        NOTE: Duration is computed as the calculation investigation time
        multiplied by the number of stochastic event sets.

    :returns:
        Numpy array of PoEs (probabilities of exceedance).
    """
    # convert to numpy array and redimension so that it can be broadcast with
    # the gmvs for computing PoE values; there is a gmv for each rupture
    # here is an example: imls = [0.03, 0.04, 0.05], gmvs=[0.04750576]
    # => num_exceeding = [1, 1, 0] coming from 0.04750576 > [0.03, 0.04, 0.05]
    imls = numpy.array(imls).reshape((len(imls), 1))
    num_exceeding = numpy.sum(numpy.array(gmvs) >= imls, axis=1)
    poes = 1 - numpy.exp(- (invest_time / duration) * num_exceeding)
    return poes


@tasks.oqtask
def compute_ruptures(
        job_id, sitecol, src_seeds, trt_model_id):
    """
    Celery task for the stochastic event set calculator.

    Samples logic trees and calls the stochastic event set calculator.

    Once stochastic event sets are calculated, results will be saved to the
    database. See :class:`openquake.engine.db.models.SESCollection`.

    Optionally (specified in the job configuration using the
    `ground_motion_fields` parameter), GMFs can be computed from each rupture
    in each stochastic event set. GMFs are also saved to the database.

    :param int job_id:
        ID of the currently running job.
    :param sitecol:
        a :class:`openquake.hazardlib.site.SiteCollection` instance
    :param src_seeds:
        List of pairs (source, seed)
    """
    # NB: all realizations in gsims correspond to the same source model
    trt_model = models.TrtModel.objects.get(pk=trt_model_id)
    ses_coll = models.SESCollection.objects.get(trt_model=trt_model)

    hc = models.oqparam(job_id)
    all_ses = range(1, hc.ses_per_logic_tree_path + 1)
    tot_ruptures = 0

    filter_sites_mon = LightMonitor(
        'filtering sites', job_id, compute_ruptures)
    generate_ruptures_mon = LightMonitor(
        'generating ruptures', job_id, compute_ruptures)
    filter_ruptures_mon = LightMonitor(
        'filtering ruptures', job_id, compute_ruptures)
    save_ruptures_mon = LightMonitor(
        'saving ruptures', job_id, compute_ruptures)

    # Compute and save stochastic event sets
    rnd = random.Random()
    for src, seed in src_seeds:
        t0 = time.time()
        rnd.seed(seed)

        with filter_sites_mon:  # filtering sources
            s_sites = src.filter_sites_by_distance_to_source(
                hc.maximum_distance, sitecol)
            if s_sites is None:
                continue

        # the dictionary `ses_num_occ` contains [(ses, num_occurrences)]
        # for each occurring rupture for each ses in the ses collection
        ses_num_occ = collections.defaultdict(list)
        with generate_ruptures_mon:  # generating ruptures for the given source
            for rup_no, rup in enumerate(src.iter_ruptures(), 1):
                rup.rup_no = rup_no
                for ses_idx in all_ses:
                    numpy.random.seed(rnd.randint(0, models.MAX_SINT_32))
                    num_occurrences = rup.sample_number_of_occurrences()
                    if num_occurrences:
                        ses_num_occ[rup].append((ses_idx, num_occurrences))

        # NB: the number of occurrences is very low, << 1, so it is
        # more efficient to filter only the ruptures that occur, i.e.
        # to call sample_number_of_occurrences() *before* the filtering
        for rup in sorted(ses_num_occ, key=operator.attrgetter('rup_no')):
            with filter_ruptures_mon:  # filtering ruptures
                r_sites = filters.filter_sites_by_distance_to_rupture(
                    rup, hc.maximum_distance, s_sites
                    ) if hc.maximum_distance else s_sites
                if r_sites is None:
                    # ignore ruptures which are far away
                    del ses_num_occ[rup]  # save memory
                    continue

            # saving ses_ruptures
            with save_ruptures_mon:
                # using a django transaction make the saving faster
                with transaction.commit_on_success(using='job_init'):
                    indices = r_sites.indices if len(r_sites) < len(sitecol) \
                        else None  # None means that nothing was filtered
                    prob_rup = models.ProbabilisticRupture.create(
                        rup, ses_coll, indices)
                    for ses_idx, num_occurrences in ses_num_occ[rup]:
                        for occ_no in range(1, num_occurrences + 1):
                            rup_seed = rnd.randint(0, models.MAX_SINT_32)
                            models.SESRupture.create(
                                prob_rup, ses_idx, src.source_id,
                                rup.rup_no, occ_no, rup_seed)

        if ses_num_occ:
            num_ruptures = len(ses_num_occ)
            occ_ruptures = sum(num for rup in ses_num_occ
                               for ses, num in ses_num_occ[rup])
            tot_ruptures += occ_ruptures
        else:
            num_ruptures = rup_no
            occ_ruptures = 0

        # save SourceInfo
        source_inserter.add(
            models.SourceInfo(trt_model_id=trt_model_id,
                              source_id=src.source_id,
                              source_class=src.__class__.__name__,
                              num_sites=len(s_sites),
                              num_ruptures=rup_no,
                              occ_ruptures=occ_ruptures,
                              uniq_ruptures=num_ruptures,
                              calc_time=time.time() - t0))

    filter_sites_mon.flush()
    generate_ruptures_mon.flush()
    filter_ruptures_mon.flush()
    save_ruptures_mon.flush()
    source_inserter.flush()

    return tot_ruptures, trt_model_id


@tasks.oqtask
def compute_gmfs_and_curves(job_id, ses_ruptures, sitecol):
    """
    :param int job_id:
        ID of the currently running job
    :param ses_ruptures:
        a list of blocks of SESRuptures with homogeneous TrtModel
    :param sitecol:
        a SiteCollection instance
    """
    job = models.OqJob.objects.get(pk=job_id)
    hc = job.get_oqparam()
    imts = map(from_string, sorted(hc.intensity_measure_types_and_levels))

    result = {}  # trt_model_id -> (curves_by_gsim, [])
    # NB: by construction each block is a non-empty list with
    # ruptures of homogeneous trt_model
    trt_model = ses_ruptures[0].rupture.ses_collection.trt_model
    rlzs_by_gsim = trt_model.get_rlzs_by_gsim()
    gsims = [logictree.GSIM[gsim]() for gsim in rlzs_by_gsim]
    calc = GmfCalculator(
        sorted(imts), sorted(gsims), trt_model.id,
        getattr(hc, 'truncation_level', None), models.get_correl_model(job))

    with EnginePerformanceMonitor(
            'computing gmfs', job_id, compute_gmfs_and_curves):
        for rupture, group in itertools.groupby(
                ses_ruptures, operator.attrgetter('rupture')):
            r_sites = sitecol if rupture.site_indices is None \
                else FilteredSiteCollection(rupture.site_indices, sitecol)
            calc.calc_gmfs(
                r_sites, rupture, [(r.id, r.seed) for r in group])

    if getattr(hc, 'hazard_curves_from_gmfs', None):
        with EnginePerformanceMonitor(
                'hazard curves from gmfs',
                job_id, compute_gmfs_and_curves):
            result[trt_model.id] = (calc.to_haz_curves(
                sitecol.sids, hc.intensity_measure_types_and_levels,
                hc.investigation_time, hc.ses_per_logic_tree_path), [])
    else:
        result[trt_model.id] = ([], [])

    if hc.ground_motion_fields:
        with EnginePerformanceMonitor(
                'saving gmfs', job_id, compute_gmfs_and_curves):
            calc.save_gmfs(rlzs_by_gsim)

    return result


class GmfCalculator(object):
    """
    A class to store ruptures and then compute and save ground motion fields.
    """
    def __init__(self, sorted_imts, sorted_gsims, trt_model_id,
                 truncation_level=None, correl_model=None):
        """
        :param sorted_imts:
            a sorted list of hazardlib intensity measure types
        :param sorted_gsims:
            a sorted list of hazardlib GSIM instances
        :param int trt_model_id:
            the ID of a TRTModel instance
        :param int truncation_level:
            the truncation level, or None
        :param str correl_model:
            the correlation model, or None
        """
        self.sorted_imts = sorted_imts
        self.sorted_gsims = sorted_gsims
        self.trt_model_id = trt_model_id
        self.truncation_level = truncation_level
        self.correl_model = correl_model
        # NB: I tried to use a single dictionary
        # {site_id: [(gmv, rupt_id),...]} but it took a lot more memory (MS)
        self.gmvs_per_site = collections.defaultdict(list)
        self.ruptures_per_site = collections.defaultdict(list)

    def calc_gmfs(self, r_sites, rupture, rupid_seed_pairs):
        """
        Compute the GMF generated by the given rupture on the given
        sites and collect the values in the dictionaries
        .gmvs_per_site and .ruptures_per_site.

        :param r_sites:
            a SiteCollection instance with the sites affected by the rupture
        :param rupture:
            a ProbabilisticRupture instance
        :param rupid_seed_pairs:
            a list of pairs (ses_rupture_id, ses_rupture_seed)
        """
        computer = gmf.GmfComputer(
            rupture, r_sites, self.sorted_imts, self.sorted_gsims,
            self.truncation_level, self.correl_model)
        for rupid, seed in rupid_seed_pairs:
            for (gsim_name, imt_str), gmvs in computer.compute(seed):
                for site_id, gmv in zip(r_sites.sids, gmvs):
                    self.gmvs_per_site[
                        gsim_name, imt_str, site_id].append(gmv)
                    self.ruptures_per_site[
                        gsim_name, imt_str, site_id].append(rupid)

    def save_gmfs(self, rlzs_by_gsim):
        """
        Helper method to save the computed GMF data to the database.
        """
        for gsim_name, imt_str, site_id in self.gmvs_per_site:
            for rlz in rlzs_by_gsim[gsim_name]:
                imt_name, sa_period, sa_damping = from_string(imt_str)
                inserter.add(models.GmfData(
                    gmf=models.Gmf.objects.get(lt_realization=rlz),
                    task_no=0,
                    imt=imt_name,
                    sa_period=sa_period,
                    sa_damping=sa_damping,
                    site_id=site_id,
                    gmvs=self.gmvs_per_site[gsim_name, imt_str, site_id],
                    rupture_ids=self.ruptures_per_site[
                        gsim_name, imt_str, site_id]
                ))
        inserter.flush()
        self.gmvs_per_site.clear()
        self.ruptures_per_site.clear()

    def to_haz_curves(self, sids, imtls, invest_time, num_ses):
        """
        Convert the gmf into hazard curves (by gsim and imt)

        :param sids: database ids of the given sites
        :param imtls: dictionary {IMT: intensity measure levels}
        :param invest_time: investigation time
        :param num_ses: number of Stochastic Event Sets
        """
        gmf = collections.defaultdict(dict)  # (gsim, imt) > {site_id: poes}
        sorted_imts = map(str, self.sorted_imts)
        zeros = {imt: numpy.zeros(len(imtls[imt])) for imt in sorted_imts}
        for (gsim, imt, site_id), gmvs in self.gmvs_per_site.iteritems():
            gmf[gsim, imt][site_id] = gmvs_to_haz_curve(
                gmvs, imtls[imt], invest_time, num_ses * invest_time)
        curves_by_gsim = []
        for gsim_obj in self.sorted_gsims:
            gsim = gsim_obj.__class__.__name__
            curves_by_imt = []
            for imt in sorted_imts:
                curves_by_imt.append(
                    numpy.array([gmf[gsim, imt].get(site_id, zeros[imt])
                                 for site_id in sids]))
            curves_by_gsim.append((gsim, curves_by_imt))
        return curves_by_gsim


class EventBasedHazardCalculator(general.BaseHazardCalculator):
    """
    Probabilistic Event-Based hazard calculator. Computes stochastic event sets
    and (optionally) ground motion fields.
    """
    core_calc_task = compute_ruptures

    def task_arg_gen(self, _block_size=None):
        """
        Loop through realizations and sources to generate a sequence of
        task arg tuples. Each tuple of args applies to a single task.
        Yielded results are tuples of the form job_id, sources, ses, seeds
        (seeds will be used to seed numpy for temporal occurence sampling).
        """
        hc = self.hc
        rnd = random.Random()
        rnd.seed(hc.random_seed)
        for job_id, sitecol, block, trt_model_id in \
                super(EventBasedHazardCalculator, self).task_arg_gen():
            ss = [(src, rnd.randint(0, models.MAX_SINT_32))
                  for src in block]  # source, seed pairs
            yield job_id, sitecol, ss, trt_model_id

    def task_completed(self, task_result):
        """
        :param task_result:
            a pair (num_ruptures, trt_model_id)

        If the parameter `ground_motion_fields` is set, compute and save
        the GMFs from the ruptures generated by the given task.
        """
        num_ruptures, trt_model_id = task_result
        if num_ruptures:
            self.num_ruptures[trt_model_id] += num_ruptures

    def post_execute(self):
        trt_models = models.TrtModel.objects.filter(
            lt_model__hazard_calculation=self.job)
        # save the right number of occurring ruptures
        for trt_model in trt_models:
            trt_model.num_ruptures = self.num_ruptures.get(trt_model.id, 0)
            trt_model.save()
        if (not getattr(self.hc, 'ground_motion_fields', None) and
                not getattr(self.hc, 'hazard_curves_from_gmfs', None)):
            return  # do nothing

        # create a Gmf output for each realization
        self.initialize_realizations()
        if getattr(self.hc, 'ground_motion_fields', None):
            for rlz in self._get_realizations():
                output = models.Output.objects.create(
                    oq_job=self.job,
                    display_name='GMF rlz-%s' % rlz.id,
                    output_type='gmf')
                models.Gmf.objects.create(output=output, lt_realization=rlz)

        self.generate_gmfs_and_curves()

        # now save the curves, if any
        if self.curves:
            self.save_hazard_curves()

    @EnginePerformanceMonitor.monitor
    def generate_gmfs_and_curves(self):
        """
        Generate the GMFs and optionally the hazard curves too
        """
        sitecol = self.site_collection
        sesruptures = []  # collect the ruptures in a fixed order
<<<<<<< HEAD
        with self.monitor('reading ruptures'):
            for trt_model in models.TrtModel.objects.filter(
                    lt_model__hazard_calculation=self.job):
                for sr in models.SESRupture.objects.filter(
                        rupture__trt_model=trt_model):
                    # adding the annotation below saves a LOT of memory
                    # otherwise one would need as key in apply_reduce
                    # lambda sr: sr.rupture.trt_model.id which would
                    # read the world from the database
                    sr.trt_id = trt_model.id
                    sesruptures.append(sr)
        self.curves = tasks.apply_reduce(
            compute_gmfs_and_curves,
            (self.job.id, sesruptures, sitecol),
            self.agg_curves, {}, key=lambda sr: sr.trt_id)
=======
        for trt_model in models.TrtModel.objects.filter(
                lt_model__hazard_calculation=self.job):
            sesruptures.extend(
                models.SESRupture.objects.filter(
                    rupture__ses_collection__trt_model=trt_model))
        self.curves = tasks.apply_reduce(
            compute_gmfs_and_curves,
            (self.job.id, sesruptures, sitecol),
            self.agg_curves, {},
            key=lambda sr: sr.rupture.ses_collection.trt_model.id)
>>>>>>> 197fc5e3

    def initialize_ses_db_records(self, trt_model, i):
        """
        Create :class:`~openquake.engine.db.models.Output` and
        :class:`~openquake.engine.db.models.SESCollection` records for
        each tectonic region type.

        :param trt_model:
            :class:`openquake.engine.db.models.TrtModel` instance
        :param i:
            an ordinal number starting from 1
        """
        output = models.Output.objects.create(
            oq_job=self.job,
            display_name='SES Collection %d' % i,
            output_type='ses')

        ses_coll = models.SESCollection.objects.create(
            output=output, trt_model=trt_model, ordinal=i)

        return ses_coll

    def pre_execute(self):
        """
        Do pre-execution work. At the moment, this work entails:
        parsing and initializing sources, parsing and initializing the
        site model (if there is one), parsing vulnerability and
        exposure files, and generating logic tree realizations. (The
        latter piece basically defines the work to be done in the
        `execute` phase.)
        """
        weights = super(EventBasedHazardCalculator, self).pre_execute()
        for i, trt_model in enumerate(models.TrtModel.objects.filter(
                lt_model__hazard_calculation=self.job), 1):
            with transaction.commit_on_success(using='job_init'):
                self.initialize_ses_db_records(trt_model, i)
        return weights<|MERGE_RESOLUTION|>--- conflicted
+++ resolved
@@ -436,15 +436,14 @@
         """
         sitecol = self.site_collection
         sesruptures = []  # collect the ruptures in a fixed order
-<<<<<<< HEAD
         with self.monitor('reading ruptures'):
             for trt_model in models.TrtModel.objects.filter(
                     lt_model__hazard_calculation=self.job):
                 for sr in models.SESRupture.objects.filter(
-                        rupture__trt_model=trt_model):
+                        rupture__ses_collection__trt_model=trt_model):
                     # adding the annotation below saves a LOT of memory
                     # otherwise one would need as key in apply_reduce
-                    # lambda sr: sr.rupture.trt_model.id which would
+                    # lambda sr: sr.rupture.tsrt_model.id which would
                     # read the world from the database
                     sr.trt_id = trt_model.id
                     sesruptures.append(sr)
@@ -452,18 +451,6 @@
             compute_gmfs_and_curves,
             (self.job.id, sesruptures, sitecol),
             self.agg_curves, {}, key=lambda sr: sr.trt_id)
-=======
-        for trt_model in models.TrtModel.objects.filter(
-                lt_model__hazard_calculation=self.job):
-            sesruptures.extend(
-                models.SESRupture.objects.filter(
-                    rupture__ses_collection__trt_model=trt_model))
-        self.curves = tasks.apply_reduce(
-            compute_gmfs_and_curves,
-            (self.job.id, sesruptures, sitecol),
-            self.agg_curves, {},
-            key=lambda sr: sr.rupture.ses_collection.trt_model.id)
->>>>>>> 197fc5e3
 
     def initialize_ses_db_records(self, trt_model, i):
         """
