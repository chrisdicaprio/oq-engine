# -*- coding: utf-8 -*-

# Copyright (c) 2012-2014, GEM Foundation.
#
# OpenQuake is free software: you can redistribute it and/or modify it
# under the terms of the GNU Affero General Public License as published
# by the Free Software Foundation, either version 3 of the License, or
# (at your option) any later version.
#
# OpenQuake is distributed in the hope that it will be useful,
# but WITHOUT ANY WARRANTY; without even the implied warranty of
# MERCHANTABILITY or FITNESS FOR A PARTICULAR PURPOSE.  See the
# GNU General Public License for more details.
#
# You should have received a copy of the GNU Affero General Public License
# along with OpenQuake.  If not, see <http://www.gnu.org/licenses/>.

"""
Hazard getters for Risk calculators.

A HazardGetter is responsible fo getting hazard outputs needed by a risk
calculation.
"""
import itertools
import operator

import numpy

from openquake.hazardlib.imt import from_string
from openquake.risklib import scientific

from openquake.engine import logs
from openquake.engine.db import models
from django.db import transaction


BYTES_PER_FLOAT = numpy.zeros(1, dtype=float).nbytes

NRUPTURES = 1  # constant for readability


class AssetSiteAssociationError(Exception):
    pass


def make_epsilons(asset_count, num_samples, seed, correlation):
    """
    :param int asset_count: the number of assets
    :param int num_ruptures: the number of ruptures
    :param int seed: a random seed
    :param float correlation: the correlation coefficient
    """
    zeros = numpy.zeros((asset_count, num_samples))
    return scientific.make_epsilons(zeros, seed, correlation)


class HazardGetter(object):
    """
    A Hazard Getter is used to query for the closest hazard data for
    each given asset. A Hazard Getter must be pickable such that it
    should be possible to use different strategies (e.g. distributed
    or not, using postgis or not).
    A Hazard Getter should be instantiated by a GetterBuilder and
    not directly.

    :attr hazard_output:
        A :class:`openquake.engine.db.models.Output` instance

    :attr assets:
        The assets for which we want to extract the hazard

   :attr site_ids:
        The ids of the sites associated to the hazards
    """
    builder = None  # set by the GetterBuilder
    epsilons = None  # overridden in the GroundMotionValuesGetter

    def __init__(self, hazard_output, assets):
        self.hazard_output = hazard_output
        self.assets = assets
        self.site_ids = []
        self.asset_site_ids = []
        for a in assets:
            assoc = models.AssetSite.objects.get(pk=a.asset_site_id)
            self.site_ids.append(assoc.site.id)
            self.asset_site_ids.append(a.asset_site_id)

    def __repr__(self):
        shape = getattr(self.epsilons, 'shape', None)
        eps = ', %s epsilons' % str(shape) if shape else ''
        return "<%s %d assets%s, taxonomy=%s>" % (
            self.__class__.__name__, len(self.assets), eps,
            self.builder.taxonomy)

    def get_data(self):
        """
        Subclasses must implement this.
        """
        raise NotImplementedError

    @property
    def hid(self):
        """Return the id of the given hazard output"""
        return self.hazard_output.id

    @property
    def weight(self):
        """Return the weight of the realization of the hazard output"""
        h = self.hazard_output.output_container
        if hasattr(h, 'lt_realization') and h.lt_realization:
            return h.lt_realization.weight


class HazardCurveGetter(HazardGetter):
    """
    Simple HazardCurve Getter that performs a spatial query for each
    asset.
    """ + HazardGetter.__doc__

    def get_data(self, imt):
        """
        Extracts the hazard curves for the given `imt` from the hazard output.

        :param str imt: Intensity Measure Type
        :returns: a list of N curves, each one being a list of pairs (iml, poe)
        """
        imt_type, sa_period, sa_damping = from_string(imt)

        oc = self.hazard_output.output_container
        if oc.output.output_type == 'hazard_curve':
            imls = oc.imls
        elif oc.output.output_type == 'hazard_curve_multi':
            oc = models.HazardCurve.objects.get(
                output__oq_job=oc.output.oq_job,
                output__output_type='hazard_curve',
                statistics=oc.statistics,
                lt_realization=oc.lt_realization,
                imt=imt_type,
                sa_period=sa_period,
                sa_damping=sa_damping)
            imls = oc.imls

        cursor = models.getcursor('job_init')
        query = """\
        SELECT hzrdr.hazard_curve_data.poes
        FROM hzrdr.hazard_curve_data
        WHERE hazard_curve_id = %s AND location = %s
        """
        all_curves = []
        for site_id in self.site_ids:
            location = models.HazardSite.objects.get(pk=site_id).location
            cursor.execute(query, (oc.id, 'SRID=4326; ' + location.wkt))
            poes = cursor.fetchall()[0][0]
            all_curves.append(zip(imls, poes))
        return all_curves


def expand(array, N):
    """
    Given a non-empty array with n elements, expands it to a larger
    array with N elements.

    >>> expand([1], 3)
    array([1, 1, 1])
    >>> expand([1, 2, 3], 10)
    array([1, 2, 3, 1, 2, 3, 1, 2, 3, 1])
    >>> expand(numpy.zeros((2, 10)), 5).shape
    (5, 10)
    """
    n = len(array)
    assert n > 0, 'Empty array'
    if n >= N:
        raise ValueError('Cannot expand an array of %d elements to %d',
                         n, N)
    return numpy.array([array[i % n] for i in xrange(N)])


class GroundMotionValuesGetter(HazardGetter):
    """
    Hazard getter for loading ground motion values.
    """ + HazardGetter.__doc__
<<<<<<< HEAD
    sescoll = None  # set by the GetterBuilder
=======
    sescolls = ()  # set by the GetterBuilder
    asset_site_ids = None  # set by the GetterBuilder
>>>>>>> a60d5c86

    @property
    def rupture_ids(self):
        """
        Rupture_ids for the current getter
        """
        rupids = []
        for sc in self.sescolls:
            rupids.extend(self.builder.rupture_ids[sc.id])
        return rupids

    @property
    def epsilons(self):
        """
        Epsilon matrix for the current getter
        """
        epsilon_rows = []  # ordered by asset_site_id
        for asset_site_id in self.asset_site_ids:
            row = []
            for eps in models.Epsilon.objects.filter(
                    ses_collection__in=self.sescolls,
                    asset_site=asset_site_id):
                row.extend(eps.epsilons)
            epsilon_rows.append(row)
        assert epsilon_rows, ('No epsilons for ses_collection_ids=%s' %
                              [sc.id for sc in self.sescolls])
        return numpy.array(epsilon_rows)

    def get_epsilons(self):
        """
        Expand the inner epsilons to the right number, if needed
        """
        eps = self.epsilons
        _n, m = eps.shape
        e = len(self.rupture_ids)
        if e > m:  # there are more ruptures than epsilons
            # notice the double transpose below; a shape (1, 3) will go into
            # (1, 3); without, it would go incorrectly into (3, 3)
            return expand(eps.T, e).T
        return eps

    def _get_gmv_dict(self, imt_type, sa_period, sa_damping):
        """
        :returns: a dictionary {rupture_id: gmv} for the given site and IMT
        """
        gmf_id = self.hazard_output.output_container.id
        if sa_period:
            imt_query = 'imt=%s and sa_period=%s and sa_damping=%s'
        else:
            imt_query = 'imt=%s and sa_period is %s and sa_damping is %s'
        gmv_dict = {}
        cursor = models.getcursor('job_init')
        cursor.execute('select site_id, rupture_ids, gmvs from '
                       'hzrdr.gmf_data where gmf_id=%s and site_id in %s '
                       'and {} order by site_id'.format(imt_query),
                       (gmf_id, tuple(set(self.site_ids)),
                        imt_type, sa_period, sa_damping))
        for sid, group in itertools.groupby(cursor, operator.itemgetter(0)):
            gmvs = []
            ruptures = []
            for site_id, rupture_ids, gmvs_chunk in group:
                gmvs.extend(gmvs_chunk)
                ruptures.extend(rupture_ids)
            gmv_dict[sid] = dict(itertools.izip(ruptures, gmvs))
        return gmv_dict

    def get_data(self, imt):
        """
        Extracts the GMFs for the given `imt` from the hazard output.

        :param str imt: Intensity Measure Type
        :returns: a list of N arrays with R elements each.
        """
        imt_type, sa_period, sa_damping = from_string(imt)
        gmv_dict = self._get_gmv_dict(imt_type, sa_period, sa_damping)
        all_gmvs = []
        no_data = 0
        for site_id in self.site_ids:
            gmv = gmv_dict.get(site_id, {})
            if not gmv:
                no_data += 1
            array = numpy.array([gmv.get(r, 0.) for r in self.rupture_ids])
            all_gmvs.append(array)
        if no_data:
            logs.LOG.info('No data for %d assets out of %d, IMT=%s',
                          no_data, len(self.site_ids), imt)
        return all_gmvs


class GetterBuilder(object):
    """
    A facility to build hazard getters. When instantiated, populates
    the `asset_site` table with the associations between
    the assets in the current exposure model and the sites in the
    previous hazard calculation.

    :param str taxonomy: the taxonomy we are interested in
    :param rc: a :class:`openquake.engine.db.models.RiskCalculation` instance

    Warning: instantiating a GetterBuilder performs a potentially
    expensive geospatial query.
    """
    def __init__(self, taxonomy, rc, epsilon_sampling=0):
        self.taxonomy = taxonomy
        self.rc = rc
        self.epsilon_sampling = epsilon_sampling
        self.hc = rc.hazard_calculation
        self.calculation_mode = self.rc.oqjob.get_param('calculation_mode')
        self.number_of_ground_motion_fields = self.hc.get_param(
            'number_of_ground_motion_fields', 0)
        max_dist = rc.best_maximum_distance * 1000  # km to meters
        cursor = models.getcursor('job_init')

        hazard_exposure = models.extract_from([self.hc], 'exposuremodel')
        if self.rc.exposure_model is hazard_exposure:
            # no need of geospatial queries, just join on the location
            self.assoc_query = cursor.mogrify("""\
WITH assocs AS (
  SELECT %s, exp.id, hsite.id
  FROM riski.exposure_data AS exp
  JOIN hzrdi.hazard_site AS hsite
  ON exp.site::text = hsite.location::text
  WHERE hsite.hazard_calculation_id = %s
  AND exposure_model_id = %s AND taxonomy=%s
  AND ST_COVERS(ST_GeographyFromText(%s), exp.site)
)
INSERT INTO riskr.asset_site (job_id, asset_id, site_id)
SELECT * FROM assocs""", (rc.oqjob.id, self.hc.id,
                          rc.exposure_model.id, taxonomy,
                          rc.region_constraint.wkt))
        else:
            # associate each asset to the closest hazard site
            self.assoc_query = cursor.mogrify("""\
WITH assocs AS (
  SELECT DISTINCT ON (exp.id) %s, exp.id, hsite.id
  FROM riski.exposure_data AS exp
  JOIN hzrdi.hazard_site AS hsite
  ON ST_DWithin(exp.site, hsite.location, %s)
  WHERE hsite.hazard_calculation_id = %s
  AND exposure_model_id = %s AND taxonomy=%s
  AND ST_COVERS(ST_GeographyFromText(%s), exp.site)
  ORDER BY exp.id, ST_Distance(exp.site, hsite.location, false)
)
INSERT INTO riskr.asset_site (job_id, asset_id, site_id)
SELECT * FROM assocs""", (rc.oqjob.id, max_dist, self.hc.id,
                          rc.exposure_model.id, taxonomy,
                          rc.region_constraint.wkt))

        # insert the associations for the current taxonomy
        with transaction.commit_on_success(using='job_init'):
            cursor.execute(self.assoc_query)

        # now read the associations just inserted
        self.asset_sites = models.AssetSite.objects.filter(
            job=rc.oqjob, asset__taxonomy=taxonomy)
        if not self.asset_sites:
            raise AssetSiteAssociationError(
                'Could not associate any asset of taxonomy %s to '
                'hazard sites within the distance of %s km'
                % (taxonomy, self.rc.best_maximum_distance))
        self.rupture_ids = {}
        self.epsilons_shape = {}

    def calc_nbytes(self, hazard_outputs):
        """
        :param hazard_outputs: the outputs of a hazard calculation
        :returns: the number of bytes to be allocated (can be
                  much less if there is no correlation and the 'fast'
                  epsilons management is enabled).

        If the hazard_outputs come from an event based or scenario computation,
        populate the .epsilons_shape dictionary.
        """
        num_assets = len(self.asset_sites)
        if self.calculation_mode.startswith('event_based'):
            lt_model_ids = set(ho.output_container.lt_realization.lt_model.id
                               for ho in hazard_outputs)
            for trt_model in models.TrtModel.objects.filter(
                    lt_model__in=lt_model_ids):
                ses_coll = models.SESCollection.objects.get(
                    trt_model=trt_model)
                num_ruptures = ses_coll.get_ruptures().count()
                samples = min(self.epsilon_sampling, num_ruptures) \
                    if self.epsilon_sampling else num_ruptures
                self.epsilons_shape[ses_coll.id] = (num_assets, samples)
        elif self.calculation_mode.startswith('scenario'):
            [out] = self.hc.output_set.filter(output_type='ses')
            samples = self.number_of_ground_motion_fields
            self.epsilons_shape[out.ses.id] = (num_assets, samples)
        nbytes = 0
        for (n, r) in self.epsilons_shape.values():
            # the max(n, r) is taken because if n > r then the limiting
            # factor is the size of the correlation matrix, i.e. n
            nbytes += max(n, r) * n * BYTES_PER_FLOAT
        return nbytes

    def init_epsilons(self, hazard_outputs):
        """
        :param hazard_outputs: the outputs of a hazard calculation

        If the hazard_outputs come from an event based or scenario computation,
        populate the .epsilons and the .rupture_ids dictionaries.
        """
        if not self.epsilons_shape:
            self.calc_nbytes(hazard_outputs)
        if self.calculation_mode.startswith('event_based'):
            lt_model_ids = set(ho.output_container.lt_realization.lt_model.id
                               for ho in hazard_outputs)
<<<<<<< HEAD
            ses_collections = [
                models.SESCollection.objects.get(lt_model=lt_model_id)
                for lt_model_id in lt_model_ids]
        elif self.calculation_mode.startswith('scenario'):
=======
            ses_collections = models.SESCollection.objects.filter(
                trt_model__lt_model__in=lt_model_ids)
        elif self.calculation_mode == 'scenario':
>>>>>>> a60d5c86
            [out] = self.hc.output_set.filter(output_type='ses')
            ses_collections = [out.ses]
        else:
            ses_collections = []
        for ses_coll in ses_collections:
            scid = ses_coll.id  # ses collection id
            num_assets, num_samples = self.epsilons_shape[scid]
            self.rupture_ids[scid] = ses_coll.get_ruptures(
                ).values_list('id', flat=True) or range(
                self.number_of_ground_motion_fields)
            # do not build the epsilons for scenario_damage
            if self.calculation_mode != 'scenario_damage':
                logs.LOG.info('Building (%d, %d) epsilons for taxonomy %s',
                              num_assets, num_samples, self.taxonomy)
                eps = make_epsilons(
                    num_assets, num_samples,
                    self.rc.master_seed, self.rc.asset_correlation)
                models.Epsilon.saveall(ses_coll, self.asset_sites, eps)

    def make_getters(self, gettercls, hazard_outputs, annotated_assets):
        """
        Build the appropriate hazard getters from the given hazard
        outputs. The assets which have no corresponding hazard site
        within the maximum distance are discarded. An AssetSiteAssociationError
        is raised if all assets are discarded. From outputs coming from
        an event based or a scenario calculation the right epsilons
        corresponding to the assets are stored in the database

        :param gettercls:
            the HazardGetter subclass to use
        :param hazard_outputs:
            the outputs of a hazard calculation
        :param annotated_assets:
            a block of assets with additional attributes

        :returns: a list of HazardGetter instances
        """
        # NB: the annotations to the assets are added by models.AssetManager
        getters = []
        for ho in hazard_outputs:
            getter = gettercls(ho, annotated_assets)
            getter.builder = self
<<<<<<< HEAD
            if self.calculation_mode.startswith('event_based'):
                getter.sescoll = models.SESCollection.objects.get(
                    lt_model=ho.output_container.lt_realization.lt_model)
            elif self.calculation_mode.startswith('scenario'):
                [out] = ho.oq_job.output_set.filter(output_type='ses')
                getter.sescoll = out.ses
=======
            if self.calculation_mode == 'event_based':
                getter.sescolls = models.SESCollection.objects.filter(
                    trt_model__lt_model=
                    ho.output_container.lt_realization.lt_model)
                getter.asset_site_ids = [a.id for a in asset_sites]
            elif self.calculation_mode == 'scenario':
                [out] = ho.oq_job.output_set.filter(output_type='ses')
                getter.sescolls = [out.ses]
                getter.asset_site_ids = [a.id for a in asset_sites]
>>>>>>> a60d5c86
            getters.append(getter)
        return getters<|MERGE_RESOLUTION|>--- conflicted
+++ resolved
@@ -179,12 +179,7 @@
     """
     Hazard getter for loading ground motion values.
     """ + HazardGetter.__doc__
-<<<<<<< HEAD
-    sescoll = None  # set by the GetterBuilder
-=======
     sescolls = ()  # set by the GetterBuilder
-    asset_site_ids = None  # set by the GetterBuilder
->>>>>>> a60d5c86
 
     @property
     def rupture_ids(self):
@@ -393,16 +388,9 @@
         if self.calculation_mode.startswith('event_based'):
             lt_model_ids = set(ho.output_container.lt_realization.lt_model.id
                                for ho in hazard_outputs)
-<<<<<<< HEAD
-            ses_collections = [
-                models.SESCollection.objects.get(lt_model=lt_model_id)
-                for lt_model_id in lt_model_ids]
-        elif self.calculation_mode.startswith('scenario'):
-=======
             ses_collections = models.SESCollection.objects.filter(
                 trt_model__lt_model__in=lt_model_ids)
-        elif self.calculation_mode == 'scenario':
->>>>>>> a60d5c86
+        elif self.calculation_mode.startswith('scenario'):
             [out] = self.hc.output_set.filter(output_type='ses')
             ses_collections = [out.ses]
         else:
@@ -445,23 +433,11 @@
         for ho in hazard_outputs:
             getter = gettercls(ho, annotated_assets)
             getter.builder = self
-<<<<<<< HEAD
             if self.calculation_mode.startswith('event_based'):
-                getter.sescoll = models.SESCollection.objects.get(
-                    lt_model=ho.output_container.lt_realization.lt_model)
-            elif self.calculation_mode.startswith('scenario'):
-                [out] = ho.oq_job.output_set.filter(output_type='ses')
-                getter.sescoll = out.ses
-=======
-            if self.calculation_mode == 'event_based':
                 getter.sescolls = models.SESCollection.objects.filter(
                     trt_model__lt_model=
                     ho.output_container.lt_realization.lt_model)
-                getter.asset_site_ids = [a.id for a in asset_sites]
-            elif self.calculation_mode == 'scenario':
                 [out] = ho.oq_job.output_set.filter(output_type='ses')
                 getter.sescolls = [out.ses]
-                getter.asset_site_ids = [a.id for a in asset_sites]
->>>>>>> a60d5c86
             getters.append(getter)
         return getters