# -*- coding: utf-8 -*-
# vim: tabstop=4 shiftwidth=4 softtabstop=4
#
# Copyright (C) 2010-2017 GEM Foundation
#
# OpenQuake is free software: you can redistribute it and/or modify it
# under the terms of the GNU Affero General Public License as published
# by the Free Software Foundation, either version 3 of the License, or
# (at your option) any later version.
#
# OpenQuake is distributed in the hope that it will be useful,
# but WITHOUT ANY WARRANTY; without even the implied warranty of
# MERCHANTABILITY or FITNESS FOR A PARTICULAR PURPOSE.  See the
# GNU Affero General Public License for more details.
#
# You should have received a copy of the GNU Affero General Public License
# along with OpenQuake. If not, see <http://www.gnu.org/licenses/>.

"""Engine: A collection of fundamental functions for initializing and running
calculations."""

import os
import sys
import signal
import traceback

from openquake.baselib.performance import Monitor
from openquake.hazardlib import valid
from openquake.baselib import parallel
from openquake.commonlib.oqvalidation import OqParam
from openquake.commonlib import datastore, config, readinput
from openquake.calculators import base, views, export
from openquake.commonlib import logs

TERMINATE = valid.boolean(
    config.get('distribution', 'terminate_workers_on_revoke') or 'false')

USE_CELERY = config.get('distribution', 'oq_distribute') == 'celery'

if USE_CELERY:
    import celery.task.control

    def set_concurrent_tasks_default():
        """
        Set the default for concurrent_tasks.
        Returns the number of live celery nodes (i.e. the number of machines).
        """
        stats = celery.task.control.inspect(timeout=1).stats()
        if not stats:
            sys.exit("No live compute nodes, aborting calculation")
        num_cores = sum(stats[k]['pool']['max-concurrency'] for k in stats)
        OqParam.concurrent_tasks.default = num_cores * 5
        logs.LOG.info(
            'Using %s, %d cores', ', '.join(sorted(stats)), num_cores)

    def celery_cleanup(terminate, task_ids=()):
        """
        Release the resources used by an openquake job.
        In particular revoke the running tasks (if any).

        :param bool terminate: the celery revoke command terminate flag
        :param task_ids: celery task IDs
        """
        # Using the celery API, terminate and revoke and terminate any running
        # tasks associated with the current job.
        if task_ids:
            logs.LOG.warn('Revoking %d tasks', len(task_ids))
        else:  # this is normal when OQ_DISTRIBUTE=no
            logs.LOG.debug('No task to revoke')
        for tid in task_ids:
            celery.task.control.revoke(tid, terminate=terminate)
            logs.LOG.debug('Revoked task %s', tid)


def expose_outputs(dstore):
    """
    Build a correspondence between the outputs in the datastore and the
    ones in the database.

    :param dstore: datastore
    """
    oq = dstore['oqparam']
    exportable = set(ekey[0] for ekey in export.export)
    calcmode = oq.calculation_mode
    dskeys = set(dstore) & exportable  # exportable datastore keys
    dskeys.add('fullreport')
    try:
        rlzs = list(dstore['realizations'])
    except KeyError:
        rlzs = []
    # expose gmf_data only if < 10 MB
    if oq.ground_motion_fields and calcmode == 'event_based':
        nbytes = dstore['gmf_data'].attrs['nbytes']
        if nbytes < 10 * 1024 ** 2:
            dskeys.add('gmf_data')
    if 'scenario' not in calcmode:  # export sourcegroups.csv
        dskeys.add('sourcegroups')
    hdf5 = dstore.hdf5
    if 'poes' in hdf5 or 'hcurves' in hdf5:
        dskeys.add('hcurves')
        if oq.uniform_hazard_spectra:
            dskeys.add('uhs')  # export them
        if oq.hazard_maps:
            dskeys.add('hmaps')  # export them
    if 'avg_losses-rlzs' in dstore and rlzs:
        dskeys.add('avg_losses-stats')
    if 'curves-stats' in dstore:
        logs.LOG.warn('loss curves are exportable with oq export')
    if oq.conditional_loss_poes:  # expose loss_maps outputs
        if 'loss_curves-rlzs' in dstore:
            dskeys.add('loss_maps-rlzs')
        if 'loss_curves-stats' in dstore:
            if len(rlzs) > 1:
                dskeys.add('loss_maps-stats')
    if 'all_loss_ratios' in dskeys:
        dskeys.remove('all_loss_ratios')  # export only specific IDs
    if 'realizations' in dskeys and len(rlzs) <= 1:
        dskeys.remove('realizations')  # do not export a single realization
    if 'ruptures' in dskeys and 'scenario' in calcmode:
        exportable.remove('ruptures')  # do not export, as requested by Vitor
    logs.dbcmd('create_outputs', dstore.calc_id, sorted(dskeys & exportable))


class MasterKilled(KeyboardInterrupt):
    "Exception raised when a job is killed manually"


def raiseMasterKilled(signum, _stack):
    """
    When a SIGTERM is received, raise the MasterKilled
    exception with an appropriate error message.

    :param int signum: the number of the received signal
    :param _stack: the current frame object, ignored
    """
    if signum in (signal.SIGTERM, signal.SIGINT):
        msg = 'The openquake master process was killed manually'
    else:
        msg = 'Received a signal %d' % signum

<<<<<<< HEAD
    for pid in parallel.executor.pids:
        try:
            os.kill(pid, signal.SIGKILL)
        except OSError:  # pid not found
            pass
=======
    # FIXME this code has been temporary disabled due issues with large
    # computations and further investigation is need; code is left as reference
    # for pid in parallel.executor.pids:
    #     try:
    #         os.kill(pid, signal.SIGKILL)
    #     except OSError: # pid not found
    #         pass
>>>>>>> 952a8d41

    raise MasterKilled(msg)


# register the raiseMasterKilled callback for SIGTERM
# when using the Django development server this module is imported by a thread,
# so one gets a `ValueError: signal only works in main thread` that
# can be safely ignored
try:
    signal.signal(signal.SIGTERM, raiseMasterKilled)
    signal.signal(signal.SIGINT, raiseMasterKilled)
except ValueError:
    pass


def job_from_file(cfg_file, username, hazard_calculation_id=None):
    """
    Create a full job profile from a job config file.

    :param str cfg_file:
        Path to a job.ini file.
    :param str username:
        The user who will own this job profile and all results
    :param str datadir:
        Data directory of the user
    :param hazard_calculation_id:
        ID of a previous calculation or None
    :returns:
        a pair (job_id, oqparam)
    """
    oq = readinput.get_oqparam(cfg_file)
    job_id = logs.dbcmd('create_job', oq.calculation_mode, oq.description,
                        username, datastore.DATADIR, hazard_calculation_id)
    return job_id, oq


def run_calc(job_id, oqparam, log_level, log_file, exports,
             hazard_calculation_id=None, **kw):
    """
    Run a calculation.

    :param job_id:
        ID of the current job
    :param oqparam:
        :class:`openquake.commonlib.oqvalidation.OqParam` instance
    :param str log_level:
        The desired logging level. Valid choices are 'debug', 'info',
        'progress', 'warn', 'error', and 'critical'.
    :param str log_file:
        Complete path (including file name) to file where logs will be written.
        If `None`, logging will just be printed to standard output.
    :param exports:
        A comma-separated string of export types.
    """
    monitor = Monitor('total runtime', measuremem=True)
    with logs.handle(job_id, log_level, log_file):  # run the job
        if USE_CELERY and os.environ.get('OQ_DISTRIBUTE') == 'celery':
            set_concurrent_tasks_default()
        calc = base.calculators(oqparam, monitor, calc_id=job_id)
        monitor.hdf5path = calc.datastore.hdf5path
        calc.from_engine = True
        tb = 'None\n'
        try:
            logs.dbcmd('set_status', job_id, 'executing')
            _do_run_calc(calc, exports, hazard_calculation_id, **kw)
            duration = monitor.duration
            expose_outputs(calc.datastore)
            monitor.flush()
            records = views.performance_view(calc.datastore)
            logs.dbcmd('save_performance', job_id, records)
            calc.datastore.close()
            logs.LOG.info('Calculation %d finished correctly in %d seconds',
                          job_id, duration)
            logs.dbcmd('finish', job_id, 'complete')
        except:
            tb = traceback.format_exc()
            try:
                logs.LOG.critical(tb)
                logs.dbcmd('finish', job_id, 'failed')
            except:  # an OperationalError may always happen
                sys.stderr.write(tb)
            raise
        finally:
            # if there was an error in the calculation, this part may fail;
            # in such a situation, we simply log the cleanup error without
            # taking further action, so that the real error can propagate
            try:
                if USE_CELERY:
                    celery_cleanup(TERMINATE, parallel.Starmap.task_ids)
            except:
                # log the finalization error only if there is no real error
                if tb == 'None\n':
                    logs.LOG.error('finalizing', exc_info=True)
    return calc


def _do_run_calc(calc, exports, hazard_calculation_id, **kw):
    with calc._monitor:
        calc.run(exports=exports, hazard_calculation_id=hazard_calculation_id,
                 close=False, **kw)  # don't close the datastore too soon<|MERGE_RESOLUTION|>--- conflicted
+++ resolved
@@ -138,13 +138,6 @@
     else:
         msg = 'Received a signal %d' % signum
 
-<<<<<<< HEAD
-    for pid in parallel.executor.pids:
-        try:
-            os.kill(pid, signal.SIGKILL)
-        except OSError:  # pid not found
-            pass
-=======
     # FIXME this code has been temporary disabled due issues with large
     # computations and further investigation is need; code is left as reference
     # for pid in parallel.executor.pids:
@@ -152,7 +145,6 @@
     #         os.kill(pid, signal.SIGKILL)
     #     except OSError: # pid not found
     #         pass
->>>>>>> 952a8d41
 
     raise MasterKilled(msg)
 
