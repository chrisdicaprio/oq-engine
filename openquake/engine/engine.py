# Copyright (c) 2010-2014, GEM Foundation.
#
# OpenQuake is free software: you can redistribute it and/or modify it
# under the terms of the GNU Affero General Public License as published
# by the Free Software Foundation, either version 3 of the License, or
# (at your option) any later version.
#
# OpenQuake is distributed in the hope that it will be useful,
# but WITHOUT ANY WARRANTY; without even the implied warranty of
# MERCHANTABILITY or FITNESS FOR A PARTICULAR PURPOSE.  See the
# GNU General Public License for more details.
#
# You should have received a copy of the GNU Affero General Public License
# along with OpenQuake.  If not, see <http://www.gnu.org/licenses/>.

"""Engine: A collection of fundamental functions for initializing and running
calculations."""

import os
import sys
import time
import getpass
import itertools
import operator
from contextlib import contextmanager
from datetime import datetime

import celery.task.control

import openquake.engine

from django.core import exceptions
from django import db as django_db

from openquake.engine import logs
from openquake.engine.db import models
from openquake.engine.utils import config, get_calculator_class
from openquake.engine.celery_node_monitor import CeleryNodeMonitor
from openquake.engine.writer import CacheInserter
from openquake.engine.settings import DATABASES
from openquake.engine.db.models import Performance
from openquake.engine.db.schema.upgrades import upgrader

from openquake import hazardlib, risklib, commonlib

from openquake.commonlib import readinput, valid


INPUT_TYPES = set(dict(models.INPUT_TYPE_CHOICES))

UNABLE_TO_DEL_HC_FMT = 'Unable to delete hazard calculation: %s'
UNABLE_TO_DEL_RC_FMT = 'Unable to delete risk calculation: %s'

TERMINATE = valid.boolean(config.get('celery', 'terminate_workers_on_revoke'))


def cleanup_after_job(job, terminate):
    """
    Release the resources used by an openquake job.
    In particular revoke the running tasks (if any).

    :param int job_id: the job id
    :param bool terminate: the celery revoke command terminate flag
    """
    # Using the celery API, terminate and revoke and terminate any running
    # tasks associated with the current job.
    task_ids = Performance.objects.filter(
        oq_job=job, operation='storing task id', task_id__isnull=False)\
        .values_list('task_id', flat=True)
    if task_ids:
        logs.LOG.warn('Revoking %d tasks', len(task_ids))
    else:  # this is normal when OQ_NO_DISTRIBUTE=1
        logs.LOG.debug('No task to revoke')
    for tid in task_ids:
        celery.task.control.revoke(tid, terminate=terminate)
        logs.LOG.debug('Revoked task %s', tid)


@contextmanager
def job_stats(job):
    """
    A context manager saving information such as the number of sites
    and the disk space occupation in the job_stats table. The information
    is saved at the end of the job, even if the job fails.
    """
    dbname = DATABASES['default']['NAME']
    curs = models.getcursor('job_init')
    curs.execute("select pg_database_size(%s)", (dbname,))
    dbsize = curs.fetchall()[0][0]

    # create job stats, which implicitly records the start time for the job
    js = models.JobStats.objects.create(oq_job=job)
    job.is_running = True
    job.save()
    try:
        yield
    except:
        django_db.connections['job_init'].rollback()
        raise
    finally:
        job.is_running = False
        job.save()

        # save job stats
        curs.execute("select pg_database_size(%s)", (dbname,))
        new_dbsize = curs.fetchall()[0][0]
        js.disk_space = new_dbsize - dbsize
        js.stop_time = datetime.utcnow()
        js.save()

        cleanup_after_job(job, terminate=TERMINATE)


def prepare_job(user_name="openquake", log_level='progress'):
    """
    Create job for the given user, return it.

    :param str username:
        Username of the user who owns/started this job. If the username doesn't
        exist, a user record for this name will be created.
    :param str log_level:
        Defaults to 'progress'. Specify a logging level for this job. This
        level can be passed, for example, from the command line interface using
        the `--log-level` directive.
    :returns:
        :class:`openquake.engine.db.models.OqJob` instance.
    """
    return models.OqJob.objects.create(
        user_name=user_name,
        log_level=log_level,
        oq_version=openquake.engine.__version__,
        hazardlib_version=hazardlib.__version__,
        risklib_version=risklib.__version__,
        commonlib_version=commonlib.__version__,
    )


def create_calculation(model, params):
    """
    Given a params `dict` parsed from the config file, create a
    :class:`~openquake.engine.db.models.RiskCalculation`.

    :param model:
        a Calculation class object
    :param dict params:
        Dictionary of parameter names and values. Parameter names should match
        exactly the field names of
        :class:`openquake.engine.db.model.RiskCalculation`.
    :returns:
        an instance of a newly created `model`
    """
    if "export_dir" in params:
        params["export_dir"] = os.path.abspath(params["export_dir"])

    calc = model.create(**params)
    calc.full_clean()
    calc.save()

    return calc


# used by bin/openquake and openquake.server.views
def run_calc(job, log_level, log_file, exports, job_type):
    """
    Run a calculation.

    :param job:
        :class:`openquake.engine.db.model.OqJob` instance
    :param str log_level:
        The desired logging level. Valid choices are 'debug', 'info',
        'progress', 'warn', 'error', and 'critical'.
    :param str log_file:
        Complete path (including file name) to file where logs will be written.
        If `None`, logging will just be printed to standard output.
    :param list exports:
        A (potentially empty) list of export targets. Currently only "xml" is
        supported.
    :param str job_type:
        'hazard' or 'risk'
    """
    # first of all check the database version and exit if the db is outdated
    upgrader.check_versions(django_db.connections['admin'])

    calc_mode = job.get_param('calculation_mode')
    calculator = get_calculator_class(job_type, calc_mode)(job)
    with logs.handle(job, log_level, log_file), job_stats(job):  # run the job
        _do_run_calc(calculator, exports, job_type)
    return calculator


def _switch_to_job_phase(job, job_type, status):
    """
    Switch to a particular phase of execution.

    :param job:
        An :class:`~openquake.engine.db.models.OqJob` instance.
    :param str job_type:
        calculation type (hazard|risk)
    :param str status:
        one of the following: pre_executing, executing,
        post_executing, post_processing, export, clean_up, complete
    """
    job.status = status
    job.save()
    logs.LOG.progress("%s (%s)", status, job_type)


def _do_run_calc(calc, exports, job_type):
    """
    Step through all of the phases of a calculation, updating the job
    status at each phase.

    :param calc:
        An :class:`~openquake.engine.calculators.base.Calculator` instance.
    :param list exports:
        a (potentially empty) list of export targets, currently only "xml" is
        supported
    :param str job_type:
        calculation type (hazard|risk)
    """
    job = calc.job

    _switch_to_job_phase(job, job_type, "pre_executing")
    calc.pre_execute()

    _switch_to_job_phase(job, job_type, "executing")
    calc.execute()

    _switch_to_job_phase(job, job_type, "post_executing")
    calc.post_execute()

    _switch_to_job_phase(job, job_type, "post_processing")
    calc.post_process()

    _switch_to_job_phase(job, job_type, "export")
    calc.export(exports=exports)

    _switch_to_job_phase(job, job_type, "clean_up")
    calc.clean_up()

    CacheInserter.flushall()  # flush caches into the db

    _switch_to_job_phase(job, job_type, "complete")
    logs.LOG.debug("*> complete")


def del_haz_calc(job_id):
    """
    Delete a hazard calculation and all associated outputs.

    :param job_id:
        ID of a :class:`~openquake.engine.db.models.OqJob`.
    """
    try:
        job = models.OqJob.objects.get(id=job_id)
    except exceptions.ObjectDoesNotExist:
        raise RuntimeError('Unable to delete hazard calculation: '
                           'ID=%s does not exist' % job_id)

    user = getpass.getuser()
    if job.user_name == user:
        # we are allowed to delete this

        # but first, check if any risk calculations are referencing any of our
        # outputs, or the hazard calculation itself
        msg = UNABLE_TO_DEL_HC_FMT % (
            'The following risk calculations are referencing this hazard'
            ' calculation: %s'
        )

        # check for a reference to hazard outputs
        assoc_outputs = models.RiskCalculation.objects.filter(
            hazard_output__oq_job=job_id
        )
        if assoc_outputs.count() > 0:
            raise RuntimeError(msg % ', '.join([str(x.id)
                                                for x in assoc_outputs]))

        # check for a reference to the hazard calculation itself
        assoc_calcs = models.RiskCalculation.objects.filter(
            hazard_calculation=job_id
        )
        if assoc_calcs.count() > 0:
            raise RuntimeError(msg % ', '.join([str(x.id)
                                                for x in assoc_calcs]))

        # No risk calculation are referencing what we want to delete.
        # Carry on with the deletion.
        job.delete(using='admin')
    else:
        # this doesn't belong to the current user
        raise RuntimeError(UNABLE_TO_DEL_HC_FMT % 'Access denied')


def del_risk_calc(rc_id):
    """
    Delete a risk calculation and all associated outputs.

    :param hc_id:
        ID of a :class:`~openquake.engine.db.models.RiskCalculation`.
    """
    try:
        rc = models.RiskCalculation.objects.get(id=rc_id)
    except exceptions.ObjectDoesNotExist:
        raise RuntimeError('Unable to delete risk calculation: '
                           'ID=%s does not exist' % rc_id)

    if rc.oqjob.user_name == getpass.getuser():
        # we are allowed to delete this
        rc.delete(using='admin')
    else:
        # this doesn't belong to the current user
        raise RuntimeError('Unable to delete risk calculation: '
                           'Access denied')


def list_hazard_outputs(hc_id, full=True):
    """
    List the outputs for a given
    :class:`~openquake.engine.db.models.OqJob`.

    :param hc_id:
        ID of a hazard calculation.
    :param bool full:
        If True produce a full listing, otherwise a short version
    """
    outputs = get_outputs('hazard', hc_id)
    hc = models.oqparam(hc_id)
    if hc.calculation_mode == 'scenario':  # ignore SES output
        outputs = outputs.filter(output_type='gmf_scenario')
    print_outputs_summary(outputs, full)


def touch_log_file(log_file):
    """
    If a log file destination is specified, attempt to open the file in
    'append' mode ('a'). If the specified file is not writable, an
    :exc:`IOError` will be raised.
    """
    open(os.path.abspath(log_file), 'a').close()


def print_results(calc_id, duration, list_outputs):
    print 'Calculation %d completed in %d seconds. Results:' % (
        calc_id, duration)
    list_outputs(calc_id, full=False)


def print_outputs_summary(outputs, full=True):
    """
    List of :class:`openquake.engine.db.models.Output` objects.
    """
    if len(outputs) > 0:
        truncated = False
        print '  id | output_type | name'
        for output_type, group in itertools.groupby(
                sorted(outputs, key=operator.attrgetter('output_type')),
                key=operator.attrgetter('output_type')):
            outs = sorted(group, key=operator.attrgetter('display_name'))
            for i, o in enumerate(outs):
                if not full and i >= 10:
                    print ' ... | %s | %d additional output(s)' % (
                        o.get_output_type_display(), len(outs) - 10)
                    truncated = True
                    break
                print '%4d | %s | %s' % (
                    o.id, o.get_output_type_display(), o.display_name)
        if truncated:
            print ('Some outputs where not shown. You can see the full list '
                   'with the commands\n`oq-engine --list-hazard-outputs` or '
                   '`oq-engine --list-risk-outputs`')


def run_job(cfg_file, log_level, log_file, exports=(), hazard_output_id=None,
            hazard_calculation_id=None):
    """
    Run a job using the specified config file and other options.

    :param str cfg_file:
        Path to calculation config (INI-style) file.
    :param str log_level:
        'debug', 'info', 'warn', 'error', or 'critical'
    :param str log_file:
        Path to log file.
    :param list exports:
        A list of export types requested by the user. Currently only 'xml'
        is supported.
    :param str hazard_ouput_id:
        The Hazard Output ID used by the risk calculation (can be None)
    :param str hazard_calculation_id:
        The Hazard Job ID used by the risk calculation (can be None)
    """
    # first of all check the database version and exit if the db is outdated
    upgrader.check_versions(django_db.connections['admin'])
    with CeleryNodeMonitor(openquake.engine.no_distribute(), interval=3):
        hazard = hazard_output_id is None and hazard_calculation_id is None
        if log_file is not None:
            touch_log_file(log_file)

        job = job_from_file(
            cfg_file, getpass.getuser(), log_level, exports, hazard_output_id,
            hazard_calculation_id)

        # Instantiate the calculator and run the calculation.
        t0 = time.time()
        run_calc(
            job, log_level, log_file, exports, 'hazard' if hazard else 'risk')
        duration = time.time() - t0
        if hazard:
            if job.status == 'complete':
                print_results(job.id, duration, list_hazard_outputs)
            else:
                sys.exit('Calculation %s failed' % job.id)
        else:
            if job.status == 'complete':
                print_results(job.risk_calculation.id,
                              duration, list_risk_outputs)
            else:
                sys.exit('Calculation %s failed' %
                         job.risk_calculation.id)


@django_db.transaction.commit_on_success
def job_from_file(cfg_file_path, username, log_level='info', exports=(),
                  hazard_output_id=None, hazard_calculation_id=None, **extras):
    """
    Create a full job profile from a job config file.

    :param str cfg_file_path:
        Path to the job.ini.
    :param str username:
        The user who will own this job profile and all results.
    :param str log_level:
        Desired log level.
    :param exports:
        List of desired export types.
    :param int hazard_output_id:
        ID of a hazard output to use as input to this calculation. Specify
        this xor ``hazard_calculation_id``.
    :param int hazard_calculation_id:
        ID of a complete hazard job to use as input to this
        calculation. Specify this xor ``hazard_output_id``.
    :params extras:
        Extra parameters (used only in the tests to override the params)
    :returns:
        :class:`openquake.engine.db.models.OqJob` object
    :raises:
        `RuntimeError` if the input job configuration is not valid
    """
    # determine the previous hazard job, if any
    if hazard_calculation_id:
        haz_job = models.OqJob.objects.get(pk=hazard_calculation_id)
    elif hazard_output_id:  # extract the hazard job from the hazard_output_id
        haz_job = models.Output.objects.get(pk=hazard_output_id).oq_job
    else:
        haz_job = None  # no previous hazard job
    if haz_job:
        assert haz_job.job_type == 'hazard', haz_job

    # create the current job
    job = prepare_job(user_name=username, log_level=log_level)
    # read calculation params and create the calculation profile
    with logs.handle(job, log_level):
        oqparam = readinput.get_oqparam(
            open(cfg_file_path),
            haz_job.id if haz_job and not hazard_output_id else None,
            hazard_output_id)

    params = vars(oqparam).copy()
    if 'quantile_loss_curves' not in params:
        params['quantile_loss_curves'] = []
    if 'poes_disagg' not in params:
        params['poes_disagg'] = []
    if 'sites_disagg' not in params:
        params['sites_disagg'] = []
    if 'specific_assets' not in params:
        params['specific_assets'] = []
    if 'conditional_loss_poes' not in params:
        params['conditional_loss_poes'] = []
    params.update(extras)
    job.save_params(params)

    if hazard_output_id is None and hazard_calculation_id is None:
        # this is a hazard calculation, not a risk one
        del params['hazard_calculation_id']
        del params['hazard_output_id']
        job.save()
        return job

    del params['intensity_measure_types_and_levels']
    if params['hazard_calculation_id'] is None:
        params['hazard_calculation_id'] = haz_job.id
<<<<<<< HEAD
    elif 'special_assets' in params:
        del params['special_assets']
    elif 'statistics' in params:
        del params['statistics']
=======
    # ugliness that will disappear when RiskCalculation will be removed
    if 'specific_assets' in params:
        del params['specific_assets']
    if 'sites_disagg' in params:
        del params['sites_disagg']
>>>>>>> ff1845f0
    calculation = create_calculation(models.RiskCalculation, params)
    job.risk_calculation = calculation
    job.save()

    return job


def list_risk_outputs(rc_id, full=True):
    """
    List the outputs for a given
    :class:`~openquake.engine.db.models.RiskCalculation`.

    :param rc_id:
        ID of a risk calculation.
    :param bool full:
        If True produce a full listing, otherwise a short version
    """
    print_outputs_summary(get_outputs('risk', rc_id), full)


def get_outputs(job_type, calc_id):
    """
    :param job_type:
        'hazard' or 'risk'
    :param calc_id:
        ID of a calculation.
    :returns:
        A sequence of :class:`openquake.engine.db.models.Output` objects
    """
    if job_type == 'risk':
        return models.Output.objects.filter(oq_job__risk_calculation=calc_id)
    else:
        return models.Output.objects.filter(oq_job=calc_id)<|MERGE_RESOLUTION|>--- conflicted
+++ resolved
@@ -490,18 +490,13 @@
     del params['intensity_measure_types_and_levels']
     if params['hazard_calculation_id'] is None:
         params['hazard_calculation_id'] = haz_job.id
-<<<<<<< HEAD
-    elif 'special_assets' in params:
-        del params['special_assets']
-    elif 'statistics' in params:
+    if 'statistics' in params:
         del params['statistics']
-=======
     # ugliness that will disappear when RiskCalculation will be removed
     if 'specific_assets' in params:
         del params['specific_assets']
     if 'sites_disagg' in params:
         del params['sites_disagg']
->>>>>>> ff1845f0
     calculation = create_calculation(models.RiskCalculation, params)
     job.risk_calculation = calculation
     job.save()
