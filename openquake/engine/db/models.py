# -*- coding: utf-8 -*-
# vim: tabstop=4 shiftwidth=4 softtabstop=4

# Copyright (c) 2010-2014, GEM Foundation.
#
# OpenQuake is free software: you can redistribute it and/or modify it
# under the terms of the GNU Affero General Public License as published
# by the Free Software Foundation, either version 3 of the License, or
# (at your option) any later version.
#
# OpenQuake is distributed in the hope that it will be useful,
# but WITHOUT ANY WARRANTY; without even the implied warranty of
# MERCHANTABILITY or FITNESS FOR A PARTICULAR PURPOSE.  See the
# GNU General Public License for more details.
#
# You should have received a copy of the GNU Affero General Public License
# along with OpenQuake.  If not, see <http://www.gnu.org/licenses/>.

# Disable:
# - 'Maximum number of public methods for a class'
# - 'Missing docstring' (because of all of the model Meta)
# pylint: disable=R0904,C0111

'''
Model representations of the OpenQuake DB tables.
'''

import collections
import operator
import itertools
from datetime import datetime


import numpy
from scipy import interpolate

from django.db import transaction, connections
from django.core.exceptions import ObjectDoesNotExist

from django.contrib.gis.db import models as djm
from shapely import wkt

from openquake.hazardlib.imt import from_string
from openquake.hazardlib import source, geo
from openquake.hazardlib.site import Site, SiteCollection

from openquake.engine.db import fields
from openquake.engine import writer

# source prefiltering is enabled for #sites <= FILTERING_THRESHOLD
FILTERING_THRESHOLD = 10000

#: Kind of supported curve statistics
STAT_CHOICES = (
    (u'mean', u'Mean'),
    (u'quantile', u'Quantile'))


#: System Reference ID used for geometry objects
DEFAULT_SRID = 4326


VS30_TYPE_CHOICES = (
    (u"measured", u"Value obtained from on-site measurements"),
    (u"inferred", u"Estimated value"),
)

IMT_CHOICES = (
    (u'PGA', u'Peak Ground Acceleration'),
    (u'PGV', u'Peak Ground Velocity'),
    (u'PGD', u'Peak Ground Displacement'),
    (u'SA', u'Spectral Acceleration'),
    (u'IA', u'Arias Intensity'),
    (u'RSD', u'Relative Significant Duration'),
    (u'MMI', u'Modified Mercalli Intensity'),
)

#: Default Loss Curve Resolution used for probabilistic risk calculators
DEFAULT_LOSS_CURVE_RESOLUTION = 50


#: Minimum value for a seed number
MIN_SINT_32 = -(2 ** 31)
#: Maximum value for a seed number
MAX_SINT_32 = (2 ** 31) - 1


#: Kind of supported type of loss outputs
LOSS_TYPES = ["structural", "nonstructural", "fatalities", "contents"]


#: relative tolerance to consider two risk outputs (almost) equal
RISK_RTOL = 0.05


#: absolute tolerance to consider two risk outputs (almost) equal
RISK_ATOL = 0.01

# TODO: these want to be dictionaries
INPUT_TYPE_CHOICES = (
    (u'unknown', u'Unknown'),
    (u'source', u'Source Model'),
    (u'source_model_logic_tree', u'Source Model Logic Tree'),
    (u'gsim_logic_tree', u'Ground Shaking Intensity Model Logic Tree'),
    (u'exposure', u'Exposure'),
    (u'fragility', u'Fragility'),
    (u'site_model', u'Site Model'),
    (u'rupture_model', u'Rupture Model'),

    # vulnerability models
    (u'structural_vulnerability', u'Structural Vulnerability'),
    (u'nonstructural_vulnerability', u'Non Structural Vulnerability'),
    (u'contents_vulnerability', u'Contents Vulnerability'),
    (u'business_interruption_vulnerability',
     u'Business Interruption Vulnerability'),
    (u'occupants_vulnerability', u'Occupants Vulnerability'),
    (u'structural_vulnerability_retrofitted',
     u'Structural Vulnerability Retrofitted'))

VULNERABILITY_TYPE_CHOICES = [choice[0]
                              for choice in INPUT_TYPE_CHOICES
                              if choice[0].endswith('vulnerability')]


#: The output of HazardCalculation.gen_ruptures
SourceRuptureSites = collections.namedtuple(
    'SourceRuptureSites',
    'source rupture sites')


<<<<<<< HEAD
=======
############## Fix FloatField underflow error ##################
# http://stackoverflow.com/questions/9556586/floating-point-numbers-of-python-float-and-postgresql-double-precision

def _get_prep_value(self, value):
    if value is None:
        return None
    val = float(value)
    if val < 1E-300:
        return 0.
    return val

djm.FloatField.get_prep_value = _get_prep_value


def required_imts(risk_models):
    """
    Get all the intensity measure types required by `risk_models`

    A nested dict taxonomy -> loss_type -> `RiskModel` instance

    :returns: a set with all the required imts
    """
    risk_models = sum([d.values() for d in risk_models.values()], [])
    return set([m.imt for m in risk_models])


def loss_types(risk_models):
    return set(sum([d.keys() for d in risk_models.values()], []))


>>>>>>> 5c89b3a0
def cost_type(loss_type):
    if loss_type == "fatalities":
        return "occupants"
    else:
        return loss_type


def risk_almost_equal(o1, o2, key=lambda x: x, rtol=RISK_RTOL, atol=RISK_ATOL):
    return numpy.testing.assert_allclose(
        numpy.array(key(o1)), numpy.array(key(o2)), rtol=rtol, atol=atol)


def loss_curve_almost_equal(curve, expected_curve):
    if getattr(curve, 'asset_value', None) == 0.0 and getattr(
            expected_curve, 'asset_value', None) == 0.0:
        return risk_almost_equal(curve.loss_ratios, expected_curve.loss_ratios)
    elif curve.losses[curve.losses > 0].any():
        poes = interpolate.interp1d(
            curve.losses, curve.poes,
            bounds_error=False, fill_value=0)(expected_curve.losses)
    else:
        poes = numpy.zeros(len(expected_curve.poes))

    return risk_almost_equal(poes, expected_curve.poes)


def getcursor(route):
    """Return a cursor from a Django route"""
    return connections[route].cursor()


def order_by_location(queryset):
    """
    Utility function to order a queryset by location. This works even if
    the location is of Geography object (a simple order_by('location') only
    works for Geometry objects).
    """
    return queryset.extra(
        select={'x': 'ST_X(geometry(location))',
                'y': 'ST_Y(geometry(location))'},
        order_by=["x", "y"])


def queryset_iter(queryset, chunk_size):
    """
    Given a QuerySet, split it into smaller queries and yield the result of
    each.

    :param queryset:
        A :class:`django.db.models.query.QuerySet` to iterate over, in chunks
        of ``chunk_size``.
    :param int chunksize:
        Chunk size for iteration over query results. For an unexecuted
        QuerySet, this will result in splitting a (potentially large) query
        into smaller queries.
    """
    offset = 0
    while True:
        chunk = list(queryset[offset:offset + chunk_size].iterator())
        if len(chunk) == 0:
            raise StopIteration
        else:
            yield chunk
            offset += chunk_size


## Tables in the 'admin' schema.


class RevisionInfo(djm.Model):
    '''
    Revision information
    '''
    artefact = djm.TextField(unique=True)
    revision = djm.TextField()
    step = djm.IntegerField(default=0)
    last_update = djm.DateTimeField(editable=False, default=datetime.utcnow)

    class Meta:
        db_table = 'admin\".\"revision_info'


## Tables in the 'hzrdi' (Hazard Input) schema.

class SiteModel(djm.Model):
    '''
     A model for site-specific parameters.

    Used in Hazard calculations.
    '''

    job = djm.ForeignKey('OqJob')
    # Average shear wave velocity for top 30 m. Units m/s.
    vs30 = djm.FloatField()
    # 'measured' or 'inferred'. Identifies if vs30 value has been measured or
    # inferred.
    vs30_type = djm.TextField(choices=VS30_TYPE_CHOICES)
    # Depth to shear wave velocity of 1.0 km/s. Units m.
    z1pt0 = djm.FloatField()
    # Depth to shear wave velocity of 2.5 km/s. Units km.
    z2pt5 = djm.FloatField()
    location = djm.PointField(srid=DEFAULT_SRID)

    def __repr__(self):
        return (
            'SiteModel(location="%s", vs30=%s, vs30_type=%s, z1pt0=%s, '
            'z2pt5=%s)'
            % (self.location.wkt, self.vs30, self.vs30_type, self.z1pt0,
               self.z2pt5))

    class Meta:
        db_table = 'hzrdi\".\"site_model'


## Tables in the 'uiapi' schema.

class OqJob(djm.Model):
    '''
    An OpenQuake engine run started by the user
    '''
    user_name = djm.TextField()
    hazard_calculation = djm.OneToOneField('HazardCalculation', null=True)
    risk_calculation = djm.OneToOneField('RiskCalculation', null=True)
    LOG_LEVEL_CHOICES = (
        (u'debug', u'Debug'),
        (u'info', u'Info'),
        (u'progress', u'Progress'),
        (u'warn', u'Warn'),
        (u'error', u'Error'),
        (u'critical', u'Critical'),
    )
    log_level = djm.TextField(choices=LOG_LEVEL_CHOICES, default='progress')
    STATUS_CHOICES = (
        (u'pre_executing', u'Pre-Executing'),
        (u'executing', u'Executing'),
        (u'post_executing', u'Post-Executing'),
        (u'post_processing', u'Post-Processing'),
        (u'export', u'Exporting results'),
        (u'clean_up', u'Cleaning up'),
        (u'complete', u'Complete'),
    )
    status = djm.TextField(choices=STATUS_CHOICES, default='pre_executing')
    oq_version = djm.TextField(null=True, blank=True)
    hazardlib_version = djm.TextField(null=True, blank=True)
    nrml_version = djm.TextField(null=True, blank=True)
    risklib_version = djm.TextField(null=True, blank=True)
    is_running = djm.BooleanField(default=False)
    duration = djm.IntegerField(default=0)
    job_pid = djm.IntegerField(default=0)
    supervisor_pid = djm.IntegerField(default=0)
    last_update = djm.DateTimeField(editable=False, default=datetime.utcnow)

    class Meta:
        db_table = 'uiapi\".\"oq_job'

    @property
    def calculation(self):
        """
        :returns: a calculation object (hazard or risk) depending on
        the type of calculation. Useful in situations (e.g. core
        engine, stats, kvs, progress) where you do not have enough
        context about which kind of calculation is but still you want
        to access the common feature of a Calculation object.
        """
        return self.hazard_calculation or self.risk_calculation


class Performance(djm.Model):
    '''
    Contains performance information about the operations performed by a task
    launched by a job.
    '''
    oq_job = djm.ForeignKey('OqJob')
    task_id = djm.TextField(null=True)
    task = djm.TextField(null=True)
    operation = djm.TextField(null=False)
    start_time = djm.DateTimeField(editable=False)
    duration = djm.FloatField(null=True)
    pymemory = djm.IntegerField(null=True)
    pgmemory = djm.IntegerField(null=True)

    class Meta:
        db_table = 'uiapi\".\"performance'


class JobStats(djm.Model):
    '''
    Capture various statistics about a job.
    '''
    oq_job = djm.ForeignKey('OqJob')
    start_time = djm.DateTimeField(editable=False, default=datetime.utcnow)
    stop_time = djm.DateTimeField(editable=False)
    # The number of total sites in job
    num_sites = djm.IntegerField(null=True)
    # The disk space occupation in bytes
    disk_space = djm.IntegerField(null=True)
    num_sources = fields.IntArrayField(null=True)

    class Meta:
        db_table = 'uiapi\".\"job_stats'


class HazardCalculation(djm.Model):
    '''
    Parameters needed to run a Hazard job.
    '''
    _site_collection = ()  # see the corresponding instance variable

    @classmethod
    def create(cls, **kw):
        _prep_geometry(kw)
        return cls(**kw)

    # Contains the absolute path to the directory containing the job config
    # file.
    base_path = djm.TextField()
    export_dir = djm.TextField(null=True, blank=True)

    #####################
    # General parameters:
    #####################

    # A description for this config profile which is meaningful to a user.
    description = djm.TextField(default='', blank=True)

    CALC_MODE_CHOICES = (
        (u'classical', u'Classical PSHA'),
        (u'event_based', u'Probabilistic Event-Based'),
        (u'disaggregation', u'Disaggregation'),
        (u'scenario', u'Scenario'),
    )
    calculation_mode = djm.TextField(choices=CALC_MODE_CHOICES)
    inputs = fields.PickleField(blank=True)

    # For the calculation geometry, choose either `region` (with
    # `region_grid_spacing`) or `sites`.
    region = djm.PolygonField(srid=DEFAULT_SRID, null=True, blank=True)
    # Discretization parameter for a `region`. Units in degrees.
    region_grid_spacing = djm.FloatField(null=True, blank=True)
    # The points of interest for a calculation.
    sites = djm.MultiPointField(srid=DEFAULT_SRID, null=True, blank=True)

    ########################
    # Logic Tree parameters:
    ########################
    random_seed = djm.IntegerField(null=True, blank=True)
    number_of_logic_tree_samples = djm.IntegerField(null=True, blank=True)

    ###############################################
    # ERF (Earthquake Rupture Forecast) parameters:
    ###############################################
    rupture_mesh_spacing = djm.FloatField(
        help_text=('Rupture mesh spacing (in kilometers) for simple/complex '
                   'fault sources rupture discretization'),
        null=True,
        blank=True,

    )
    width_of_mfd_bin = djm.FloatField(
        help_text=('Truncated Gutenberg-Richter MFD (Magnitude Frequency'
                   'Distribution) bin width'),
        null=True,
        blank=True,
    )
    area_source_discretization = djm.FloatField(
        help_text='Area Source Disretization, in kilometers',
        null=True,
        blank=True,
    )

    ##################
    # Site parameters:
    ##################
    # If there is no `site_model`, these 4 parameters must be specified:
    reference_vs30_value = djm.FloatField(
        help_text='Shear wave velocity in the uppermost 30 m. In m/s.',
        null=True,
        blank=True,
    )
    VS30_TYPE_CHOICES = (
        (u'measured', u'Measured'),
        (u'inferred', u'Inferred'),
    )
    reference_vs30_type = djm.TextField(
        choices=VS30_TYPE_CHOICES,
        null=True,
        blank=True,
    )
    reference_depth_to_2pt5km_per_sec = djm.FloatField(
        help_text='Depth to where shear-wave velocity = 2.5 km/sec. In km.',
        null=True,
        blank=True,
    )
    reference_depth_to_1pt0km_per_sec = djm.FloatField(
        help_text='Depth to where shear-wave velocity = 1.0 km/sec. In m.',
        null=True,
        blank=True,
    )

    #########################
    # Calculation parameters:
    #########################
    investigation_time = djm.FloatField(
        help_text=('Time span (in years) for probability of exceedance '
                   'calculation'),
        null=True,
        blank=True,
    )
    intensity_measure_types_and_levels = fields.DictField(
        help_text=(
            'Dictionary containing for each intensity measure type ("PGA", '
            '"PGV", "PGD", "SA", "IA", "RSD", "MMI"), the list of intensity '
            'measure levels for calculating probability of exceedence'),
        null=True,
        blank=True,
    )
    truncation_level = fields.NullFloatField(
        help_text='Level for ground motion distribution truncation',
        null=True,
        blank=True,
    )
    maximum_distance = djm.FloatField(
        help_text=('Maximum distance (in km) of sources to be considered in '
                   'the probability of exceedance calculation. Sources more '
                   'than this distance away (from the sites of interest) are '
                   'ignored.'),
    )

    ################################
    # Event-Based Calculator params:
    ################################
    intensity_measure_types = fields.CharArrayField(
        help_text=(
            'List of intensity measure types (input for GMF calculation)'),
        null=True,
        blank=True,
    )
    ses_per_logic_tree_path = djm.IntegerField(
        help_text=('Number of Stochastic Event Sets to compute per logic tree'
                   ' branch (enumerated or randomly sampled'),
        null=True,
        blank=True,
    )
    GROUND_MOTION_CORRELATION_MODELS = (
        (u'JB2009', u'Jayaram-Baker 2009'),
    )
    ground_motion_correlation_model = djm.TextField(
        help_text=('Name of the ground correlation model to use in the'
                   ' calculation'),
        null=True,
        blank=True,
        choices=GROUND_MOTION_CORRELATION_MODELS,
    )
    ground_motion_correlation_params = fields.DictField(
        help_text=('Parameters specific to the chosen ground motion'
                   ' correlation model'),
        null=True,
        blank=True,
    )

    ###################################
    # Disaggregation Calculator params:
    ###################################
    mag_bin_width = djm.FloatField(
        help_text=('Width of magnitude bins, which ultimately defines the size'
                   ' of the magnitude dimension of a disaggregation matrix'),
        null=True,
        blank=True,
    )
    distance_bin_width = djm.FloatField(
        help_text=('Width of distance bins, which ultimately defines the size'
                   ' of the distance dimension of a disaggregation matrix'),
        null=True,
        blank=True,
    )
    coordinate_bin_width = djm.FloatField(
        help_text=('Width of coordinate bins, which ultimately defines the'
                   ' size of the longitude and latitude dimensions of a'
                   ' disaggregation matrix'),
        null=True,
        blank=True,
    )
    num_epsilon_bins = djm.IntegerField(
        help_text=('Number of epsilon bins, which defines the size of the'
                   ' epsilon dimension of a disaggregation matrix'),
        null=True,
        blank=True,
    )
    ################################
    # Scenario Calculator params:
    ################################
    gsim = djm.TextField(
        help_text=('Name of the ground shaking intensity model to use in the '
                   'calculation'),
        null=True,
        blank=True,
    )
    number_of_ground_motion_fields = djm.IntegerField(
        null=True,
        blank=True,
    )
    poes_disagg = fields.FloatArrayField(
        help_text=('The probabilities of exceedance for which we interpolate'
                   ' grond motion values from hazard curves. This GMV is used'
                   ' as input for computing disaggregation histograms'),
        null=True,
        blank=True,
    )

    ################################
    # Output/post-processing params:
    ################################
    # Classical params:
    ###################
    mean_hazard_curves = fields.OqNullBooleanField(
        help_text='Compute mean hazard curves',
        null=True,
        blank=True,
    )
    quantile_hazard_curves = fields.FloatArrayField(
        help_text='Compute quantile hazard curves',
        null=True,
        blank=True,
    )
    poes = fields.FloatArrayField(
        help_text=('PoEs (probabilities of exceedence) to be used for '
                   'computing hazard maps and uniform hazard spectra'),
        null=True,
        blank=True,
    )
    hazard_maps = fields.OqNullBooleanField(
        help_text='Compute hazard maps',
        null=True,
        blank=True,
    )
    uniform_hazard_spectra = fields.OqNullBooleanField(
        help_text=('Compute uniform hazard spectra; if true, hazard maps will'
                   ' be computed as well'),
        null=True,
        blank=True,
    )
    export_multi_curves = fields.OqNullBooleanField(
        help_text=('If true hazard curve outputs that groups multiple curves '
                   'in multiple imt will be exported when asked in export '
                   'phase.'))
    # Event-Based params:
    #####################
    ground_motion_fields = fields.OqNullBooleanField(
        help_text=('If true, ground motion fields will be computed (in '
                   'addition to stochastic event sets)'),
        null=True,
        blank=True,
    )
    hazard_curves_from_gmfs = fields.OqNullBooleanField(
        help_text=('If true, ground motion fields will be post-processed into '
                   'hazard curves.'),
        null=True,
        blank=True,
    )

    class Meta:
        db_table = 'uiapi\".\"hazard_calculation'

    # class attributes used as defaults; I am avoiding `__init__`
    # to avoid issues with Django caching mechanism (MS)
    _points_to_compute = None

    @property
    def prefiltered(self):
        """
        Prefiltering is enabled when there are few sites (up to %d)
        """ % FILTERING_THRESHOLD
        return self.maximum_distance and \
            len(self.site_collection) <= FILTERING_THRESHOLD

    @property
    def vulnerability_models(self):
        return [self.inputs[vf_type]
                for vf_type in VULNERABILITY_TYPE_CHOICES
                if vf_type in self.inputs]

    @property
    def site_model(self):
        """
        Get the site model filename for this calculation
        """
        return self.inputs.get('site_model')

    ## TODO: this could be implemented with a view, now that there is
    ## a site table
    def get_closest_site_model_data(self, point):
        """Get the closest available site model data from the database
        for a given site model and :class:`openquake.hazardlib.geo.point.Point`

        :param site:
            :class:`openquake.hazardlib.geo.point.Point` instance.

        :returns:
            The closest :class:`openquake.engine.db.models.SiteModel`
            for the given ``point`` of interest.

            This function uses the PostGIS `ST_Distance_Sphere
            <http://postgis.refractions.net/docs/ST_Distance_Sphere.html>`_
            function to calculate distance.

            If there is no site model data, return `None`.
        """
        query = """
        SELECT
            hzrdi.site_model.*,
            min(ST_Distance_Sphere(location, %s))
                AS min_distance
        FROM hzrdi.site_model
        WHERE job_id = %s
        GROUP BY id
        ORDER BY min_distance
        LIMIT 1;"""

        raw_query_set = SiteModel.objects.raw(
            query, ['SRID=4326; %s' % point.wkt2d, self.oqjob.id]
        )

        site_model_data = list(raw_query_set)

        assert len(site_model_data) <= 1, (
            "This query should return at most 1 record.")

        if len(site_model_data) == 1:
            return site_model_data[0]

    def points_to_compute(self, save_sites=True):
        """
        Generate a :class:`~openquake.hazardlib.geo.mesh.Mesh` of points.
        These points indicate the locations of interest in a hazard
        calculation.

        The mesh can be calculated given a `region` polygon and
        `region_grid_spacing` (the discretization parameter), or from a list of
        `sites`.

        .. note::
            This mesh is cached for efficiency when dealing with large numbers
            of calculation points. If you need to clear the cache and
            recompute, set `_points_to_compute` to `None` and call this method
            again.
        """
        if self._points_to_compute is None:
            if self.pk and 'exposure' in self.inputs:
                assets = self.oqjob.exposuremodel.exposuredata_set.all(
                    ).order_by('asset_ref')

                # the points here must be sorted
                lons, lats = zip(*sorted(set((asset.site.x, asset.site.y)
                                             for asset in assets)))
                # Cache the mesh:
                self._points_to_compute = geo.Mesh(
                    numpy.array(lons), numpy.array(lats), depths=None
                )
            elif self.region and self.region_grid_spacing:
                # assume that the polygon is a single linear ring
                coords = self.region.coords[0]
                points = [geo.Point(*x) for x in coords]
                poly = geo.Polygon(points)
                # Cache the mesh:
                self._points_to_compute = poly.discretize(
                    self.region_grid_spacing
                )
            elif self.sites is not None:
                lons, lats = zip(*self.sites.coords)
                # Cache the mesh:
                self._points_to_compute = geo.Mesh(
                    numpy.array(lons), numpy.array(lats), depths=None
                )
            # store the sites
            if save_sites and self._points_to_compute:
                self.save_sites([(pt.longitude, pt.latitude)
                                 for pt in self._points_to_compute])

        return self._points_to_compute

    @property
    def site_collection(self):
        """
        Create a SiteCollection from a HazardCalculation object.
        First, take all of the points/locations of interest defined by the
        calculation geometry. For each point, do distance queries on the site
        model and get the site parameters which are closest to the point of
        interest. This aggregation of points to the closest site parameters
        is what we store in the `site_collection` field.
        If the computation does not specify a site model the same 4 reference
        site parameters are used for all sites. The sites are ordered by id,
        to ensure reproducibility in tests.
        """
        if len(self._site_collection):
            return self._site_collection

        hsites = HazardSite.objects.filter(
            hazard_calculation=self).order_by('id')
        if not hsites:
            raise RuntimeError('No sites were imported!')
        # NB: the sites MUST be ordered. The issue is that the disaggregation
        # calculator has a for loop of kind
        # for site in sites:
        #     bin_edge, disagg_matrix = disaggregation(site, ...)
        # the generated ruptures are random if the order of the sites
        # is random, even if the seed is fixed; in particular for some
        # ordering no ruptures are generated and the test
        # qa_tests/hazard/disagg/case_1/test.py fails with a bad
        # error message
        if self.site_model:
            sites = []
            for hsite in hsites:
                pt = geo.point.Point(hsite.location.x, hsite.location.y)
                smd = self.get_closest_site_model_data(pt)
                measured = smd.vs30_type == 'measured'
                vs30 = smd.vs30
                z1pt0 = smd.z1pt0
                z2pt5 = smd.z2pt5
                sites.append(Site(pt, vs30, measured, z1pt0, z2pt5, hsite.id))
            sc = SiteCollection(sites)
        else:
            lons = [hsite.location.x for hsite in hsites]
            lats = [hsite.location.y for hsite in hsites]
            site_ids = [hsite.id for hsite in hsites]
            sc = SiteCollection.from_points(lons, lats, site_ids, self)
        self._site_collection = sc
        js = JobStats.objects.get(oq_job=self.oqjob)
        js.num_sites = len(sc)
        js.save()
        return sc

    def get_imts(self):
        """
        Returns intensity mesure types or
        intensity mesure types with levels.
        """

        return (self.intensity_measure_types or
                self.intensity_measure_types_and_levels.keys())

    def save_sites(self, coordinates):
        """
        Save all the gives sites on the hzrdi.hazard_site table.
        :param coordinates: a sequence of (lon, lat) pairs
        :returns: the ids of the inserted HazardSite instances
        """
        sites = [HazardSite(hazard_calculation=self,
                            location='POINT(%s %s)' % coord)
                 for coord in coordinates]
        return writer.CacheInserter.saveall(sites)

    def total_investigation_time(self):
        """
        Helper method to compute the total investigation time for a
        complete set of stochastic event sets for all realizations.
        """
        if self.number_of_logic_tree_samples > 0:
            # The calculation is set to do Monte-Carlo sampling of logic trees
            # The number of logic tree realizations is specified explicitly in
            # job configuration.
            n_lt_realizations = self.number_of_logic_tree_samples
        else:
            # The calculation is set do end-branch enumeration of all logic
            # tree paths
            # We can get the number of logic tree realizations by counting
            # initialized lt_realization records.
            n_lt_realizations = LtRealization.objects.filter(
                lt_model__hazard_calculation=self).count()

        investigation_time = (self.investigation_time
                              * self.ses_per_logic_tree_path
                              * n_lt_realizations)

        return investigation_time

    def sites_affected_by(self, src):
        """
        If the maximum_distance is set and the prefiltering is on,
        i.e. if the computation involves only few (<=%d) sites,
        return the filtered subset of the site collection, otherwise
        return the whole connection. NB: this method returns `None`
        if the filtering does not find any site close to the source.

        :param src: the source object used for the filtering
        """ % FILTERING_THRESHOLD
        if self.prefiltered:
            return src.filter_sites_by_distance_to_source(
                self.maximum_distance, self.site_collection)
        return self.site_collection

    def gen_ruptures(self, sources, monitor, site_coll):
        """
        Yield (source, rupture, affected_sites) for each rupture
        generated by the given sources.

        :param sources: a sequence of sources
        :param monitor: a Monitor object
        """
        filtsources_mon = monitor.copy('filtering sources')
        genruptures_mon = monitor.copy('generating ruptures')
        filtruptures_mon = monitor.copy('filtering ruptures')
        for src in sources:
            with filtsources_mon:
                s_sites = src.filter_sites_by_distance_to_source(
                    self.maximum_distance, site_coll
                ) if self.maximum_distance else site_coll
                if s_sites is None:
                    continue

            with genruptures_mon:
                ruptures = list(src.iter_ruptures())
            if not ruptures:
                continue

            for rupture in ruptures:
                with filtruptures_mon:
                    r_sites = rupture.source_typology.\
                        filter_sites_by_distance_to_rupture(
                            rupture, self.maximum_distance, s_sites
                        ) if self.maximum_distance else s_sites
                    if r_sites is None:
                        continue
                yield SourceRuptureSites(src, rupture, r_sites)
        filtsources_mon.flush()
        genruptures_mon.flush()
        filtruptures_mon.flush()

    def gen_ruptures_for_site(self, site, sources, monitor):
        """
        Yield source, <ruptures close to site>

        :param site: a Site object
        :param sources: a sequence of sources
        :param monitor: a Monitor object
        """
        source_rupture_sites = self.gen_ruptures(
            sources, monitor, SiteCollection([site]))
        for src, rows in itertools.groupby(
                source_rupture_sites, key=operator.attrgetter('source')):
            yield src, [row.rupture for row in rows]


class RiskCalculation(djm.Model):
    '''
    Parameters needed to run a Risk job.
    '''
    @classmethod
    def create(cls, **kw):
        _prep_geometry(kw)
        return cls(**kw)

    #: Default maximum asset-hazard distance in km
    DEFAULT_MAXIMUM_DISTANCE = 5

    # Contains the absolute path to the directory containing the job config
    # file.
    base_path = djm.TextField()
    export_dir = djm.TextField(null=True, blank=True)

    #####################
    # General parameters:
    #####################

    # A description for this config profile which is meaningful to a user.
    description = djm.TextField(default='', blank=True)

    CALC_MODE_CHOICES = (
        (u'classical', u'Classical PSHA'),
        (u'classical_bcr', u'Classical BCR'),
        (u'event_based', u'Probabilistic Event-Based'),
        (u'scenario', u'Scenario'),
        (u'scenario_damage', u'Scenario Damage'),
        (u'event_based_bcr', u'Probabilistic Event-Based BCR'),
    )
    calculation_mode = djm.TextField(choices=CALC_MODE_CHOICES)
    inputs = fields.PickleField(blank=True)
    region_constraint = djm.PolygonField(
        srid=DEFAULT_SRID, null=True, blank=True)

    preloaded_exposure_model = djm.ForeignKey(
        'ExposureModel', null=True, blank=True)

    # the maximum distance for an hazard value with the corresponding
    # asset. Expressed in kilometers
    maximum_distance = djm.FloatField(
        null=True, blank=True, default=DEFAULT_MAXIMUM_DISTANCE)
    # the hazard output (it can point to an HazardCurvem, to a
    # Gmf or to a SES collection) used by the risk calculation
    hazard_output = djm.ForeignKey("Output", null=True, blank=True)

    # the HazardCalculation object used by the risk calculation when
    # each individual Output (i.e. each hazard logic tree realization)
    # is considered
    hazard_calculation = djm.ForeignKey("HazardCalculation",
                                        null=True, blank=True)

    risk_investigation_time = djm.FloatField(
        help_text=('Override the time span (in years) with which the '
                   'hazard has been computed.'),
        null=True,
        blank=True,
    )

    # A seed used to generate random values to be applied to
    # vulnerability functions
    master_seed = djm.IntegerField(null=True, blank=True)

    ####################################################
    # For calculators that output (conditional) loss map
    ####################################################
    conditional_loss_poes = fields.FloatArrayField(null=True, blank=True)

    ####################################################
    # For calculators that output statistical results
    ####################################################
    quantile_loss_curves = fields.FloatArrayField(
        help_text='List of quantiles for computing quantile outputs',
        null=True,
        blank=True)

    taxonomies_from_model = fields.OqNullBooleanField(
        help_text='if true calculation only consider the taxonomies in '
        'the fragility model', null=True, blank=True)

    ##################################
    # Probabilistic shared parameters
    ##################################
    # 0 == uncorrelated, 1 == perfect correlation by taxonomy
    asset_correlation = djm.FloatField(null=True, blank=True, default=0)

    #######################
    # Classical parameters:
    #######################
    lrem_steps_per_interval = djm.IntegerField(null=True, blank=True)

    poes_disagg = fields.FloatArrayField(
        null=True, blank=True,
        help_text='The probability of exceedance used to interpolate '
                  'loss curves for disaggregation purposes')

    #########################
    # Event-Based parameters:
    #########################
    loss_curve_resolution = djm.IntegerField(
        null=False, blank=True, default=DEFAULT_LOSS_CURVE_RESOLUTION)
    insured_losses = djm.NullBooleanField(null=True, blank=True, default=False)

    # The points of interest for disaggregation
    sites_disagg = djm.MultiPointField(
        srid=DEFAULT_SRID, null=True, blank=True)

    mag_bin_width = djm.FloatField(
        help_text=('Width of magnitude bins'),
        null=True,
        blank=True,
    )
    distance_bin_width = djm.FloatField(
        help_text=('Width of distance bins'),
        null=True,
        blank=True,
    )
    coordinate_bin_width = djm.FloatField(
        help_text=('Width of coordinate bins'),
        null=True,
        blank=True,
    )

    ######################################
    # BCR (Benefit-Cost Ratio) parameters:
    ######################################
    interest_rate = djm.FloatField(null=True, blank=True)
    asset_life_expectancy = djm.FloatField(null=True, blank=True)

    ######################################
    # Scenario parameters:
    ######################################
    time_event = fields.NullTextField()

    class Meta:
        db_table = 'uiapi\".\"risk_calculation'

    def get_hazard_calculation(self):
        """
        Get the hazard calculation associated with the hazard output used as an
        input to this risk calculation.

        :returns:
            :class:`HazardCalculation` instance.
        """
        try:
            hcalc = (self.hazard_calculation or
                     self.hazard_output.oq_job.hazard_calculation)
        except ObjectDoesNotExist:
            raise RuntimeError("The provided hazard does not exist")
        return hcalc

    def hazard_outputs(self):
        """
        Returns the list of hazard outputs to be considered. Apply
        `filters` to the default queryset
        """

        if self.hazard_output:
            return [self.hazard_output]
        elif self.hazard_calculation:
            if self.calculation_mode in ["classical", "classical_bcr"]:
                filters = dict(output_type='hazard_curve_multi',
                               hazard_curve__lt_realization__isnull=False)
            elif self.calculation_mode in ["event_based", "event_based_bcr"]:
                filters = dict(
                    output_type='gmf', gmf__lt_realization__isnull=False)
            elif self.calculation_mode in ['scenario', 'scenario_damage']:
                filters = dict(output_type='gmf_scenario')
            else:
                raise NotImplementedError

            return self.hazard_calculation.oqjob.output_set.filter(
                **filters).order_by('id')
        else:
            raise RuntimeError("Neither hazard calculation "
                               "neither a hazard output has been provided")

    @property
    def best_maximum_distance(self):
        """
        Get the asset-hazard maximum distance (in km) to be used in
        hazard getters.

        :returns:
            The minimum between the maximum distance provided by the user (if
            not given, `DEFAULT_MAXIMUM_DISTANCE` is used as default) and the
            step (if exists) used by the hazard calculation.
        """
        dist = self.maximum_distance

        if dist is None:
            dist = self.DEFAULT_MAXIMUM_DISTANCE

        hc = self.get_hazard_calculation()
        if hc.sites is None and hc.region_grid_spacing is not None:
            dist = min(dist, hc.region_grid_spacing * numpy.sqrt(2) / 2)

        # if we are computing hazard at exact location we set the
        # maximum_distance to a very small number in order to help the
        # query to find the results.
        if 'exposure' in hc.inputs:
            dist = 0.001
        return dist

    @property
    def is_bcr(self):
        return self.calculation_mode in ['classical_bcr', 'event_based_bcr']

    @property
    def exposure_model(self):
        return self.preloaded_exposure_model or self.oqjob.exposuremodel

    def vulnerability_inputs(self, retrofitted):
        for loss_type in LOSS_TYPES:
            ctype = cost_type(loss_type)

            vulnerability_input = self.vulnerability_input(ctype, retrofitted)
            if vulnerability_input is not None:
                yield vulnerability_input, loss_type

    def vulnerability_input(self, ctype, retrofitted=False):
        if retrofitted:
            input_type = "%s_vulnerability_retrofitted" % ctype
        else:
            input_type = "%s_vulnerability" % ctype

        return self.inputs.get(input_type)

    @property
    def investigation_time(self):
        return (self.risk_investigation_time or
                self.get_hazard_calculation().investigation_time)


def _prep_geometry(kwargs):
    """
    Helper function to convert geometry specified in a job config file to WKT,
    so that it can save to the database in a geometry field.

    :param dict kwargs:
        `dict` representing some keyword arguments, which may contain geometry
        definitions in some sort of string or list form

    :returns:
        The modified ``kwargs``, with WKT to replace the input geometry
        definitions.
    """
    # If geometries were specified as string lists of coords,
    # convert them to WKT before doing anything else.
    for field, wkt_fmt in (('sites', 'MULTIPOINT(%s)'),
                           ('sites_disagg', 'MULTIPOINT(%s)'),
                           ('region', 'POLYGON((%s))'),
                           ('region_constraint', 'POLYGON((%s))')):
        if field in kwargs:
            geom = kwargs[field]
            if geom is None:
                continue
            try:
                wkt.loads(geom)
                # if this succeeds, we know the wkt is at least valid
                # we don't know the geometry type though; we'll leave that
                # to subsequent validation
            except wkt.ReadingError:
                try:
                    coords = [
                        float(x) for x in fields.ARRAY_RE.split(geom)
                    ]
                except ValueError:
                    raise ValueError(
                        'Could not coerce `str` to a list of `float`s'
                    )
                else:
                    if not len(coords) % 2 == 0:
                        raise ValueError(
                            'Got an odd number of coordinate values'
                        )
                    else:
                        # Construct WKT from the coords
                        # NOTE: ordering is expected to be lon,lat
                        points = ['%s %s' % (coords[i], coords[i + 1])
                                  for i in xrange(0, len(coords), 2)]
                        # if this is the region, close the linear polygon
                        # ring by appending the first coord to the end
                        if field in ('region', 'region_constraint'):
                            points.append(points[0])
                        # update the field
                        kwargs[field] = wkt_fmt % ', '.join(points)

    # return the (possbily) modified kwargs
    return kwargs


class OutputManager(djm.Manager):
    """
    Manager class to filter and create Output objects
    """
    def create_output(self, job, display_name, output_type):
        """
        Create an output for the given `job`, `display_name` and
        `output_type` (default to hazard_curve)
        """
        return self.create(oq_job=job,
                           display_name=display_name,
                           output_type=output_type)


class Output(djm.Model):
    '''
    A single artifact which is a result of an OpenQuake job.
    The data may reside in a file or in the database.
    '''

    #: Metadata of hazard outputs used by risk calculation. See
    #: `hazard_metadata` property for more details
    HazardMetadata = collections.namedtuple(
        'hazard_metadata',
        'investigation_time statistics quantile sm_path gsim_path')

    #: Hold the full paths in the model trees of ground shaking
    #: intensity models and of source models, respectively.
    LogicTreePath = collections.namedtuple(
        'logic_tree_path',
        'gsim_path sm_path')

    #: Hold the statistical params (statistics, quantile).
    StatisticalParams = collections.namedtuple(
        'statistical_params',
        'statistics quantile')

    oq_job = djm.ForeignKey('OqJob', null=False)

    display_name = djm.TextField()

    HAZARD_OUTPUT_TYPE_CHOICES = (
        (u'disagg_matrix', u'Disaggregation Matrix'),
        (u'gmf', u'Ground Motion Field'),
        (u'gmf_scenario', u'Ground Motion Field'),
        (u'hazard_curve', u'Hazard Curve'),
        (u'hazard_curve_multi', u'Hazard Curve (multiple imts)'),
        (u'hazard_map', u'Hazard Map'),
        (u'ses', u'Stochastic Event Set'),
        (u'uh_spectra', u'Uniform Hazard Spectra'),
    )

    RISK_OUTPUT_TYPE_CHOICES = (
        (u'agg_loss_curve', u'Aggregate Loss Curve'),
        (u'aggregate_loss', u'Aggregate Losses'),
        (u'bcr_distribution', u'Benefit-cost ratio distribution'),
        (u'collapse_map', u'Collapse Map Distribution'),
        (u'dmg_dist_per_asset', u'Damage Distribution Per Asset'),
        (u'dmg_dist_per_taxonomy', u'Damage Distribution Per Taxonomy'),
        (u'dmg_dist_total', u'Total Damage Distribution'),
        (u'event_loss', u'Event Loss Table'),
        (u'loss_curve', u'Loss Curve'),
        (u'event_loss_curve', u'Loss Curve'),
        (u'loss_fraction', u'Loss fractions'),
        (u'loss_map', u'Loss Map'),
    )

    output_type = djm.TextField(
        choices=HAZARD_OUTPUT_TYPE_CHOICES + RISK_OUTPUT_TYPE_CHOICES)
    last_update = djm.DateTimeField(editable=False, default=datetime.utcnow)

    objects = OutputManager()

    def __str__(self):
        return "%d||%s||%s" % (self.id, self.output_type, self.display_name)

    class Meta:
        db_table = 'uiapi\".\"output'

    def is_hazard_curve(self):
        return self.output_type in ['hazard_curve', 'hazard_curve_multi']

    @property
    def output_container(self):
        """
        :returns: the output container associated with this output
        """

        # FIXME(lp). Remove the following outstanding exceptions
        if self.output_type in ['agg_loss_curve', 'event_loss_curve']:
            return self.loss_curve
        elif self.output_type == 'hazard_curve_multi':
            return self.hazard_curve
        elif self.output_type == 'gmf_scenario':
            return self.gmf
        return getattr(self, self.output_type)

    @property
    def lt_realization_paths(self):
        """
        :returns: an instance of `LogicTreePath` the output is
        associated with. When the output is not associated with any
        logic tree branch then it returns a LogicTreePath namedtuple
        with a couple of None.
        """
        hazard_output_types = [el[0] for el in self.HAZARD_OUTPUT_TYPE_CHOICES]
        risk_output_types = [el[0] for el in self.RISK_OUTPUT_TYPE_CHOICES]
        container = self.output_container

        if self.output_type in hazard_output_types:
            rlz = getattr(container, 'lt_realization_id', None)
            if rlz is not None:
                return self.LogicTreePath(
                    tuple(container.lt_realization.gsim_lt_path),
                    tuple(container.lt_realization.sm_lt_path))
            else:
                return self.LogicTreePath(None, None)
        elif self.output_type in risk_output_types:
            if getattr(container, 'hazard_output_id', None):
                return container.hazard_output.lt_realization_paths
            else:
                return self.LogicTreePath(None, None)

        raise RuntimeError("unexpected output type %s" % self.output_type)

    @property
    def statistical_params(self):
        """
        :returns: an instance of `StatisticalParams` the output is
        associated with
        """
        if getattr(self.output_container, 'statistics', None) is not None:
            return self.StatisticalParams(self.output_container.statistics,
                                          self.output_container.quantile)
        elif getattr(
                self.output_container, 'hazard_output_id', None) is not None:
            return self.output_container.hazard_output.statistical_params
        else:
            return self.StatisticalParams(None, None)

    @property
    def hazard_metadata(self):
        """
        Given an Output produced by a risk calculation it returns the
        corresponding hazard metadata.

        :returns:
            A `namedtuple` with the following attributes::

                * investigation_time: the hazard investigation time (float)
                * statistics: the kind of hazard statistics (None, "mean" or
                  "quantile")
                * quantile: quantile value (when `statistics` is "quantile")
                * sm_path: a list representing the source model path
                * gsim_path: a list representing the gsim logic tree path

        """
        investigation_time = self.oq_job\
                                 .risk_calculation\
                                 .get_hazard_calculation()\
                                 .investigation_time

        statistics, quantile = self.statistical_params
        gsim_lt_path, sm_lt_path = self.lt_realization_paths

        return self.HazardMetadata(investigation_time,
                                   statistics, quantile,
                                   sm_lt_path, gsim_lt_path)


## Tables in the 'hzrdr' schema.


class HazardMap(djm.Model):
    '''
    Hazard Map header (information which pertains to entire map)
    '''
    output = djm.OneToOneField('Output', related_name="hazard_map")
    # FK only required for non-statistical results (i.e., mean or quantile
    # curves).
    lt_realization = djm.ForeignKey('LtRealization', null=True)
    investigation_time = djm.FloatField()
    imt = djm.TextField(choices=IMT_CHOICES)
    statistics = djm.TextField(null=True, choices=STAT_CHOICES)
    quantile = djm.FloatField(null=True)
    sa_period = djm.FloatField(null=True)
    sa_damping = djm.FloatField(null=True)
    poe = djm.FloatField()
    # lons, lats, and imls are stored as numpy arrays with a uniform size and
    # shape
    lons = fields.FloatArrayField()
    lats = fields.FloatArrayField()
    imls = fields.FloatArrayField()

    class Meta:
        db_table = 'hzrdr\".\"hazard_map'

    def __str__(self):
        return (
            'HazardMap(poe=%(poe)s, imt=%(imt)s, sa_period=%(sa_period)s, '
            'statistics=%(statistics)s, quantile=%(quantile)s)'
        ) % self.__dict__

    def __repr__(self):
        return self.__str__()


class HazardCurve(djm.Model):
    '''
    Hazard Curve header information
    '''
    output = djm.OneToOneField(
        'Output', null=True, related_name="hazard_curve")
    # FK only required for non-statistical results (i.e., mean or quantile
    # curves).
    lt_realization = djm.ForeignKey('LtRealization', null=True)
    investigation_time = djm.FloatField()
    imt = djm.TextField(choices=IMT_CHOICES, default=None, blank=True)
    imls = fields.FloatArrayField()
    STAT_CHOICES = (
        (u'mean', u'Mean'),
        (u'quantile', u'Quantile'),
    )
    statistics = djm.TextField(null=True, choices=STAT_CHOICES)
    quantile = djm.FloatField(null=True)
    sa_period = djm.FloatField(null=True)
    sa_damping = djm.FloatField(null=True)

    class Meta:
        db_table = 'hzrdr\".\"hazard_curve'

    @property
    def imt_long(self):
        """
        :returns: a string representing the imt associated with the
        curve (if any) in the long form, e.g. SA(0.01)
        """
        if self.imt:
            if self.imt == "SA":
                return "%s(%s)" % (self.imt, self.sa_damping)
            else:
                return self.imt

    def __iter__(self):
        assert self.output.output_type == 'hazard_curve_multi'

        siblings = self.__class__.objects.filter(
            output__oq_job=self.output.oq_job,
            output__output_type='hazard_curve')

        if not self.statistics:
            return iter(siblings.filter(lt_realization__isnull=False))
        elif self.quantile:
            return iter(
                siblings.filter(statistics="quantile", quantile=self.quantile))
        else:
            return iter(siblings.filter(statistics="mean"))


class HazardCurveDataManager(djm.GeoManager):
    """
    Manager class to filter and create HazardCurveData objects
    """

    def all_curves_for_imt(self, job, imt, sa_period, sa_damping):
        """
        Helper function for creating a :class:`django.db.models.query.QuerySet`
        for selecting all curves from all realizations for a given ``job_id``
        and ``imt``.

        :param job:
            An :class:`openquake.engine.db.models.OqJob` instance.
        :param str imt:
            Intensity measure type.
        :param sa_period:
            Spectral Acceleration period value. Only relevant if the ``imt`` is
            "SA".
        :param sa_damping:
            Spectrail Acceleration damping value. Only relevant if the ``imt``
            is "SA".
        """
        return self.filter(hazard_curve__output__oq_job=job,
                           hazard_curve__imt=imt,
                           hazard_curve__sa_period=sa_period,
                           hazard_curve__sa_damping=sa_damping,
                           # We only want curves associated with a logic tree
                           # realization (and not statistical aggregates):
                           hazard_curve__lt_realization__isnull=False)

    def all_curves_simple(self, filter_args=None, order_by='id'):
        """
        Get all :class:`HazardCurveData` records matching `filter_args` and
        return the results in a simple, lean format: a sequence of (x, y, poes)
        triples, where x and y are longitude and latitude of the `location`.

        For querying large sets of hazard curve data, this is a rather lean
        and efficient method for getting the results.

        :param dict filter_args:
            Optional. Dictionary of filter arguments to apply to the query.
        :param str order_by:
            Defaults to the primary key ('id'). Field by which to order
            results. Currently, only one `ORDER BY` field is supported.
        """
        if filter_args is None:
            filter_args = dict()

        return self\
            .filter(**filter_args)\
            .order_by(order_by)\
            .extra(select={'x': 'ST_X(location)', 'y': 'ST_Y(location)'})\
            .values_list('x', 'y', 'poes')\
            .iterator()


class HazardCurveData(djm.Model):
    '''
    Hazard Curve data

    Contains an list of PoE (Probability of Exceedance)
    values and the geographical point associated with the curve
    '''
    hazard_curve = djm.ForeignKey('HazardCurve')
    poes = fields.FloatArrayField()
    location = djm.PointField(srid=DEFAULT_SRID)
    # weight can be null/None if the weight is implicit:
    weight = djm.DecimalField(decimal_places=100, max_digits=101, null=True)

    objects = HazardCurveDataManager()

    class Meta:
        db_table = 'hzrdr\".\"hazard_curve_data'


class SESCollection(djm.Model):
    """
    Stochastic Event Set Collection: A container for 1 or more Stochastic Event
    Sets for a given logic tree realization.

    See also :class:`SES` and :class:`SESRupture`.
    """
    output = djm.OneToOneField('Output', related_name="ses")
    lt_model = djm.OneToOneField(
        'LtSourceModel', related_name='ses_collection')
    ordinal = djm.IntegerField(null=False)

    class Meta:
        db_table = 'hzrdr\".\"ses_collection'
        ordering = ['ordinal']

    def __iter__(self):
        """
        Iterator for walking through all child :class:`SES` objects.
        """
        hc = self.output.oq_job.hazard_calculation
        for ordinal in xrange(1, hc.ses_per_logic_tree_path + 1):
            yield SES(self, ordinal)

    def __len__(self):
        """
        Return the ses_per_logic_tree_path parameter
        """
        return self.output.oq_job.hazard_calculation.ses_per_logic_tree_path

    def get_ruptures(self):
        """Return the SESRuptures associated to self"""
        return SESRupture.objects.filter(rupture__ses_collection=self)

    @property
    def sm_lt_path(self):
        """
        The source model logic tree path corresponding to the collection
        """
        return tuple(self.lt_model.sm_lt_path)


class SES(object):
    """
    Stochastic Event Set: A container for 1 or more ruptures associated with a
    specific investigation time span.
    """
    # the ordinal must be > 0: the reason is that it appears in the
    # exported XML file and the schema constraints the number to be
    # nonzero
    def __init__(self, ses_collection, ordinal=1):
        self.ses_collection = ses_collection
        self.ordinal = ordinal

    @property
    def investigation_time(self):
        hc = self.ses_collection.output.oq_job.hazard_calculation
        return hc.investigation_time

    def __cmp__(self, other):
        return cmp(self.ordinal, other.ordinal)

    def __iter__(self):
        """
        Iterator for walking through all child :class:`SESRupture` objects.
        """
        return SESRupture.objects.filter(
            ses_id=self.ordinal).order_by('tag').iterator()


def is_from_fault_source(rupture):
    """
    If True, this rupture was generated from a simple/complex fault
    source. If False, this rupture was generated from a point/area source.

    :param rupture: an instance of :class:
    `openquake.hazardlib.source.rupture.BaseProbabilisticRupture`
    """
    typology = rupture.source_typology
    is_char = typology is source.CharacteristicFaultSource
    is_complex_or_simple = typology in (
        source.ComplexFaultSource,
        source.SimpleFaultSource)
    is_complex_or_simple_surface = isinstance(
        rupture.surface, (geo.ComplexFaultSurface,
                          geo.SimpleFaultSurface))
    return is_complex_or_simple or (
        is_char and is_complex_or_simple_surface)


def is_multi_surface(rupture):
    """
    :param rupture: an instance of :class:
    `openquake.hazardlib.source.rupture.BaseProbabilisticRupture`

    :returns: a boolean
    """
    typology = rupture.source_typology
    is_char = typology is source.CharacteristicFaultSource
    is_multi_sur = isinstance(rupture.surface, geo.MultiSurface)
    return is_char and is_multi_sur


def get_geom(surface, is_from_fault_source, is_multi_surface):
    """
    The following fields can be interpreted different ways,
    depending on the value of `is_from_fault_source`. If
    `is_from_fault_source` is True, each of these fields should
    contain a 2D numpy array (all of the same shape). Each triple
    of (lon, lat, depth) for a given index represents the node of
    a rectangular mesh. If `is_from_fault_source` is False, each
    of these fields should contain a sequence (tuple, list, or
    numpy array, for example) of 4 values. In order, the triples
    of (lon, lat, depth) represent top left, top right, bottom
    left, and bottom right corners of the the rupture's planar
    surface. Update: There is now a third case. If the rupture
    originated from a characteristic fault source with a
    multi-planar-surface geometry, `lons`, `lats`, and `depths`
    will contain one or more sets of 4 points, similar to how
    planar surface geometry is stored (see above).

    :param rupture: an instance of :class:
    `openquake.hazardlib.source.rupture.BaseProbabilisticRupture`

    :param is_from_fault_source: a boolean
    :param is_multi_surface: a boolean
    """
    if is_from_fault_source:
        # for simple and complex fault sources,
        # rupture surface geometry is represented by a mesh
        surf_mesh = surface.get_mesh()
        lons = surf_mesh.lons
        lats = surf_mesh.lats
        depths = surf_mesh.depths
    else:
        if is_multi_surface:
            # `list` of
            # openquake.hazardlib.geo.surface.planar.PlanarSurface
            # objects:
            surfaces = surface.surfaces

            # lons, lats, and depths are arrays with len == 4*N,
            # where N is the number of surfaces in the
            # multisurface for each `corner_*`, the ordering is:
            #   - top left
            #   - top right
            #   - bottom left
            #   - bottom right
            lons = numpy.concatenate([x.corner_lons for x in surfaces])
            lats = numpy.concatenate([x.corner_lats for x in surfaces])
            depths = numpy.concatenate([x.corner_depths for x in surfaces])
        else:
            # For area or point source,
            # rupture geometry is represented by a planar surface,
            # defined by 3D corner points
            lons = numpy.zeros((4))
            lats = numpy.zeros((4))
            depths = numpy.zeros((4))

            # NOTE: It is important to maintain the order of these
            # corner points. TODO: check the ordering
            for i, corner in enumerate((surface.top_left,
                                        surface.top_right,
                                        surface.bottom_left,
                                        surface.bottom_right)):
                lons[i] = corner.longitude
                lats[i] = corner.latitude
                depths[i] = corner.depth
    return lons, lats, depths


class ProbabilisticRupture(djm.Model):
    """
    A rupture as part of a Stochastic Event Set Collection.
    """
    ses_collection = djm.ForeignKey('SESCollection')
    magnitude = djm.FloatField(null=False)
    hypocenter = djm.PointField(srid=DEFAULT_SRID)
    rake = djm.FloatField(null=False)
    tectonic_region_type = djm.TextField(null=False)
    is_from_fault_source = djm.NullBooleanField(null=False)
    is_multi_surface = djm.NullBooleanField(null=False)
    surface = fields.PickleField(null=False)

    class Meta:
        db_table = 'hzrdr\".\"probabilistic_rupture'

    @classmethod
    def create(cls, rupture, ses_collection):
        """
        Create a ProbabilisticRupture row on the database.

        :param rupture:
            a hazardlib rupture
        :param ses_collection:
            a Stochastic Event Set Collection object
        """
        iffs = is_from_fault_source(rupture)
        ims = is_multi_surface(rupture)
        lons, lats, depths = get_geom(rupture.surface, iffs, ims)
        return cls.objects.create(
            ses_collection=ses_collection,
            magnitude=rupture.mag,
            rake=rupture.rake,
            tectonic_region_type=rupture.tectonic_region_type,
            is_from_fault_source=iffs,
            is_multi_surface=ims,
            surface=rupture.surface,
            hypocenter=rupture.hypocenter.wkt2d)

    _geom = None

    @property
    def geom(self):
        """
        Extract the triple (lons, lats, depths) from the surface geometry
        (cached).
        """
        if self._geom is not None:
            return self._geom
        self._geom = get_geom(self.surface, self.is_from_fault_source,
                              self.is_multi_surface)
        return self._geom

    @property
    def lons(self):
        return self.geom[0]

    @property
    def lats(self):
        return self.geom[1]

    @property
    def depths(self):
        return self.geom[2]

    @property
    def strike(self):
        return self.surface.get_strike()

    @property
    def dip(self):
        return self.surface.get_dip()

    def _validate_planar_surface(self):
        """
        A rupture's planar surface (existing only in the case of ruptures from
        area/point sources) may only consist of 4 points (top left, top right,
        bottom right, and bottom left corners, in that order).

        If the surface is not valid, a :exc:`ValueError` is raised.

        This should only be used if `is_from_fault_source` is `False`.
        """
        if not (4 == len(self.lons) == len(self.lats) == len(self.depths)):
            raise ValueError(
                "Incorrect number of points; there should be exactly 4")

    @property
    def top_left_corner(self):
        if not (self.is_from_fault_source or self.is_multi_surface):
            self._validate_planar_surface()
            return self.lons[0], self.lats[0], self.depths[0]
        return None

    @property
    def top_right_corner(self):
        if not (self.is_from_fault_source or self.is_multi_surface):
            self._validate_planar_surface()
            return self.lons[1], self.lats[1], self.depths[1]
        return None

    @property
    def bottom_left_corner(self):
        if not (self.is_from_fault_source or self.is_multi_surface):
            self._validate_planar_surface()
            return self.lons[2], self.lats[2], self.depths[2]
        return None

    @property
    def bottom_right_corner(self):
        if not (self.is_from_fault_source or self.is_multi_surface):
            self._validate_planar_surface()
            return self.lons[3], self.lats[3], self.depths[3]
        return None


class SESRupture(djm.Model):
    """
    A rupture as part of a Stochastic Event Set.
    """
    rupture = djm.ForeignKey('ProbabilisticRupture')
    ses_id = djm.IntegerField(null=False)
    tag = djm.TextField(null=False)
    seed = djm.IntegerField(null=False)

    class Meta:
        db_table = 'hzrdr\".\"ses_rupture'
        ordering = ['tag']

    @classmethod
    def create(cls, prob_rupture, ses, source_id, rupt_no, rupt_occ, seed):
        """
        Create a SESRupture row in the database.

        :param prob_rupture:
            :class:`openquake.engine.db.models.ProbabilisticRupture` instance
        :param ses:
            :class:`openquake.engine.db.models.SES` instance
        :param str source_id:
            id of the source that generated the rupture
        :param rupt_no:
            the rupture number (an ordinal from source.iter_ruptures())
        :param rupt_occ:
            the occurrence number of the rupture in the given ses
        :param int seed:
            a seed that will be used when computing the GMF from the rupture
        """
        tag = 'smlt=%02d|ses=%04d|src=%s|rup=%03d-%02d' % (
            ses.ses_collection.ordinal, ses.ordinal, source_id, rupt_no,
            rupt_occ)
        return cls.objects.create(
            rupture=prob_rupture, ses_id=ses.ordinal, tag=tag, seed=seed)


class _Point(object):
    def __init__(self, x, y):
        self.x = x
        self.y = y


class Gmf(djm.Model):
    """
    A collection of ground motion field (GMF) sets for a given logic tree
    realization.
    """
    output = djm.OneToOneField('Output', related_name="gmf")
    lt_realization = djm.ForeignKey('LtRealization', null=False)

    class Meta:
        db_table = 'hzrdr\".\"gmf'

    # this part is tested in models_test:GmfsPerSesTestCase
    def __iter__(self):
        """
        Get the ground motion fields per SES ("GMF set") for
        the XML export. Each "GMF set" should:

            * have an `investigation_time` attribute
            * have an `stochastic_event_set_id` attribute
            * be iterable, yielding a sequence of "GMF" objects

            Each "GMF" object should:

            * have an `imt` attribute
            * have an `sa_period` attribute (only if `imt` is 'SA')
            * have an `sa_damping` attribute (only if `imt` is 'SA')
            * have a `rupture_id` attribute (to indicate which rupture
              contributed to this gmf)
            * be iterable, yielding a sequence of "GMF node" objects

            Each "GMF node" object should have:

            * a `gmv` attribute (to indicate the ground motion value
            * `lon` and `lat` attributes (to indicate the geographical location
              of the ground motion field)

        If a SES does not generate any GMF, it is ignored.
        """
        hc = self.output.oq_job.hazard_calculation
        for ses_coll in SESCollection.objects.filter(
                output__oq_job=self.output.oq_job):
            for ses in ses_coll:
                query = """
        SELECT imt, sa_period, sa_damping, tag,
               array_agg(gmv) AS gmvs,
               array_agg(ST_X(location::geometry)) AS xs,
               array_agg(ST_Y(location::geometry)) AS ys
        FROM (SELECT imt, sa_period, sa_damping,
             unnest(rupture_ids) as rupture_id, location, unnest(gmvs) AS gmv
           FROM hzrdr.gmf_data, hzrdi.hazard_site
            WHERE site_id = hzrdi.hazard_site.id AND hazard_calculation_id=%s
           AND gmf_id=%d) AS x, hzrdr.ses_rupture AS y
        WHERE x.rupture_id = y.id AND y.ses_id=%d
        GROUP BY imt, sa_period, sa_damping, tag
        ORDER BY imt, sa_period, sa_damping, tag;
        """ % (hc.id, self.id, ses.ordinal)
                with transaction.commit_on_success(using='job_init'):
                    curs = getcursor('job_init')
                    curs.execute(query)
                # a set of GMFs generate by the same SES, one per rupture
                gmfset = []
                for (imt, sa_period, sa_damping, rupture_tag, gmvs,
                     xs, ys) in curs:
                    # using a generator here saves a lot of memory
                    nodes = (_GroundMotionFieldNode(gmv, _Point(x, y))
                             for gmv, x, y in zip(gmvs, xs, ys))
                    gmfset.append(
                        _GroundMotionField(
                            imt, sa_period, sa_damping, rupture_tag,
                            nodes))
                if gmfset:
                    yield GmfSet(ses, gmfset)


class GmfSet(object):
    """
    Small wrapper around the list of Gmf objects associated to the given SES.
    """
    def __init__(self, ses, gmfset):
        self.ses = ses
        self.gmfset = gmfset
        self.investigation_time = ses.investigation_time
        self.stochastic_event_set_id = ses.ordinal

    def __iter__(self):
        return iter(self.gmfset)

    def __str__(self):
        return (
            'GMFsPerSES(investigation_time=%f, '
            'stochastic_event_set_id=%s,\n%s)' % (
                self.ses.investigation_time,
                self.ses.ordinal, '\n'.join(str(g) for g in self.gmfset)))


class _GroundMotionField(object):
    """
    The Ground Motion Field generated by the given rupture
    """
    def __init__(self, imt, sa_period, sa_damping, rupture_id, gmf_nodes):
        self.imt = imt
        self.sa_period = sa_period
        self.sa_damping = sa_damping
        self.rupture_id = rupture_id
        self.gmf_nodes = gmf_nodes

    def __iter__(self):
        return iter(self.gmf_nodes)

    def __getitem__(self, key):
        return self.gmf_nodes[key]

    def __str__(self):
        """
        String representation of a _GroundMotionField object showing the
        content of the nodes (lon, lat an gmv). This is useful for debugging
        and testing.
        """
        mdata = ('imt=%(imt)s sa_period=%(sa_period)s '
                 'sa_damping=%(sa_damping)s rupture_id=%(rupture_id)s' %
                 vars(self))
        nodes = sorted(map(str, self.gmf_nodes))
        return 'GMF(%s\n%s)' % (mdata, '\n'.join(nodes))


class _GroundMotionFieldNode(object):

    # the signature is not (gmv, x, y) because the XML writer expect a location
    # object
    def __init__(self, gmv, loc):
        self.gmv = gmv
        self.location = loc

    def __str__(self):
        "Return lon, lat and gmv of the node in a compact string form"
        return '<X=%9.5f, Y=%9.5f, GMV=%9.7f>' % (
            self.location.x, self.location.y, self.gmv)


class GmfData(djm.Model):
    """
    Ground Motion Field: A collection of ground motion values and their
    respective geographical locations.
    """
    gmf = djm.ForeignKey('Gmf')
    task_no = djm.IntegerField(null=False)
    imt = djm.TextField(choices=IMT_CHOICES)
    sa_period = djm.FloatField(null=True)
    sa_damping = djm.FloatField(null=True)
    gmvs = fields.FloatArrayField()
    rupture_ids = fields.IntArrayField(null=True)
    site = djm.ForeignKey('HazardSite')
    objects = djm.GeoManager()

    class Meta:
        db_table = 'hzrdr\".\"gmf_data'
        ordering = ['gmf', 'task_no']


def get_gmvs_per_site(output, imt=None, sort=sorted):
    """
    Iterator for walking through all :class:`GmfData` objects associated
    to a given output. Notice that values for the same site are
    displayed together and then ordered according to the iml, so that
    it is possible to get reproducible outputs in the test cases.

    :param output: instance of :class:`openquake.engine.db.models.Output`

    :param string imt: a string with the IMT to extract; the default
                       is None, all the IMT in the job.ini file are extracted

    :param sort: callable used for sorting the list of ground motion values.

    :returns: a list of ground motion values per each site
    """
    job = output.oq_job
    hc = job.hazard_calculation
    coll = output.gmf
    if imt is None:
        imts = [from_string(x) for x in hc.intensity_measure_types]
    else:
        imts = [from_string(imt)]
    for imt, sa_period, sa_damping in imts:
        for gmf in GmfData.objects.filter(
                gmf=coll, imt=imt,
                sa_period=sa_period, sa_damping=sa_damping).\
                order_by('site'):
            yield sort(gmf.gmvs)


def get_gmfs_scenario(output, imt=None):
    """
    Iterator for walking through all :class:`GmfData` objects associated
    to a given output. Notice that the fields are ordered according to the
    location, so it is possible to get reproducible outputs in the test cases.

    :param output: instance of :class:`openquake.engine.db.models.Output`

    :param string imt: a string with the IMT to extract; the default
                       is None, all the IMT in the job.ini file are extracted

    :returns: an iterator over
              :class:`openquake.engine.db.models._GroundMotionField` instances
    """
    job = output.oq_job
    hc = job.hazard_calculation
    coll = output.gmf
    if imt is None:
        imts = [from_string(x) for x in hc.intensity_measure_types]
    else:
        imts = [from_string(imt)]
    for imt, sa_period, sa_damping in imts:
        nodes = collections.defaultdict(list)  # realization -> gmf_nodes
        for gmf in GmfData.objects.filter(
                gmf=coll, imt=imt,
                sa_period=sa_period, sa_damping=sa_damping):
            for i, gmv in enumerate(gmf.gmvs):  # i is the realization index
                nodes[i].append(_GroundMotionFieldNode(gmv, gmf.site.location))
        for gmf_nodes in nodes.itervalues():
            yield _GroundMotionField(
                imt=imt,
                sa_period=sa_period,
                sa_damping=sa_damping,
                rupture_id=None,
                gmf_nodes=sorted(gmf_nodes, key=operator.attrgetter('gmv')))


class DisaggResult(djm.Model):
    """
    Storage for disaggregation historgrams. Each histogram is stored in
    `matrix` as a 6-dimensional numpy array (pickled). The dimensions of the
    matrix are as follows, in order:

    * magnitude
    * distance
    * longitude
    * latitude
    * epsilon
    * tectonic region type

    Bin edges are defined for all of these dimensions (except tectonic region
    type) as:

    * `mag_bin_edges`
    * `dist_bin_edges`
    * `lat_bin_edges`
    * `lon_bin_edges`
    * `eps_bin_edges`

    The size of the tectonic region type (TRT) dimension is simply determined
    by the length of `trts`.

    Additional metadata for the disaggregation histogram is stored, including
    location (POINT geometry), disaggregation PoE (Probability of Exceedance)
    and the corresponding IML (Intensity Measure Level) extracted from the
    hazard curve, logic tree path information, and investigation time.
    """

    output = djm.OneToOneField('Output', related_name="disagg_matrix")
    lt_realization = djm.ForeignKey('LtRealization')
    investigation_time = djm.FloatField()
    imt = djm.TextField(choices=IMT_CHOICES)
    iml = djm.FloatField()
    poe = djm.FloatField()
    sa_period = djm.FloatField(null=True)
    sa_damping = djm.FloatField(null=True)
    mag_bin_edges = fields.FloatArrayField()
    dist_bin_edges = fields.FloatArrayField()
    lon_bin_edges = fields.FloatArrayField()
    lat_bin_edges = fields.FloatArrayField()
    eps_bin_edges = fields.FloatArrayField()
    trts = fields.CharArrayField()
    location = djm.PointField(srid=DEFAULT_SRID)
    matrix = fields.PickleField()

    class Meta:
        db_table = 'hzrdr\".\"disagg_result'


class UHS(djm.Model):
    """
    UHS/Uniform Hazard Spectra:
    * "Uniform" meaning "the same PoE"
    * "Spectrum" because it covers a range/band of periods/frequencies

    Records in this table contain metadata for a collection of UHS data.
    """
    output = djm.OneToOneField('Output', null=True, related_name="uh_spectra")
    # FK only required for non-statistical results (i.e., mean or quantile
    # curves).
    lt_realization = djm.ForeignKey('LtRealization', null=True)
    investigation_time = djm.FloatField()
    poe = djm.FloatField()
    periods = fields.FloatArrayField()
    STAT_CHOICES = (
        (u'mean', u'Mean'),
        (u'quantile', u'Quantile'),
    )
    statistics = djm.TextField(null=True, choices=STAT_CHOICES)
    quantile = djm.FloatField(null=True)

    class Meta:
        db_table = 'hzrdr\".\"uhs'

    def __iter__(self):
        """
        Iterate over the :class:`UHSData` which belong this object.
        """
        return self.uhsdata_set.iterator()


class UHSData(djm.Model):
    """
    UHS curve for a given location.
    """
    uhs = djm.ForeignKey('UHS')
    imls = fields.FloatArrayField()
    location = djm.PointField(srid=DEFAULT_SRID)

    class Meta:
        db_table = 'hzrdr\".\"uhs_data'


class LtSourceModel(djm.Model):
    """
    Identify a logic tree source model.
    """
    hazard_calculation = djm.ForeignKey('HazardCalculation')
    ordinal = djm.IntegerField()
    sm_lt_path = fields.CharArrayField()

    def get_num_sources(self):
        """
        Return the number of sources in the model.
        """
        return sum(info.num_sources for info in
                   LtModelInfo.objects.filter(lt_model=self))

    def get_tectonic_region_types(self):
        """
        Return the tectonic region types in the model,
        ordered by number of sources.
        """
        return LtModelInfo.objects.filter(
            lt_model=self).values_list(
            'tectonic_region_type', flat=True)

    class Meta:
        db_table = 'hzrdr\".\"lt_source_model'

    def __iter__(self):
        """
        Yield the realizations corresponding to the given model
        """
        return iter(LtRealization.objects.filter(lt_model=self))


class LtModelInfo(djm.Model):
    """
    Information about a source model content
    """
    lt_model = djm.ForeignKey('LtSourceModel')
    tectonic_region_type = djm.TextField(null=False)
    num_sources = djm.IntegerField(null=False)
    num_ruptures = djm.IntegerField(null=False)
    min_mag = djm.FloatField(null=False)
    max_mag = djm.FloatField(null=False)

    class Meta:
        db_table = 'hzrdr\".\"lt_model_info'
        ordering = ['tectonic_region_type', 'num_sources']


class LtRealization(djm.Model):
    """
    Identify a logic tree branch.
    """

    lt_model = djm.ForeignKey('LtSourceModel')
    ordinal = djm.IntegerField()
    seed = djm.IntegerField()
    weight = djm.DecimalField(decimal_places=100, max_digits=101)
    gsim_lt_path = fields.CharArrayField()

    @property
    def sm_lt_path(self):
        return self.lt_model.sm_lt_path

    class Meta:
        db_table = 'hzrdr\".\"lt_realization'


## Tables in the 'riskr' schema.

class LossFraction(djm.Model):
    """
    Holds metadata for loss fraction data
    """
    output = djm.OneToOneField("Output", related_name="loss_fraction")
    variable = djm.TextField(choices=(("taxonomy", "taxonomy"),
                                      ("magnitude_distance",
                                       "Magnitude Distance"),
                                      ("coordinate", "Coordinate")))
    hazard_output = djm.ForeignKey(
        "Output", related_name="risk_loss_fractions")
    statistics = djm.TextField(null=True, choices=STAT_CHOICES)
    quantile = djm.FloatField(null=True)
    poe = djm.FloatField(null=True)
    loss_type = djm.TextField(choices=zip(LOSS_TYPES, LOSS_TYPES))

    class Meta:
        db_table = 'riskr\".\"loss_fraction'

    def __iter__(self):
        return iter(self.lossfractiondata_set.all())

    @property
    def output_hash(self):
        """
        :returns:
            a (db-sequence independent) tuple that identifies this output among
            which the ones created in the same calculation
        """
        return (self.output.output_type,
                self.output.hazard_metadata,
                self.statistics, self.quantile,
                self.variable, self.poe, self.loss_type)

    def display_value(self, value, rc):
        """
        Converts `value` in a form that is best suited to be
        displayed.

        :param rc:
           A `RiskCalculation` object used to get the bin width

        :returns: `value` if the attribute `variable` is equal to
           taxonomy. if the attribute `variable` is equal to
           `magnitude-distance`, then it extracts two integers (comma
           separated) from `value` and convert them into ranges
           encoded back as csv.
        """

        if self.variable == "taxonomy":
            return value
        elif self.variable == "magnitude_distance":
            magnitude, distance = map(float, value.split(","))
            return "%.4f,%.4f|%.4f,%.4f" % (
                magnitude * rc.mag_bin_width,
                (magnitude + 1) * rc.mag_bin_width,
                distance * rc.distance_bin_width,
                (distance + 1) * rc.distance_bin_width)
        elif self.variable == "coordinate":
            lon, lat = map(float, value.split(","))
            return "%.4f,%.4f|%.4f,%.4f" % (
                lon * rc.coordinate_bin_width,
                (lon + 1) * rc.coordinate_bin_width,
                lat * rc.coordinate_bin_width,
                (lat + 1) * rc.coordinate_bin_width)
        else:
            raise RuntimeError(
                "disaggregation of type %s not supported" % self.variable)

    def total_fractions(self):
        """
        :returns: a dictionary mapping values of `variable` (e.g. a
        taxonomy) to tuples yielding the associated absolute losses
        (e.g. the absolute losses for assets of a taxonomy) and the
        percentage (expressed in decimal format) over the total losses
        """
        cursor = connections['job_init'].cursor()

        total = self.lossfractiondata_set.aggregate(
            djm.Sum('absolute_loss')).values()[0]

        if not total:
            return {}

        query = """
        SELECT value, sum(absolute_loss)
        FROM riskr.loss_fraction_data
        WHERE loss_fraction_id = %s
        GROUP BY value
        """
        cursor.execute(query, (self.id,))

        rc = self.output.oq_job.risk_calculation

        loss_fraction = collections.namedtuple('loss_fraction', 'bin loss')

        return collections.OrderedDict(
            sorted(
                [loss_fraction(
                    self.display_value(value, rc),
                    (loss, loss / total))
                 for value, loss in cursor],
                key=operator.attrgetter('loss'),
                reverse=True))

    def iteritems(self):
        """
        Yields tuples with two elements. The first one is a location
        (described by a lon/lat tuple), the second one is a dictionary
        modeling the disaggregation of the losses on such location. In
        this dictionary, each key is a value of `variable`, and each
        corresponding value is a tuple holding the absolute losses and
        the fraction of losses occurring in that location.
        """
        rc = self.output.oq_job.risk_calculation
        cursor = connections['job_init'].cursor()

        # Partition by lon,lat because partitioning on geometry types
        # seems not supported in postgis 1.5
        query = """
        SELECT lon, lat, value,
               fraction_loss,
               SUM(fraction_loss) OVER w,
               COUNT(*) OVER w
        FROM (SELECT ST_X(location) as lon,
                     ST_Y(location) as lat,
              value, sum(absolute_loss) as fraction_loss
              FROM riskr.loss_fraction_data
              WHERE loss_fraction_id = %s
              GROUP BY location, value) g
        WINDOW w AS (PARTITION BY lon, lat)
        """

        cursor.execute(query, (self.id, ))

        def display_value_and_fractions(value, absolute_loss, total_loss):
            display_value = self.display_value(value, rc)

            if total_loss > 0:
                fraction = absolute_loss / total_loss
            else:
                # When a rupture is associated with a positive ground
                # shaking (gmv > 0) but with a loss = 0, we still
                # store this information. In that case, total_loss =
                # absolute_loss = 0
                fraction = 0
            return display_value, fraction

        # We iterate on loss fraction data by location in two steps.
        # First we fetch a loss fraction for a single location and a
        # single value. In the same query we get the number `count` of
        # bins stored for such location. Then, we fetch `count` - 1
        # fractions to finalize the fractions on the current location.

        while 1:
            data = cursor.fetchone()
            if data is None:
                raise StopIteration
            lon, lat, value, absolute_loss, total_loss, count = data

            display_value, fraction = display_value_and_fractions(
                value, absolute_loss, total_loss)
            node = [(lon, lat),
                    {display_value: (absolute_loss, fraction)}]

            data = cursor.fetchmany(count - 1)

            for lon, lat, value, absolute_loss, total_loss, count in data:
                display_value, fraction = display_value_and_fractions(
                    value, absolute_loss, total_loss)
                node[1][display_value] = (absolute_loss, fraction)

            node[1] = collections.OrderedDict(
                sorted([(k, v) for k, v in node[1].items()],
                       key=lambda kv: kv[0]))
            yield node

    def to_array(self):
        """
        :returns: the loss fractions as numpy array

        :NOTE:  (not memory efficient)
        """
        def to_tuple():
            for (lon, lat), data in self.iteritems():
                for taxonomy, (absolute_loss, fraction) in data.items():
                    yield lon, lat, taxonomy, absolute_loss, fraction

        return numpy.array(list(to_tuple()), dtype='f4, f4, S3, f4, f4')


class LossFractionData(djm.Model):
    loss_fraction = djm.ForeignKey(LossFraction)
    location = djm.PointField(srid=DEFAULT_SRID)
    value = djm.TextField()
    absolute_loss = djm.TextField()

    class Meta:
        db_table = 'riskr\".\"loss_fraction_data'

    @property
    def data_hash(self):
        """
        A db-sequence independent tuple that identifies this output
        """
        return (self.loss_fraction.output_hash +
                ("%.5f" % self.location.x, "%.5f" % self.location.y,
                 self.value))

    def assertAlmostEqual(self, data):
        return risk_almost_equal(
            self, data, operator.attrgetter('absolute_loss'))


class LossMap(djm.Model):
    '''
    Holds metadata for loss maps
    '''

    output = djm.OneToOneField("Output", related_name="loss_map")
    hazard_output = djm.ForeignKey("Output", related_name="risk_loss_maps")
    insured = djm.BooleanField(default=False)
    poe = djm.FloatField(null=True)
    statistics = djm.TextField(null=True, choices=STAT_CHOICES)
    quantile = djm.FloatField(null=True)
    loss_type = djm.TextField(choices=zip(LOSS_TYPES, LOSS_TYPES))

    class Meta:
        db_table = 'riskr\".\"loss_map'

    def __iter__(self):
        return iter(self.lossmapdata_set.all())

    @property
    def output_hash(self):
        """
        :returns:
            a (db-sequence independent) tuple that identifies this output among
            which the ones created in the same calculation
        """
        return (self.output.output_type,
                self.output.hazard_metadata,
                self.statistics, self.quantile,
                self.insured, self.poe, self.loss_type)


class LossMapData(djm.Model):
    '''
    Holds an asset, its position and a value plus (for
    non-scenario maps) the standard deviation for its loss
    '''

    loss_map = djm.ForeignKey("LossMap")
    asset_ref = djm.TextField()
    value = djm.FloatField()
    std_dev = djm.FloatField(default=0.0, null=True)
    location = djm.PointField(srid=DEFAULT_SRID)

    class Meta:
        db_table = 'riskr\".\"loss_map_data'

    @property
    def data_hash(self):
        """
        A db-sequence independent tuple that identifies this output
        """
        return self.loss_map.output_hash + (self.asset_ref,)

    def assertAlmostEqual(self, data):
        return risk_almost_equal(
            self, data, operator.attrgetter('value', 'stddev'))


class AggregateLoss(djm.Model):
    output = djm.OneToOneField("Output", related_name="aggregate_loss")
    insured = djm.BooleanField(default=False)
    mean = djm.FloatField()
    std_dev = djm.FloatField()
    loss_type = djm.TextField(choices=zip(LOSS_TYPES, LOSS_TYPES))

    class Meta:
        db_table = 'riskr\".\"aggregate_loss'

    @property
    def output_hash(self):
        """
        :returns:
            a (db-sequence independent) tuple that identifies this output among
            which the ones created in the same calculation
        """
        return (self.output.output_type,
                self.output.hazard_metadata,
                self.insured,
                self.mean, self.std_dev,
                self.loss_type)

    @property
    def data_hash(self):
        """
        A db-sequence independent tuple that identifies this output
        """
        return self.output_hash

    def assertAlmostEqual(self, data):
        return risk_almost_equal(
            self, data, lambda x: operator.attrgetter('mean', 'std_dev'))

    def to_csv_str(self):
        """
        Convert AggregateLoss into a CSV string
        """
        return '\n'.join(data.to_csv_str('row-%d' % i)
                         for i, data in enumerate(self, 1))


class LossCurve(djm.Model):
    '''
    Holds the parameters common to a set of loss curves
    '''

    output = djm.OneToOneField("Output", related_name="loss_curve")
    hazard_output = djm.ForeignKey("Output", related_name="risk_loss_curves")
    aggregate = djm.BooleanField(default=False)
    insured = djm.BooleanField(default=False)

    # If the curve is a result of an aggregation over different
    # hazard_output the following fields must be set
    statistics = djm.TextField(null=True, choices=STAT_CHOICES)
    quantile = djm.FloatField(null=True)
    loss_type = djm.TextField(choices=zip(LOSS_TYPES, LOSS_TYPES))

    class Meta:
        db_table = 'riskr\".\"loss_curve'

    def __iter__(self):
        if self.aggregate:
            return iter([self.aggregatelosscurvedata])
        else:
            return iter(self.losscurvedata_set.all())

    def to_csv_str(self):
        """
        Convert LossCurve into a CSV string
        """
        return '\n'.join(data.to_csv_str('row-%d' % i)
                         for i, data in enumerate(self, 1))

    @property
    def output_hash(self):
        """
        :returns:
            a (db-sequence independent) tuple that identifies this output among
            which the ones created in the same calculation
        """
        return (self.output.output_type,
                self.output.hazard_metadata,
                self.statistics, self.quantile,
                self.aggregate, self.insured, self.loss_type)


class LossCurveData(djm.Model):
    '''
    Holds the probabilities of exceedance for a given loss curve
    '''

    loss_curve = djm.ForeignKey("LossCurve")
    asset_ref = djm.TextField()
    asset_value = djm.FloatField()
    loss_ratios = fields.FloatArrayField()
    poes = fields.FloatArrayField()
    location = djm.PointField(srid=DEFAULT_SRID)
    average_loss_ratio = djm.FloatField()
    stddev_loss_ratio = djm.FloatField(blank=True, null=True)

    class Meta:
        db_table = 'riskr\".\"loss_curve_data'

    @property
    def losses(self):
        return numpy.array(self.loss_ratios) * self.asset_value

    @property
    def average_loss(self):
        return self.average_loss_ratio * self.asset_value

    @property
    def stddev_loss(self):
        if self.stddev_loss_ratio is not None:
            return self.stddev_loss_ratio * self.asset_value

    @property
    def data_hash(self):
        """
        A db-sequence independent tuple that identifies this output
        """
        return self.loss_curve.output_hash + (self.asset_ref,)

    def assertAlmostEqual(self, data):
        return loss_curve_almost_equal(self, data)

    def to_csv_str(self, label):
        """
        Convert LossCurveData into a CSV string.

        :param str label:
            an identifier for the curve (for instance the asset_ref)
        """
        ratios = [label, 'Ratios'] + map(str, self.loss_ratios)
        data = ','.join(ratios) + '\n'
        data += ','.join(map(str, [self.asset_value, 'PoE'] + list(self.poes)))
        return data


class AggregateLossCurveData(djm.Model):
    '''
    Holds the probabilities of exceedance for the whole exposure model
    '''

    loss_curve = djm.OneToOneField("LossCurve")
    losses = fields.FloatArrayField()
    poes = fields.FloatArrayField()
    average_loss = djm.FloatField()
    stddev_loss = djm.FloatField(blank=True, null=True)

    class Meta:
        db_table = 'riskr\".\"aggregate_loss_curve_data'

    @property
    def data_hash(self):
        """
        A db-sequence independent tuple that identifies this output
        """
        return self.loss_curve.output_hash

    def assertAlmostEqual(self, data):
        return loss_curve_almost_equal(self, data)

    def to_csv_str(self, label):
        """
        Convert AggregateLossCurveData into a CSV string.

        :param str label:
            an identifier for the curve (for instance the cost type)
        """
        data = ','.join(map(str, [label, 'Losses'] + list(self.losses))) + '\n'
        data += ','.join(map(str, ['', 'PoE'] + list(self.poes)))
        return data


class EventLoss(djm.Model):
    """
    Holds the aggregate loss we have for each rupture
    """

    #: Foreign key to an :class:`openquake.engine.db.models.Output`
    #: object with output_type == event_loss
    output = djm.OneToOneField('Output', related_name="event_loss")
    hazard_output = djm.ForeignKey(
        "Output", related_name="risk_event_loss_tables")
    loss_type = djm.TextField(choices=zip(LOSS_TYPES, LOSS_TYPES))

    class Meta:
        db_table = 'riskr\".\"event_loss'

    def __iter__(self):
        return iter(self.eventlossdata_set.all().order_by('-aggregate_loss'))

    @property
    def output_hash(self):
        """
        :returns:
            a (db-sequence independent) tuple that identifies this output among
            which the ones created in the same calculation
        """
        # FIXME(lp) this is not db-sequence independent
        return (self.output.output_type, self.output.hazard_metadata,
                self.loss_type)


class EventLossData(djm.Model):
    event_loss = djm.ForeignKey(EventLoss)
    rupture = djm.ForeignKey('SESRupture')
    aggregate_loss = djm.FloatField()

    @property
    def data_hash(self):
        """
        A db-sequence independent tuple that identifies this output
        """
        return self.event_loss.output_hash + (self.rupture_id,)

    def assertAlmostEqual(self, data):
        return risk_almost_equal(
            self, data, operator.attrgetter('aggregate_loss'))

    class Meta:
        db_table = 'riskr\".\"event_loss_data'

    def to_csv_str(self):
        """
        Convert EventLossData into a CSV string
        """
        return '%s,%s' % (self.rupture.id, self.aggregate_loss)


class BCRDistribution(djm.Model):
    '''
    Holds metadata for the benefit-cost ratio distribution
    '''

    output = djm.OneToOneField("Output", related_name="bcr_distribution")
    hazard_output = djm.ForeignKey(
        "Output", related_name="risk_bcr_distribution")
    loss_type = djm.TextField(choices=zip(LOSS_TYPES, LOSS_TYPES))

    class Meta:
        db_table = 'riskr\".\"bcr_distribution'

    @property
    def output_hash(self):
        """
        :returns:
            a (db-sequence independent) tuple that identifies this output among
            which the ones created in the same calculation
        """
        return (self.output.output_type,
                self.output.hazard_metadata,
                self.loss_type)


class BCRDistributionData(djm.Model):
    '''
    Holds the actual data for the benefit-cost ratio distribution
    '''

    bcr_distribution = djm.ForeignKey("BCRDistribution")
    asset_ref = djm.TextField()
    average_annual_loss_original = djm.FloatField()
    average_annual_loss_retrofitted = djm.FloatField()
    bcr = djm.FloatField()
    location = djm.PointField(srid=DEFAULT_SRID)

    class Meta:
        db_table = 'riskr\".\"bcr_distribution_data'

    @property
    def data_hash(self):
        """
        A db-sequence independent tuple that identifies this output
        """
        return self.bcr_distribution.output_hash + (self.asset_ref,)

    def assertAlmostEqual(self, data):
        return risk_almost_equal(
            self, data,
            operator.attrgetter('average_annual_loss_original',
                                'average_loss_retrofitted',
                                'bcr'))


class DmgState(djm.Model):
    """Holds the damage_states associated to a given output"""
    # they actually come from the fragility model xml input
    risk_calculation = djm.ForeignKey("RiskCalculation")
    dmg_state = djm.TextField(
        help_text="The name of the damage state")
    lsi = djm.PositiveSmallIntegerField(
        help_text="limit state index, to order the limit states")

    class Meta:
        db_table = 'riskr\".\"dmg_state'


class DmgDistPerAsset(djm.Model):
    """Holds the actual data for damage distributions per asset."""

    dmg_state = djm.ForeignKey("DmgState")
    exposure_data = djm.ForeignKey("ExposureData")
    mean = djm.FloatField()
    stddev = djm.FloatField()

    class Meta:
        db_table = 'riskr\".\"dmg_dist_per_asset'

    @property
    def output_hash(self):
        """
        :returns:
            a (db-sequence independent) tuple that identifies this output among
            which the ones created in the same calculation
        """
        return (self.output.output_type,
                self.dmg_state.dmg_state, self.exposure_data.asset_ref)

    @property
    def data_hash(self):
        """
        A db-sequence independent tuple that identifies this output
        """
        return self.output_hash

    def assertAlmostEqual(self, data):
        return risk_almost_equal(
            self, data, operator.attrgetter('mean', 'stddev'))

    @property
    def output(self):
        return self.dmg_state.rc_calculation.oqjob.output_set.get(
            output_type="dmg_dist_per_asset")


class DmgDistPerTaxonomy(djm.Model):
    """Holds the actual data for damage distributions per taxonomy."""

    dmg_state = djm.ForeignKey("DmgState")
    taxonomy = djm.TextField()
    mean = djm.FloatField()
    stddev = djm.FloatField()

    class Meta:
        db_table = 'riskr\".\"dmg_dist_per_taxonomy'

    @property
    def output(self):
        return self.dmg_state.rc_calculation.oqjob.output_set.get(
            output_type="dmg_dist_per_taxonomy")

    @property
    def output_hash(self):
        """
        :returns:
            a (db-sequence independent) tuple that identifies this output among
            which the ones created in the same calculation
        """
        return (self.output.output_type,
                self.dmg_state.dmg_state, self.taxonomy)

    @property
    def data_hash(self):
        """
        A db-sequence independent tuple that identifies this output
        """
        return self.output_hash

    def assertAlmostEqual(self, data):
        return risk_almost_equal(
            self, data, operator.attrgetter('mean', 'stddev'))


class DmgDistTotal(djm.Model):
    """Holds the actual 'total damage distribution' values for for an entire
    calculation. There should be  one record per calculation per damage state.
    """

    dmg_state = djm.ForeignKey("DmgState")
    mean = djm.FloatField()
    stddev = djm.FloatField()

    class Meta:
        db_table = 'riskr\".\"dmg_dist_total'

    @property
    def output(self):
        return self.dmg_state.rc_calculation.oqjob.output_set.get(
            output_type="dmg_dist_total")

    @property
    def output_hash(self):
        """
        :returns:
            a (db-sequence independent) tuple that identifies this output among
            which the ones created in the same calculation
        """
        return (self.output.output_type, self.dmg_state.dmg_state, )

    @property
    def data_hash(self):
        """
        A db-sequence independent tuple that identifies this output
        """
        return self.output_hash

    def assertAlmostEqual(self, data):
        return risk_almost_equal(
            self, data, operator.attrgetter('mean', 'stddev'))


## Tables in the 'riski' schema.


class ExposureModel(djm.Model):
    '''
    A risk exposure model
    '''

    job = djm.OneToOneField("OqJob")
    name = djm.TextField()
    description = djm.TextField(null=True)
    category = djm.TextField()
    taxonomy_source = djm.TextField(
        null=True, help_text="the taxonomy system used to classify the assets")
    AREA_CHOICES = (
        (u'aggregated', u'Aggregated area value'),
        (u'per_asset', u'Per asset area value'),
    )
    area_type = djm.TextField(null=True, choices=AREA_CHOICES)
    area_unit = djm.TextField(null=True)
    deductible_absolute = djm.BooleanField(default=True)
    insurance_limit_absolute = djm.BooleanField(default=True)

    class Meta:
        db_table = 'riski\".\"exposure_model'

    def taxonomies_in(self, region_constraint):
        """
        :param str region_constraint:
            polygon in wkt format the assets must be contained into
        :returns:
            A dictionary mapping each taxonomy with the number of assets
            contained in `region_constraint`
        """

        return ExposureData.objects.taxonomies_contained_in(
            self.id, region_constraint)

    def unit(self, loss_type):
        if loss_type == "fatalities":
            return "people"
        else:
            return self.costtype_set.get(name=loss_type).unit

    def has_insurance_bounds(self):
        return not self.exposuredata_set.filter(
            (djm.Q(cost__deductible_absolute__isnull=True) |
             djm.Q(cost__insurance_limit_absolute__isnull=True))).exists()

    def has_retrofitted_costs(self):
        return not (
            self.exposuredata_set.filter(
                cost__converted_retrofitted_cost__isnull=True)).exists()

    def has_time_event(self, time_event):
        return (
            self.exposuredata_set.filter(occupancy__period=time_event).count()
            ==
            self.exposuredata_set.count())

    def supports_loss_type(self, loss_type):
        """
        :returns:
            True if the exposure contains the asset data needed
            for computing losses for `loss_type`
        """
        if loss_type != "fatalities":
            ct = cost_type(loss_type)
            return self.exposuredata_set.filter(
                cost__cost_type__name=ct).exists()
        else:
            if self.category == "population":
                return not self.exposuredata_set.filter(
                    number_of_units__isnull=True).exists()
            else:
                return not self.exposuredata_set.filter(
                    occupancy__isnull=True).exists()


class CostType(djm.Model):
    COST_TYPE_CHOICES = (
        ("structuralCost", "structuralCost"),
        ("retrofittedStructuralCost", "retrofittedStructuralCost"),
        ("nonStructuralCost", "nonStructuralCost"),
        ("contentsCost", "contentsCost"),
        ("businessInterruptionCost", "businessInterruptionCost"))
    CONVERSION_CHOICES = (
        (u'aggregated', u'Aggregated economic value'),
        (u'per_area', u'Per area economic value'),
        (u'per_asset', u'Per asset economic value'),
    )

    exposure_model = djm.ForeignKey(ExposureModel)
    name = djm.TextField(choices=COST_TYPE_CHOICES)
    conversion = djm.TextField(choices=CONVERSION_CHOICES)
    unit = djm.TextField(null=True)
    retrofitted_conversion = djm.TextField(
        null=True, choices=CONVERSION_CHOICES)
    retrofitted_unit = djm.TextField(null=True)

    class Meta:
        db_table = 'riski\".\"cost_type'


class Occupancy(djm.Model):
    '''
    Asset occupancy data
    '''

    exposure_data = djm.ForeignKey("ExposureData")
    period = djm.TextField()
    occupants = djm.FloatField()

    class Meta:
        db_table = 'riski\".\"occupancy'


class AssetManager(djm.GeoManager):
    """
    Asset manager
    """

    def get_asset_chunk(self, rc, taxonomy, offset, size):
        """
        :returns:

           a list of instances of
           :class:`openquake.engine.db.models.ExposureData` (ordered
           by location) contained in `region_constraint`(embedded in
           the risk calculation `rc`) of `taxonomy` associated with
           the `openquake.engine.db.models.ExposureModel` associated
           with `rc`.

           It also add an annotation to each ExposureData object to provide the
           occupants value for the risk calculation given in input and the cost
           for each cost type considered in `rc`
        """

        query, args = self._get_asset_chunk_query_args(
            rc, taxonomy, offset, size)
        return list(self.raw(query, args))

    def _get_asset_chunk_query_args(self, rc, taxonomy, offset, size):
        """
        Build a parametric query string and the corresponding args for
        #get_asset_chunk
        """
        args = (rc.exposure_model.id, taxonomy,
                "SRID=4326; %s" % rc.region_constraint.wkt)

        people_field, occupants_cond, occupancy_join, occupants_args = (
            self._get_people_query_helper(
                rc.exposure_model.category, rc.time_event))

        args += occupants_args + (size, offset)

        cost_type_fields, cost_type_joins = self._get_cost_types_query_helper(
            rc.exposure_model.costtype_set.all())

        query = """
            SELECT riski.exposure_data.*,
                   {people_field} AS people,
                   {costs}
            FROM riski.exposure_data
            {occupancy_join}
            ON riski.exposure_data.id = riski.occupancy.exposure_data_id
            {costs_join}
            WHERE exposure_model_id = %s AND
                  taxonomy = %s AND
                  ST_COVERS(ST_GeographyFromText(%s), site) AND
                  {occupants_cond}
            GROUP BY riski.exposure_data.id
            ORDER BY ST_X(geometry(site)), ST_Y(geometry(site))
            LIMIT %s OFFSET %s
            """.format(people_field=people_field,
                       occupants_cond=occupants_cond,
                       costs=cost_type_fields,
                       costs_join=cost_type_joins,
                       occupancy_join=occupancy_join)

        return query, args

    def _get_people_query_helper(self, category, time_event):
        """
        Support function for _get_asset_chunk_query_args
        """
        args = ()
        # if the exposure model is of type "population" we extract the
        # data from the `number_of_units` field
        if category == "population":
            occupants_field = "number_of_units"
            occupants_cond = "1 = 1"
            occupancy_join = ""
        else:
            # otherwise we will "left join" the occupancy table
            occupancy_join = "LEFT JOIN riski.occupancy"
            occupants_field = "AVG(riski.occupancy.occupants)"

            # and the time_event is not specified we compute the
            # number of occupants by averaging the occupancy data for
            # each asset, otherwise we get the unique proper occupants
            # value.
            if time_event is None:
                occupants_cond = "1 = 1"
            else:
                args += (time_event,)
                occupants_cond = "riski.occupancy.period = %s"
        return occupants_field, occupants_cond, occupancy_join, args

    def _get_cost_types_query_helper(self, cost_types):
        """
        Support function for _get_asset_chunk_query_args
        """
        # For each cost type associated with the exposure model we
        # join the `cost` table to the current queryset in order to
        # lookup for a cost value for each asset.

        # Actually we extract 4 values: the cost, the retrofitted
        # cost, the deductible and the insurance limit

        costs = []
        costs_join = ""

        for cost_type in cost_types:
            # here the max value is irrelevant as we are sureto join
            # against one row
            costs.append("max(%s.converted_cost) AS %s" % (cost_type.name,
                                                           cost_type.name))
            costs.append(
                "max(%s.converted_retrofitted_cost) AS retrofitted_%s" % (
                    cost_type.name, cost_type.name))
            costs.append(
                "max(%s.deductible_absolute) AS deductible_%s" % (
                    cost_type.name, cost_type.name))
            costs.append(
                "max(%s.insurance_limit_absolute) AS insurance_limit_%s" % (
                    cost_type.name, cost_type.name))

            costs_join += """
            LEFT JOIN riski.cost AS %(name)s
            ON %(name)s.cost_type_id = '%(id)s' AND
            %(name)s.exposure_data_id = riski.exposure_data.id""" % dict(
                name=cost_type.name, id=cost_type.id)

        return ", ".join(costs), costs_join

    def taxonomies_contained_in(self, exposure_model_id, region_constraint):
        """

        :returns:
            A dictionary which map each taxonomy associated with
            `exposure_model` and contained in `region_constraint` with the
            number of assets.
        """
        cursor = connections['job_init'].cursor()

        cursor.execute("""
        SELECT riski.exposure_data.taxonomy, COUNT(*)
        FROM riski.exposure_data WHERE
        exposure_model_id = %s AND ST_COVERS(ST_GeographyFromText(%s), site)
        group by riski.exposure_data.taxonomy
        """, [exposure_model_id, "SRID=4326; %s" % region_constraint.wkt])

        return dict(cursor)


class ExposureData(djm.Model):
    '''
    Per-asset risk exposure data
    '''

    NO_RETROFITTING_COST = "no retrofitting cost"

    exposure_model = djm.ForeignKey("ExposureModel")
    asset_ref = djm.TextField()
    taxonomy = djm.TextField()
    site = djm.PointField(geography=True)

    number_of_units = djm.FloatField(
        null=True, help_text="number of assets, people, etc.")
    area = djm.FloatField(null=True)

    objects = AssetManager()

    class Meta:
        db_table = 'riski\".\"exposure_data'

    def __str__(self):
        return "%s (%s-%s @ %s)" % (
            self.id, self.exposure_model_id, self.asset_ref, self.site)

    @staticmethod
    def per_asset_value(
            cost, cost_type, area, area_type, number_of_units, category):
        """
        Return per-asset value for the given exposure data set.

        Calculate per asset value by considering the given exposure
        data as follows:

            case 1: cost type: aggregated:
                cost = economic value
            case 2: cost type: per asset:
                cost * number (of assets) = economic value
            case 3: cost type: per area and area type: aggregated:
                cost * area = economic value
            case 4: cost type: per area and area type: per asset:
                cost * area * number = economic value

        The same "formula" applies to contenst/retrofitting cost analogously.

        :returns:
            The per-asset value as a `float`.
        :raises:
            `ValueError` in case of a malformed (risk exposure data) input.
        """
        if category is not None and category == "population":
            return number_of_units
        if cost_type == "aggregated":
            return cost
        elif cost_type == "per_asset":
            return cost * number_of_units
        elif cost_type == "per_area":
            if area_type == "aggregated":
                return cost * area
            elif area_type == "per_asset":
                return cost * area * number_of_units
        raise ValueError("Invalid input")

    # we expect several annotations depending on "loss_type" to be
    # present. See `get_asset_chunk` for details.

    def value(self, loss_type):
        """
        Extract the value of the asset for the given `loss_type`.
        Although the Django Model definition does not have a value for
        each loss type, we rely on the fact that an annotation on the
        asset named `loss_type` is present.
        """
        if loss_type == "fatalities":
            return getattr(self, "people")

        return getattr(self, loss_type)

    def retrofitted(self, loss_type):
        """
        Extract the retrofitted cost of the asset for the given
        `loss_type`. See the method `value` for details.
        """
        return getattr(self, "retrofitted_%s" % loss_type)

    def deductible(self, loss_type):
        """
        Extract the deductible limit of the asset for the given
        `loss_type`. See the method `value` for details.
        """
        return (getattr(self, "deductible_%s" % loss_type) /
                getattr(self, loss_type))

    def insurance_limit(self, loss_type):
        """
        Extract the insurance limit of the asset for the given
        `loss_type`. See the method `value` for details.
        """
        return (getattr(self, "insurance_limit_%s" % loss_type) /
                getattr(self, loss_type))


def make_absolute(limit, value, is_absolute=None):
    """
    :returns:
        `limit` if `is_absolute` is True or `limit` is None,
        else `limit` * `value`
    """
    if limit is not None:
        if not is_absolute:
            return value * limit
        else:
            return limit


class Cost(djm.Model):
    exposure_data = djm.ForeignKey(ExposureData)
    cost_type = djm.ForeignKey(CostType)
    converted_cost = djm.FloatField()
    converted_retrofitted_cost = djm.FloatField(null=True)
    deductible_absolute = djm.FloatField(null=True, blank=True)
    insurance_limit_absolute = djm.FloatField(null=True, blank=True)

    class Meta:
        db_table = 'riski\".\"cost'

## Tables in the 'htemp' schema.


class HazardSite(djm.Model):
    """
    Contains pre-computed site parameter matrices. ``lons`` and ``lats``
    represent the calculation sites of interest. The associated site parameters
    are from the closest point in a site model in relation to each calculation
    point of interest.

    Used only if a calculation defines a site model (otherwise, reference
    parameters are use for all points of interest).
    """

    hazard_calculation = djm.ForeignKey('HazardCalculation')
    location = djm.PointField(srid=DEFAULT_SRID)

    class Meta:
        db_table = 'hzrdi\".\"hazard_site'<|MERGE_RESOLUTION|>--- conflicted
+++ resolved
@@ -128,8 +128,6 @@
     'source rupture sites')
 
 
-<<<<<<< HEAD
-=======
 ############## Fix FloatField underflow error ##################
 # http://stackoverflow.com/questions/9556586/floating-point-numbers-of-python-float-and-postgresql-double-precision
 
@@ -144,23 +142,6 @@
 djm.FloatField.get_prep_value = _get_prep_value
 
 
-def required_imts(risk_models):
-    """
-    Get all the intensity measure types required by `risk_models`
-
-    A nested dict taxonomy -> loss_type -> `RiskModel` instance
-
-    :returns: a set with all the required imts
-    """
-    risk_models = sum([d.values() for d in risk_models.values()], [])
-    return set([m.imt for m in risk_models])
-
-
-def loss_types(risk_models):
-    return set(sum([d.keys() for d in risk_models.values()], []))
-
-
->>>>>>> 5c89b3a0
 def cost_type(loss_type):
     if loss_type == "fatalities":
         return "occupants"
